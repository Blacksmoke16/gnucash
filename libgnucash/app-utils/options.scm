;; Scheme code for supporting options
;;
;; This program is free software; you can redistribute it and/or    
;; modify it under the terms of the GNU General Public License as   
;; published by the Free Software Foundation; either version 2 of   
;; the License, or (at your option) any later version.              
;;                                                                  
;; This program is distributed in the hope that it will be useful,  
;; but WITHOUT ANY WARRANTY; without even the implied warranty of   
;; MERCHANTABILITY or FITNESS FOR A PARTICULAR PURPOSE.  See the    
;; GNU General Public License for more details.                     
;;                                                                  
;; You should have received a copy of the GNU General Public License
;; along with this program; if not, contact:
;;
;; Free Software Foundation           Voice:  +1-617-542-5942
;; 51 Franklin Street, Fifth Floor    Fax:    +1-617-542-2652
;; Boston, MA  02110-1301,  USA       gnu@gnu.org

(define-module (gnucash app-utils options))

(eval-when (compile load eval expand)
  (load-extension "libgnc-app-utils" "scm_init_sw_app_utils_module"))

(use-modules (gnucash core-utils))
(use-modules (gnucash engine))
(use-modules (sw_app_utils))
(use-modules (gnucash utilities))
(use-modules (srfi srfi-1))
(use-modules (ice-9 regex))
(use-modules (ice-9 format))
(use-modules (ice-9 pretty-print))

<<<<<<< HEAD
(export gnc:color->html)
(export gnc:color-option->hex-string)
(export gnc:color-option->html)
(export gnc:currency-accounting-option-get-curr-doc-string)
(export gnc:currency-accounting-option-get-default-curr)
(export gnc:currency-accounting-option-get-default-policy)
(export gnc:currency-accounting-option-get-gain-loss-account-doc-string)
(export gnc:currency-accounting-option-get-policy-doc-string)
(export gnc:currency-accounting-option-selected-currency)
(export gnc:currency-accounting-option-selected-gain-loss-account)
(export gnc:currency-accounting-option-selected-method)
(export gnc:currency-accounting-option-selected-policy)
(export gnc:date-option-absolute-time)
(export gnc:date-option-get-subtype)
(export gnc:date-option-relative-time)
(export gnc:date-option-show-time?)
(export gnc:date-option-value-type)
(export gnc:dateformat-get-format)
(export gnc:generate-restore-forms)
(export gnc:get-rd-option-data-rd-list)
(export gnc:get-rd-option-data-show-time)
(export gnc:get-rd-option-data-subtype)
(export gnc:lookup-option)
(export gnc:make-account-list-limited-option)
(export gnc:make-account-list-option)
(export gnc:make-account-sel-limited-option)
(export gnc:make-account-sel-option)
(export gnc:make-budget-option)
(export gnc:make-color-option)
(export gnc:make-commodity-option)
(export gnc:make-complex-boolean-option)
(export gnc:make-currency-option)
(export gnc:make-date-option)
(export gnc:make-dateformat-option)
(export gnc:make-font-option)
(export gnc:make-internal-option)
(export gnc:make-list-option)
(export gnc:make-multichoice-callback-option)
(export gnc:make-multichoice-option)
(export gnc:make-number-plot-size-option)
(export gnc:make-number-range-option)
(export gnc:make-option)
(export gnc:make-pixmap-option)
(export gnc:make-query-option)
(export gnc:make-radiobutton-callback-option)
(export gnc:make-radiobutton-option)
(export gnc:make-simple-boolean-option)
(export gnc:make-string-option)
(export gnc:make-text-option)
(export gnc:multichoice-list-lookup)
(export gnc:new-options)
(export gnc:option-data)
(export gnc:option-data-fns)
(export gnc:option-default-getter)
(export gnc:option-default-value)
(export gnc:option-documentation)
(export gnc:option-generate-restore-form)
(export gnc:option-get-value)
(export gnc:option-getter)
(export gnc:option-index-get-name)
(export gnc:option-index-get-value)
(export gnc:option-kvp->scm)
(export gnc:option-make-internal!)
(export gnc:option-name)
(export gnc:option-number-of-indices)
(export gnc:option-scm->kvp)
(export gnc:option-section)
(export gnc:option-set-changed-callback)
(export gnc:option-set-default-value)
(export gnc:option-set-value)
(export gnc:option-setter)
(export gnc:option-sort-tag)
(export gnc:option-strings-getter)
(export gnc:option-type)
(export gnc:option-value)
(export gnc:option-value-get-index)
(export gnc:option-value-validator)
(export gnc:option-widget-changed-proc)
(export gnc:options-clear-changes)
(export gnc:options-copy-values)
(export gnc:options-for-each)
(export gnc:options-for-each-general)
(export gnc:options-get-default-section)
(export gnc:options-kvp->scm)
(export gnc:options-make-date-interval!)
(export gnc:options-make-end-date!)
(export gnc:options-register-c-callback)
(export gnc:options-register-callback)
(export gnc:options-run-callbacks)
(export gnc:options-scm->kvp)
(export gnc:options-set-default-section)
(export gnc:options-touch)
(export gnc:options-unregister-callback-id)
(export gnc:plot-size-option-value)
(export gnc:plot-size-option-value-type)
(export gnc:register-option)
(export gnc:restore-form-generator)
(export gnc:send-options)
(export gnc:set-option-kvp->scm)
(export gnc:set-option-scm->kvp)
(export gnc:unregister-option)
(export gnc:value->string)

(export gnc:*option-name-trading-accounts*)
(export gnc:*option-name-book-currency*)
(export gnc:*option-section-accounts*)
(export gnc:*option-name-default-gains-policy*)
(export gnc:*option-name-default-gain-loss-account*)

(define gnc:*option-section-accounts* OPTION-SECTION-ACCOUNTS)
(define gnc:*option-name-trading-accounts* OPTION-NAME-TRADING-ACCOUNTS)
(define gnc:*option-name-currency-accounting* OPTION-NAME-CURRENCY-ACCOUNTING)
(define gnc:*option-name-book-currency* OPTION-NAME-BOOK-CURRENCY)
(define gnc:*option-name-default-gains-policy* OPTION-NAME-DEFAULT-GAINS-POLICY)
(define gnc:*option-name-default-gain-loss-account*
  OPTION-NAME-DEFAULT-GAINS-LOSS-ACCT-GUID)

(define (gnc:option-get-value book category key)
  (define acc (if (pair? key) cons list))
  (qof-book-get-option book (acc category key)))

(define (rpterror-earlier type newoption fallback)
  ;; Translators: the 3 ~a below refer to (1) option type (2) unknown
  ;; new option name, (3) fallback option name. The order is
  ;; important, and must not be changed.
  (let* ((template (N_ "This report was saved using a later version of \
GnuCash. One of the newer ~a options '~a' is not available, fallback to \
the option '~a'."))
         (console-msg (format #f template type newoption fallback))
         (ui-msg (format #f (G_ template) type newoption fallback)))
    (gnc:gui-warn console-msg ui-msg)))

(define (gnc:make-option
         ;; The category of this option
         section
         name
         ;; The sort-tag determines the relative ordering of options in
         ;; this category. It is used by the gui for display.
         sort-tag
         type
         documentation-string
         getter
         ;; The setter is responsible for ensuring that the value is valid.
         setter
         default-getter
         ;; Restore form generator should generate an ascii representation
         ;; of a function taking one argument. The argument will be an
         ;; option. The function should restore the option to the original
         ;; value.
         generate-restore-form
         ;; the scm->kvp and kvp->scm functions should save and load
         ;; the option to the book.  The arguments to these function will be
         ;; a book and a base key-path list for this option.
         scm->kvp
         kvp->scm
         ;; Validation func should accept a value and return (#t value)
         ;; on success, and (#f "failure-message") on failure. If #t,
         ;; the supplied value will be used by the gui to set the option.
         value-validator
         ;;; free-form storage depending on type.
         option-data 
         ;; If this is a "multiple choice" type of option,
         ;; this should be a vector of the following five functions:
         ;; 
         ;; Function 1: taking no arguments, giving the number of choices
         ;;
         ;; Function 2: taking one argument, a non-negative integer, that
         ;; returns the scheme value (usually a symbol) matching the
         ;; nth choice
         ;;
         ;; Function 3: taking one argument, a non-negative integer,
         ;; that returns the string matching the nth choice
         ;;
         ;; Function 4: #f, this was the individual tool tip and not used now
         ;;
         ;; Function 5: giving a possible value and returning the index
         ;; if an option doesn't use these,  this should just be a #f
         option-data-fns
         ;; This function should return a list of all the strings
         ;; in the option other than the section, name, (define
         ;; (list-lookup list item) and documentation-string that
         ;; might be displayed to the user (and thus should be
         ;; translated).
         strings-getter
         ;; This function will be called when the GUI representation
         ;; of the option is changed.  This will normally occur before
         ;; the setter is called, because setters are only called when
         ;; the user selects "OK" or "Apply".  Therefore, this
         ;; callback shouldn't be used to make changes to the actual
         ;; options database.
         option-widget-changed-proc)
  (let ((changed-callback #f))
    (vector section
            name
            sort-tag
            type
            documentation-string
            getter            
            (lambda args
              (apply setter args)
              (if changed-callback (changed-callback)))
            default-getter
            generate-restore-form
            scm->kvp
            kvp->scm
            value-validator
            option-data
            option-data-fns
            (lambda (callback) (set! changed-callback callback))
            strings-getter
            option-widget-changed-proc)))

(define (gnc:option-section option)
  (vector-ref option 0))
(define (gnc:option-name option)
  (vector-ref option 1))
(define (gnc:option-sort-tag option)
  (vector-ref option 2))
(define (gnc:option-type option)
  (vector-ref option 3))
(define (gnc:option-documentation option)
  (vector-ref option 4))
(define (gnc:option-getter option)
  (vector-ref option 5))
(define (gnc:option-setter option)
  (vector-ref option 6))
(define (gnc:option-default-getter option)
  (vector-ref option 7))
(define (gnc:option-generate-restore-form option)
  (vector-ref option 8))
(define (gnc:option-scm->kvp option)
  (vector-ref option 9))
(define (gnc:set-option-scm->kvp option v)
  (vector-set! option 9 v))
(define (gnc:option-kvp->scm option)
  (vector-ref option 10))
(define (gnc:set-option-kvp->scm option v)
  (vector-set! option 10 v))
(define (gnc:option-value-validator option)  
  (vector-ref option 11))
(define (gnc:option-data option)
  (vector-ref option 12))
(define (gnc:option-data-fns option)
  (vector-ref option 13))

(define (gnc:option-set-changed-callback option callback)
 (let ((cb-setter (vector-ref option 14)))
    (cb-setter callback)))
(define (gnc:option-strings-getter option)
  (vector-ref option 15))
(define (gnc:option-widget-changed-proc option)
  (vector-ref option 16))

(define (gnc:option-value option)
  (let ((getter (gnc:option-getter option)))
    (getter)))

(define (gnc:option-set-value option value)
  (let ((setter (gnc:option-setter option)))
    (setter value)))

(define (gnc:option-index-get-name option index)
  (let* ((option-data-fns (gnc:option-data-fns option))
         (name-fn (vector-ref option-data-fns 2)))
    (name-fn index)))

(define (gnc:option-index-get-value option index)
  (let* ((option-data-fns (gnc:option-data-fns option))
         (name-fn (vector-ref option-data-fns 1)))
    (name-fn index)))

(define (gnc:option-value-get-index option value)
  (let* ((option-data-fns (gnc:option-data-fns option))
         (name-fn (vector-ref option-data-fns 4)))
    (name-fn value)))

(define (gnc:option-number-of-indices option)
  (let* ((option-data-fns (gnc:option-data-fns option))
         (name-fn (vector-ref option-data-fns 0)))
    (name-fn)))

(define (gnc:option-default-value option)
  (let ((getter (gnc:option-default-getter option)))
    (getter)))

;; Attention: this function can only be used with restrictions
;; - only during option generation, not in arbitrary code
;; - only for option types for which no conversion is required
;;   between default-value and value. In the various gnc:make-option
;;   functions below this is ok when
;;   1. there's (value default-value) in the let* call
;;   2. default-getter is set to (lambda() default-value)
(define (gnc:option-set-default-value option default-value)
  (vector-set! option 7 (lambda() default-value))
  (gnc:option-set-value option default-value))


(define (gnc:restore-form-generator value->string)
  (lambda ()
    (string-append "(lambda (o) (if o (gnc:option-set-value o "
                   (value->string) ")))")))

(define (gnc:value->string value)
  (format #f "~s" value))

(define (gnc:make-string-option
         section
         name
         sort-tag
         documentation-string
         default-value)
  (let* ((value default-value)
         (value->string (lambda () (gnc:value->string value))))
    (gnc:make-option
     section name sort-tag 'string documentation-string
     (lambda () value)
     (lambda (x) (set! value x))
     (lambda () default-value)
     (gnc:restore-form-generator value->string)
     (lambda (b p) (qof-book-set-option b value p))
     (lambda (b p)
       (let ((v (qof-book-get-option b p)))
         (if (and v (string? v))
             (set! value v))))
     (lambda (x)
       (cond ((string? x)(list #t x))
             (else (list #f "string-option: not a string"))))
     #f #f #f #f)))

(define (gnc:make-text-option
         section
         name
         sort-tag
         documentation-string
         default-value)
  (let* ((value default-value)
         (value->string (lambda () (gnc:value->string value))))
    (gnc:make-option
     section name sort-tag 'text documentation-string
     (lambda () value)
     (lambda (x) (set! value x))
     (lambda () default-value)
     (gnc:restore-form-generator value->string)
     (lambda (b p) (qof-book-set-option b value p))
     (lambda (b p)
       (let ((v (qof-book-get-option b p)))
         (if (and v (string? v))
             (set! value v))))
     (lambda (x)
       (cond ((string? x)(list #t x))
             (else (list #f "text-option: not a string"))))
     #f #f #f #f)))

;;; font options store fonts as strings a la the X Logical
;;; Font Description. You should always provide a default
;;; value, as currently there seems to be no way to go from
;;; an actual font to a logical font description, and thus
;;; there is no way for the gui to pick a default value.

(define (gnc:make-font-option
         section
         name
         sort-tag
         documentation-string
         default-value)
  (let* ((value default-value)
         (value->string (lambda () (gnc:value->string value))))
    (gnc:make-option
     section
     name
     sort-tag
     'font
     documentation-string
     (lambda () value)
     (lambda (x) (set! value x))
     (lambda () default-value)
     (gnc:restore-form-generator value->string)     
     (lambda (b p) (qof-book-set-option b value p))
     (lambda (b p)
       (let ((v (qof-book-get-option b p)))
         (if (and v (string? v))
             (set! value v))))
     (lambda (x)
       (cond ((string? x)(list #t x))
             (else (list #f "font-option: not a string"))))
     #f #f #f #f)))

;; currency options use a specialized widget for entering currencies
;; in the GUI implementation.
(define (gnc:make-currency-option
         section
         name
         sort-tag
         documentation-string
         default-value)

  (define (currency->scm currency)
    (if (string? currency)
        currency
        (gnc-commodity-get-mnemonic currency)))

  (define (scm->currency currency)
    (if (string? currency)
        (gnc-commodity-table-lookup
         (gnc-commodity-table-get-table (gnc-get-current-book))
         (GNC-COMMODITY-NS-CURRENCY) currency)
        currency))

   (let* ((value (currency->scm default-value))
          (value->string (lambda () (gnc:value->string value))))
     (gnc:make-option
      section name sort-tag 'currency documentation-string
      (lambda ()  (scm->currency value))
      (lambda (x) (set! value (currency->scm x)))
      (lambda ()  (scm->currency default-value))
      (gnc:restore-form-generator value->string)
      (lambda (b p) (qof-book-set-option b value p))
      (lambda (b p)
        (let ((v (qof-book-get-option b p)))
          (if (and v (string? v))
              (set! value v))))
      (lambda (x) (list #t x))
      #f #f #f #f)))

;; budget option
;; TODO: need to double-check this proc (dates back to r11545 or eariler)
;;
;; Always takes/returns a budget
;; Stores the GUID in the KVP
;;
(define (gnc:make-budget-option
         section
         name
         sort-tag
         documentation-string)

  (define (convert-to-guid item)
    (if (string? item) item (gncBudgetGetGUID item)))

  (define (convert-to-budget item)
    (if (string? item) (gnc-budget-lookup item (gnc-get-current-book)) item))

  (let* ((initial-budget (gnc-budget-get-default (gnc-get-current-book)))
	 (selection-budget (convert-to-guid initial-budget)))

    (gnc:make-option
     section 
     name 
     sort-tag 
     'budget 
     documentation-string

     ;; getter -- Return a budget pointer
     (lambda ()
       (convert-to-budget selection-budget))

     ;; setter -- takes a budget
     (lambda (x)
       (set! selection-budget (convert-to-guid x)))

     ;; default-getter
     ;; Default now is #f so saving is independent of book-level default
     (lambda ()
       #f)

     ;; generate-restore-form
     ;; "return 'ascii represention of a function'
     ;; that will set the option passed as its lone parameter
     ;; to the value it was when the picker was first displayed"
     ;;
     ;; *This* is used to restore reports, not the KVP -- and is stored as text
     ;; This does not run in closure with direct access to the option's
     ;; internal variables, so the setter generally gets used
     (lambda () 
       (string-append
	"(lambda (option) "
	"(if option ((gnc:option-setter option) "
	"(gnc-budget-lookup "
	(gnc:value->string selection-budget)
	" (gnc-get-current-book)))))"))

     ;; scm->kvp -- commit the change
     ;; b -- book;  p -- key-path
     (lambda (b p) 
       (qof-book-set-option b selection-budget p))

     ;; kvp->scm -- get the stored value
     (lambda (b p)
       (let ((v (qof-book-get-option b p)))
         (if (and v (string? v))
	     (set! selection-budget (convert-to-guid
                                     (gnc-budget-lookup v (gnc-get-current-book)))))))

     ;; value-validator -- returns (#t value) or (#f "failure message")
     ;; As no user-generated input, this legacy hard-wire is probably ok
     (lambda (x) 
       (list #t x))

     ;; option-data
     #f
     
     ;; option-data-fns -- used for multi-pick (this isn't one), or #f
     ;; Vector of five functions
     ;; 1) ()      => number of choices
     ;; 2) (n)     => key for the nth choice
     ;; 3) (n)     => string for the nth choice
     ;; 4) (n)     => description for the nth choice
     ;; 5) (key)   => n (assuming this is the reverse key lookup)
     #f

     ;; strings-getter -- list of all translatable strings in the option
     #f

     ;; options-widget-changed-proc -- callback for what it sounds like
     #f
     
     ))) ;; completes gnc:make-budget-option


;; commodity options use a specialized widget for entering commodities
;; in the GUI implementation.
(define (gnc:make-commodity-option
         section
         name
         sort-tag
         documentation-string
         default-value)

  (define (commodity->scm commodity)
    (if (string? commodity)
        (list 'commodity-scm
              (GNC-COMMODITY-NS-CURRENCY)
              commodity)
        (list 'commodity-scm
              (gnc-commodity-get-namespace commodity)
              (gnc-commodity-get-mnemonic commodity))))

  (define (scm->commodity scm)
    (gnc-commodity-table-lookup
     (gnc-commodity-table-get-table (gnc-get-current-book))
     (cadr scm) (caddr scm)))

   (let* ((value (commodity->scm default-value))
          (value->string (lambda ()
                           (string-append "'" (gnc:value->string value)))))
     (gnc:make-option
      section name sort-tag 'commodity documentation-string
      (lambda () (scm->commodity value))
      (lambda (x) (if (and (pair? x) (eqv? (car x) 'commodity-scm))
                      (set! value x)
                      (set! value (commodity->scm x))))
      (lambda () default-value)
      (gnc:restore-form-generator value->string)
      (lambda (b p) 
        (qof-book-set-option b (cadr value) (append p '("ns")))
        (qof-book-set-option b (caddr value) (append p '("monic"))))
      (lambda (b p)
        (let ((ns (qof-book-get-option b (append p '("ns"))))
              (monic (qof-book-get-option b (append p '("monic")))))
          (if (and ns monic (string? ns) (string? monic))
              (set! value (list 'commodity-scm ns monic)))))
      (lambda (x) (list #t x))
      #f #f #f #f)))


(define (gnc:make-simple-boolean-option
         section
         name
         sort-tag
         documentation-string
         default-value)
  (gnc:make-complex-boolean-option section
                                   name
                                   sort-tag
                                   documentation-string
                                   default-value
                                   #f 
                                   #f))

;; Complex boolean options are the same as simple boolean options (see
;; above), with the addition of two function arguments. (If both of
;; them are #f, you have exactly a simple-boolean-option.) Both
;; functions should expect one boolean argument.  When the option's
;; value is changed, the function option-widget-changed-cb will be
;; called with the new option value at the time that the GUI widget
;; representing the option is changed, and the function
;; setter-function-called-cb will be called when the option's setter
;; is called (that is, when the user selects "OK" or "Apply").

;; The option-widget-changed-cb is tested for procedurehood before
;; it is called, so it is not validated to be a procedure here.
;; However, since there could be an option-widget-changed-cb but not
;; a setter-function-called-cb, the procedurehood of the
;; setter-function-called-cb is checked here.
(define (gnc:make-complex-boolean-option
         section
         name
         sort-tag
         documentation-string
         default-value
         setter-function-called-cb
         option-widget-changed-cb)
  (let* ((value default-value)
         (value->string (lambda () (gnc:value->string value))))
    (gnc:make-option
     section name sort-tag 'boolean documentation-string
     (lambda () value)
     (lambda (x) (set! value x)
             (if (procedure? setter-function-called-cb)
                 (setter-function-called-cb x)))
     (lambda () default-value)
     (gnc:restore-form-generator value->string)
     (lambda (b p) (qof-book-set-option b
		    ;; As no boolean KvpValue exists, as a workaround
		    ;; we store the string "t" for TRUE and "f" for
		    ;; FALSE in a string KvpValue.
                    (if value "t" "f") 
                    p))
     (lambda (b p)
       (let ((v (qof-book-get-option b p)))
	 ;; As no boolean KvpValue exists, as a workaround we store
	 ;; the string "t" for TRUE and "f" for FALSE.
         (cond ((equal? v "t") (set! v #t))
               ((equal? v "f") (set! v #f)))
         (if (and v (boolean? v) (not (equal? v default-value)))
             (set! value v))))
     (lambda (x)
       (if (boolean? x)
           (list #t x)
           (list #f "boolean-option: not a boolean")))
     #f #f #f (and option-widget-changed-cb
                   (lambda (x) (option-widget-changed-cb x))))))


(define (gnc:make-pixmap-option 
         section name sort-tag doc-string
         default-value)
  (let* ((value default-value))
    (gnc:make-option
     section name sort-tag 'pixmap doc-string
     (lambda ()  value)
     (lambda (x) (set! value x))
     (lambda () default-value)
     (gnc:restore-form-generator  (lambda () (gnc:value->string value)))
     #f
     #f
     (lambda (x)
       (if (string? x)
           (begin 
             (list #t x))
           (begin 
             (list #f "pixmap-option: not a string"))))
     #f #f #f #f)))

;; show-time is boolean
;; subtype should be one of 'relative 'absolute or 'both
;; if subtype is 'absolute then relative-date-list should be #f
;; relative-date-list should be the list of relative dates permitted
;; gnc:all-relative-dates contains a list of all relative dates.

(define (gnc:make-date-option
         section
         name
         sort-tag 
         documentation-string
         default-getter
         show-time
         subtype
         relative-date-list)
  (define (date-legal date)
    (and (pair? date)
         (or
          (and (eq? 'relative (car date)) (symbol? (cdr date)))
          (and (eq? 'absolute (car date))
               (or (and (pair? (cdr date))   ; we can still accept
                        (exact? (cadr date)) ; old-style timepairs
                        (exact? (cddr date)))
                   (and (number? (cdr date))
                        (exact? (cdr date))))))))
  (define (maybe-convert-to-time64 date)
    ;; compatibility shim. this is triggered only when date is type
    ;; (cons 'absolute (cons sec nsec)) - we'll convert to
    ;; (cons 'absolute sec). this shim must always be kept for gnucash
    ;; to reload saved reports, or reload reports launched at startup,
    ;; which had been saved as timepairs.
    (if (pair? (cdr date))
        (cons (car date) (cadr date))
        date))
  (define (list-lookup full-list item)
    (or (list-index (lambda (i) (eq? i item)) full-list)
        (begin
          (rpterror-earlier "date" item (car full-list))
          0)))
  (if show-time
      (issue-deprecation-warning
       (format #f "Date options with time of day values are deprecated and will be removed in GnuCash 5.")))

 (let* ((value (default-getter))
         (value->string (lambda ()
                          (string-append "'" (gnc:value->string value)))))
     (gnc:make-option
     section name sort-tag 'date documentation-string
     (lambda () value)
     (lambda (date)
       (if (date-legal date)
           (set! value (maybe-convert-to-time64 date))
           (gnc:error "Illegal date value set:" date)))
     default-getter
     (gnc:restore-form-generator value->string)
     (lambda (b p)
       (qof-book-set-option b (symbol->string (car value))
                                       (append p '("type")))
       (qof-book-set-option b
                                       (if (symbol? (cdr value))
                                           (symbol->string (cdr value))
                                           (cdr value))
                                       (append p '("value"))))
     (lambda (b p)
       (let ((t (qof-book-get-option b (append p '("type"))))
             (v (qof-book-get-option b (append p '("value")))))
         (if (and t v (string? t))
             (set! value (cons (string->symbol t)
                               (if (string? v) (string->symbol v) v))))))
     (lambda (date)
       (if (date-legal date)
           (list #t date)
           (list #f "date-option: illegal date")))
     (vector subtype show-time relative-date-list) 
     (vector (lambda () (length relative-date-list))
             (lambda (x) (list-ref relative-date-list x))
             (lambda (x) (gnc:get-relative-date-string
                          (list-ref relative-date-list x)))
             (lambda (x) (gnc:get-relative-date-desc
                          (list-ref relative-date-list x)))
             (lambda (x) (list-lookup relative-date-list x)))
     #f
     #f)))

(define (gnc:get-rd-option-data-subtype option-data)
  (vector-ref option-data 0))

(define (gnc:get-rd-option-data-show-time option-data)
  (vector-ref option-data 1))

(define (gnc:get-rd-option-data-rd-list option-data)
  (vector-ref option-data 2))

(define (gnc:date-option-get-subtype option)
  (if (eq? (gnc:option-type option) 'date)
      (gnc:get-rd-option-data-subtype (gnc:option-data option))
      (gnc:error "Not a date option")))

(define (gnc:date-option-show-time? option)
  (if (eq? (gnc:option-type option) 'date)
      (gnc:get-rd-option-data-show-time (gnc:option-data option))
      (gnc:error "Not a date option")))

(define (gnc:date-option-value-type option-value)
  (car option-value))

(define (gnc:date-option-absolute-time option-value)
  (if (eq? (car option-value) 'absolute)
      (cdr option-value)
      (gnc:get-absolute-from-relative-date (cdr option-value))))

(define (gnc:date-option-relative-time option-value)
  (if (eq? (car option-value) 'absolute)
      #f
      (cdr option-value)))

;; Just like gnc:make-account-list-limited-option except it
;; does not limit the types of accounts that are available
;; to the user.
(define (gnc:make-account-list-option
         section
         name
         sort-tag
         documentation-string
         default-getter
         value-validator
         multiple-selection)

  (gnc:make-account-list-limited-option
   section name sort-tag documentation-string
   default-getter value-validator multiple-selection '()))

;; account-list options use the option-data as a pair; the car is
;; a boolean value, the cdr is a list of account-types. If the boolean is
;; true, the gui should allow the user to select multiple accounts.
;; If the cdr is an empty list, then all account types are shown.
;; Internally, values are always a list of guids. Externally, both
;; guids and account pointers may be used to set the value of the
;; option. The option always returns a list of account pointers.
(define (gnc:make-account-list-limited-option
         section
         name
         sort-tag
         documentation-string
         default-getter
         value-validator
         multiple-selection
         acct-type-list)

  (define (convert-to-guid item)
    (if (string? item)
        item
        (gncAccountGetGUID item)))

  (define (convert-to-account item)
    (if (string? item)
        (xaccAccountLookup item (gnc-get-current-book))
        item))

  (let* ((option (map convert-to-guid (default-getter)))
         (option-set #f)
         (getter (lambda () (map convert-to-account
                                 (if option-set
                                     option
                                     (default-getter)))))
         (value->string (lambda ()
                          (string-append
                           "'" (gnc:value->string (if option-set option #f)))))
         (validator
          (if (not value-validator)
              (lambda (account-list) (list #t account-list))
              (lambda (account-list)
                (value-validator (map convert-to-account account-list))))))
    (gnc:make-option
     section name sort-tag 'account-list documentation-string getter
     (lambda (account-list)
       (if (or (not account-list) (null? account-list)) 
           (set! account-list (default-getter)))
       (set! account-list
             (filter (lambda (x) (if (string? x)
                                     (xaccAccountLookup
                                      x (gnc-get-current-book))
                                     x)) account-list))
       (let* ((result (validator account-list))
              (valid (car result))
              (value (cadr result)))
         (if valid
             (begin
               (set! option (map convert-to-guid value))
               (set! option-set #t))
             (gnc:error "Illegal account list value set"))))
     (lambda () (map convert-to-account (default-getter)))
     (gnc:restore-form-generator value->string)
     (lambda (b p)
       (when option-set
         (qof-book-set-option b (length option) (append p '("len")))
         (let loop ((option option) (idx 0))
           (unless (null? option)
             (qof-book-set-option
              b (car option) (append p (list (format #f "acc~a" idx))))
             (loop (cdr option) (1+ idx))))))
     (lambda (b p)
       (let ((len (qof-book-get-option b (append p '("len")))))
         (when (and len (integer? len))
           (set! option
             (map
              (lambda (idx)
                (qof-book-get-option b (append p (list (format #f "acc~a" idx)))))
              (iota len)))
           (set! option-set #t))))
     validator
     (cons multiple-selection acct-type-list) #f #f #f)))

;; Just like gnc:make-account-sel-limited-option except it
;; does not limit the types of accounts that are available
;; to the user.
(define (gnc:make-account-sel-option
         section
         name
         sort-tag
         documentation-string
         default-getter
         value-validator)

  (gnc:make-account-sel-limited-option
   section name sort-tag documentation-string
   default-getter value-validator '()))

;; account-sel options use the option-data as a pair; the car is
;; ignored, the cdr is a list of account-types. If the cdr is an empty
;; list, then all account types are shown.  Internally, the value is
;; always a guid.  Externally, both guids and account pointers may be
;; used to set the value of the option. The option always returns the
;; "current" account pointer.
(define (gnc:make-account-sel-limited-option
         section
         name
         sort-tag
         documentation-string
         default-getter
         value-validator
         acct-type-list)

  (define (convert-to-guid item)
    (if (string? item)
        item
        (gncAccountGetGUID item)))

  (define (convert-to-account item)
    (if (string? item)
        (xaccAccountLookup item (gnc-get-current-book))
        item))

  (define (find-first-account)
    (define (find-first account-list)
      (if (null? account-list)
          '()
          (let* ((this-account (car account-list))
                 (account-type (xaccAccountGetType this-account)))
            (if (if (null? acct-type-list)
                    #t
                    (member account-type acct-type-list))
                this-account
                (find-first (cdr account-list))))))

    (let* ((current-root (gnc-get-current-root-account))
           (account-list (gnc-account-get-descendants-sorted current-root)))
      (find-first account-list)))
  
  (define (get-default)
    (if default-getter
        (default-getter)
        (find-first-account)))

  (let* ((option (convert-to-guid (get-default)))
         (option-set #f)
         (getter (lambda () (convert-to-account
                             (if option-set
                                 option
                                 (get-default)))))
         (value->string (lambda ()
                          (string-append
                            (gnc:value->string (if option-set option #f)))))
         (validator
          (if (not value-validator)
              (lambda (account) (list #t account))
              (lambda (account)
                (value-validator (convert-to-account account))))))
    (gnc:make-option
     section name sort-tag 'account-sel documentation-string getter
     (lambda (account)
       (if (or (not account) (null? account)) (set! account (get-default)))
       (set! account (convert-to-account account))
       (let* ((result (validator account))
              (valid (car result))
              (value (cadr result)))
         (if valid
             (begin
               (set! option (convert-to-guid value))
               (set! option-set #t))
             (gnc:error "Illegal account value set"))))
     (lambda () (convert-to-account (get-default)))
     (gnc:restore-form-generator value->string)
     (lambda (b p) (qof-book-set-option b option p))
     (lambda (b p)
       (let ((v (qof-book-get-option b p)))
         (if (and v (string? v))
             (set! option v))))
     validator
     (cons #f acct-type-list) #f #f #f)))

(define (gnc:multichoice-list-lookup full-lst item)
  (or (list-index (lambda (i) (eq? (vector-ref i 0) item)) full-lst)
      (begin
        (rpterror-earlier "multichoice" item (car full-lst))
        0)))

(define (check-ok-values ok-values fn)
  (for-each
   (lambda (ok-value)
     (when (> (vector-length ok-value) 2)
       (issue-deprecation-warning
        (format #f "~a: the tooltip in ~a is not supported anymore. Please remove." fn ok-value))))
   ok-values))

;; multichoice options use the option-data as a list of vectors.
;; Each vector contains a permissible value (scheme symbol), a
;; name, and a description string.
(define (gnc:make-multichoice-option
         section
         name
         sort-tag
         documentation-string
         default-value
         ok-values)
  (gnc:make-multichoice-callback-option section
                                        name
                                        sort-tag
                                        documentation-string
                                        default-value
                                        ok-values
                                        #f
                                        #f))

;; The multichoice-option with callback function is the same as the
;; usual multichoice options (see above), with the addition of two
;; function arguments. (If both of them are #f, you have exactly a
;; multichoice-option.) Both functions should expect one argument.
;; When the option's value is changed, the function
;; option-widget-changed-cb will be called with the new option value
;; at the time that the GUI widget representing the option is changed,
;; and the function setter-function-called-cb will be called when the
;; option's setter is called (that is, when the user selects "OK" or
;; "Apply").
(define (gnc:make-multichoice-callback-option
         section
         name
         sort-tag
         documentation-string
         default-value
         ok-values
         setter-function-called-cb
         option-widget-changed-cb)
  (define (multichoice-legal val p-vals)
    (cond ((null? p-vals) #f)
          ((eq? val (vector-ref (car p-vals) 0)) #t)
          (else (multichoice-legal val (cdr p-vals)))))

  (define (multichoice-strings p-vals)
    (if (null? p-vals)
        '()
        (cons (vector-ref (car p-vals) 1)
              (multichoice-strings (cdr p-vals)))))

  (check-ok-values ok-values "gnc:make-multichoice-[callback-]option")

  (let* ((value default-value)
         (value->string (lambda ()
                          (string-append "'" (gnc:value->string value)))))
    (gnc:make-option
     section name sort-tag 'multichoice documentation-string
     (lambda () value)
     (lambda (x)
       (cond
        ((and (equal? section "Display")
              (equal? name "Parent account subtotals")
              (equal? x 'canonically-tabbed))
         (gnc:warn "canonically-tabbed obsolete. switching to 't")
         (set! value 't))
        ((not (multichoice-legal x ok-values))
         (rpterror-earlier "multichoice" x default-value))
        (else
         (set! value x)
         (if (procedure? setter-function-called-cb)
             (setter-function-called-cb x)))))
     (lambda () default-value)
     (gnc:restore-form-generator value->string)
     (lambda (b p) (qof-book-set-option b (symbol->string value) p))
     (lambda (b p)
       (let ((v (qof-book-get-option b p)))
         (if (and v (string? v))
             (set! value (string->symbol v)))))
     (lambda (x)
       (if (multichoice-legal x ok-values)
           (list #t x)
           (list #f "multichoice-option: illegal choice")))
     ok-values
     (vector (lambda () (length ok-values))
             (lambda (x) (vector-ref (list-ref ok-values x) 0))
             (lambda (x) (vector-ref (list-ref ok-values x) 1))
             #f                         ;old tooltip
             (lambda (x)
               (gnc:multichoice-list-lookup ok-values x)))
     (lambda () (multichoice-strings ok-values)) 
     (and option-widget-changed-cb
          (lambda (x) (option-widget-changed-cb x))))))


;; radiobutton options use the option-data as a list of vectors.
;; Each vector contains a permissible value (scheme symbol), a
;; name, and a description string.
(define (gnc:make-radiobutton-option
         section
         name
         sort-tag
         documentation-string
         default-value
         ok-values)
  (gnc:make-radiobutton-callback-option section
                                        name
                                        sort-tag
                                        documentation-string
                                        default-value
                                        ok-values
                                        #f
                                        #f))

;; The radiobutton-option with callback function is the same as the
;; usual radiobutton options (see above), with the addition of two
;; function arguments. (If both of them are #f, you have exactly a
;; radiobutton-option.) Both functions should expect one argument.
;; When the option's value is changed, the function
;; option-widget-changed-cb will be called with the new option value
;; at the time that the GUI widget representing the option is changed,
;; and the function setter-function-called-cb will be called when the
;; option's setter is called (that is, when the user selects "OK" or
;; "Apply").
(define (gnc:make-radiobutton-callback-option
         section
         name
         sort-tag
         documentation-string
         default-value
         ok-values
         setter-function-called-cb
         option-widget-changed-cb)
  (define (radiobutton-legal val p-vals)
    (cond ((null? p-vals) #f)
          ((eq? val (vector-ref (car p-vals) 0)) #t)
          (else (radiobutton-legal val (cdr p-vals)))))

  (define (radiobutton-strings p-vals)
    (if (null? p-vals)
        '()
        (cons (vector-ref (car p-vals) 1)
              (radiobutton-strings (cdr p-vals)))))

  (let* ((value default-value)
         (value->string (lambda ()
                          (string-append "'" (gnc:value->string value)))))
    (gnc:make-option
     section name sort-tag 'radiobutton documentation-string
     (lambda () value)
     (lambda (x)
       (if (radiobutton-legal x ok-values)
           (begin
             (set! value x)
             (if (procedure? setter-function-called-cb)
                 (setter-function-called-cb x)))
           (rpterror-earlier "radiobutton" x default-value)))
     (lambda () default-value)
     (gnc:restore-form-generator value->string)
     (lambda (b p) (qof-book-set-option b (symbol->string value) p))
     (lambda (b p)
       (let ((v (qof-book-get-option b p)))
         (if (and v (string? v))
             (set! value (string->symbol v)))))
     (lambda (x)
       (if (radiobutton-legal x ok-values)
           (list #t x)
           (list #f "radiobutton-option: illegal choice")))
     ok-values
     (vector (lambda () (length ok-values))
             (lambda (x) (vector-ref (list-ref ok-values x) 0))
             (lambda (x) (vector-ref (list-ref ok-values x) 1))
             #f                         ;old tooltip
             (lambda (x)
               (gnc:multichoice-list-lookup ok-values x)))
     (lambda () (radiobutton-strings ok-values)) 
     (and option-widget-changed-cb
          (lambda (x) (option-widget-changed-cb x))))))


;; list options use the option-data in the same way as multichoice
;; options. List options allow the user to select more than one option.
(define (gnc:make-list-option
         section
         name
         sort-tag
         documentation-string
         default-value
         ok-values)

  (define (legal-value? value legal-values)
    (cond ((null? legal-values) #f)
          ((eq? value (vector-ref (car legal-values) 0)) #t)
          (else (legal-value? value (cdr legal-values)))))

  (define (list-legal values)
    (cond ((null? values) #t)
          (else
           (and
            (legal-value? (car values) ok-values)
            (list-legal (cdr values))))))

  (define (list-strings p-vals)
    (if (null? p-vals)
        '()
        (cons (vector-ref (car p-vals) 1)
              (list-strings (cdr p-vals)))))

  (check-ok-values ok-values "gnc:make-list-option")

  (let* ((value default-value)
         (value->string (lambda ()
                          (string-append "'" (gnc:value->string value)))))
    (gnc:make-option
     section name sort-tag 'list documentation-string
     (lambda () value)
     (lambda (x)
       (if (list-legal x)
           (set! value x)
           (rpterror-earlier "list" x default-value)))
     (lambda () default-value)
     (gnc:restore-form-generator value->string)
     (lambda (b p)
       (qof-book-set-option b (length value) (append p '("len")))
       (let loop ((value value) (idx 0))
         (unless (null? value)
           (qof-book-set-option
            b (caar value) (append p (list (format #f "item~a" idx))))
           (loop (cdr value) (1+ idx)))))
     (lambda (b p)
       (let ((len (qof-book-get-option b (append p '("len")))))
         (if (and len (integer? len))
             (set! value
               (map
                (lambda (idx)
                  (qof-book-get-option b (append p (list (format #f "item~a" idx)))))
                (iota len))))))
     (lambda (x)
       (if (list-legal x)
           (list #t x)
           (list #f "list-option: illegal value")))
     ok-values     
     (vector (lambda () (length ok-values))
             (lambda (x) (vector-ref (list-ref ok-values x) 0))
             (lambda (x) (vector-ref (list-ref ok-values x) 1))
             #f                         ;old tooltip
             (lambda (x) (gnc:multichoice-list-lookup ok-values x)))
     (lambda () (list-strings ok-values)) #f)))

;; number range options use the option-data as a list whose
;; elements are: (lower-bound upper-bound num-decimals step-size)
(define (gnc:make-number-range-option
         section
         name
         sort-tag
         documentation-string
         default-value
         lower-bound
         upper-bound
         num-decimals
         step-size)
  (let* ((value default-value)
         (value->string (lambda () (number->string value))))
    (gnc:make-option
     section name sort-tag 'number-range documentation-string
     (lambda () value)
     (lambda (x) (set! value x))
     (lambda () default-value)
     (gnc:restore-form-generator value->string)
     (lambda (b p) (qof-book-set-option b value p))
     (lambda (b p)
       (let ((v (qof-book-get-option b p)))
         (if (and v (number? v))
             (set! value v))))
     (lambda (x)
       (cond ((not (number? x)) (list #f "number-range-option: not a number"))
             ((and (>= value lower-bound)
                   (<= value upper-bound))
              (list #t x))
             (else (list #f "number-range-option: out of range"))))
     (list lower-bound upper-bound num-decimals step-size)
     #f #f #f)))

;; number plot size options use the option-data as a list whose
;; elements are: (lower-bound upper-bound num-decimals step-size)
;; which is used for the valid pixel range
(define (gnc:make-number-plot-size-option
         section
         name
         sort-tag
         documentation-string
         default-value
         lower-bound
         upper-bound
         num-decimals
         step-size)
  (let* ((value default-value)
         (value->string (lambda ()
                          (string-append "'" (gnc:value->string value)))))
    (gnc:make-option
     section name sort-tag 'plot-size documentation-string
     (lambda () value)  ;;getter
     (lambda (x)
             (if (number? x) ;; this is for old style plot size
             (set! value (cons 'pixels x))
             (set! value x)))  ;;setter

     (lambda () default-value)  ;;default-getter
     (gnc:restore-form-generator value->string)  ;;restore-form
     (lambda (b p)
       (qof-book-set-option b (symbol->string (car value))
                              (append p '("type")))
       (qof-book-set-option b (if (symbol? (cdr value))
                                  (symbol->string (cdr value))
                                  (cdr value))
                                  (append p '("value"))))  ;;scm->kvp
     (lambda (b p)
       (let ((t (qof-book-get-option b (append p '("type"))))
             (v (qof-book-get-option b (append p '("value")))))
         (if (and t v (string? t))
             (set! value (cons (string->symbol t)
                               (if (string? v) (string->number v) v))))))  ;;kvp->scm
     (lambda (x)
       (if (eq? 'pixels (car x))
         (cond ((not (number? (cdr x))) (list #f "number-plot-size-option-pixels: not a number"))
               ((and (>= (cdr x) lower-bound)
                     (<= (cdr x) upper-bound))
                (list #t x))
               (else (list #f "number-plot-size-option-pixels: out of range")))
         (cond ((not (number? (cdr x))) (list #f "number-plot-size-option-percentage: not a number"))
               ((and (>= (cdr x) 10)
                     (<= (cdr x) 100))
                (list #t x))
               (else (list #f "number-plot-size-option-percentage: out of range")))
       )
     )  ;;value-validator
     (list lower-bound upper-bound num-decimals step-size)  ;;option-data
     #f #f #f)))  ;;option-data-fns, strings-getter, option-widget-changed-proc

(define (gnc:plot-size-option-value-type option-value)
  (car option-value))

(define (gnc:plot-size-option-value option-value)
  (cdr option-value))

(define (gnc:make-internal-option
         section
         name
         default-value)
  (let* ((value default-value)
         (value->string (lambda ()
                          (string-append "'" (gnc:value->string value)))))
    (gnc:make-option
     section name "" 'internal #f
     (lambda () value)
     (lambda (x) (set! value x))
     (lambda () default-value)
     (gnc:restore-form-generator value->string)
     #f
     #f
     (lambda (x) (list #t x))
     #f #f #f #f)))


(define (gnc:make-query-option
         section
         name
         default-value)
  (let* ((value (if (list? default-value)
                    default-value
                    (gnc-query2scm default-value)))
         (value->string (lambda ()
                          (string-append "'" (gnc:value->string value)))))
    (gnc:make-option
     section name "" 'query #f
     (lambda () value)
     (lambda (x) (set! value (if (list? x) x (gnc-query2scm x))))
     (lambda () (if (list? default-value)
                    default-value
                    (gnc-query2scm default-value)))
     (gnc:restore-form-generator value->string)
     #f
     #f
     (lambda (x) (list #t x))
     #f #f #f #f)))


;; Color options store rgba values in a list.
;; The option-data is a list, whose first element
;; is the range of possible rgba values and whose
;; second element is a boolean indicating whether
;; to use alpha transparency.
(define (gnc:make-color-option
         section
         name
         sort-tag
         documentation-string
         default-value
         range
         use-alpha)

  (define (canonicalize values)
    (map exact->inexact values))

  (define (values-in-range values)
    (if (null? values)
        #t
        (let ((value (car values)))
          (and (number? value)
               (>= value 0)
               (<= value range)
               (values-in-range (cdr values))))))

  (define (validate-color color)
    (cond ((not (list? color)) (list #f "color-option: not a list"))
          ((not (= 4 (length color))) (list #f "color-option: wrong length"))
          ((not (values-in-range color))
           (list #f "color-option: bad color values"))
          (else (list #t color))))

  (let* ((value (canonicalize default-value))
         (value->string (lambda ()
                          (string-append "'" (gnc:value->string value)))))
    (gnc:make-option
     section name sort-tag 'color documentation-string
     (lambda () value)
     (lambda (x) (set! value (canonicalize x)))
     (lambda () (canonicalize default-value))
     (gnc:restore-form-generator value->string)
     #f
     #f
     validate-color
     (list range use-alpha)
     #f #f #f)))

(define (gnc:color->hex-string color range)
  (define (html-value value)
    (inexact->exact
     (min 255.0
          (truncate (* (/ 255.0 range) value)))))
  (define (number->hex-string number)
    (let ((ret (number->string number 16)))
      (cond ((< (string-length ret) 2) (string-append "0" ret))
            (else ret))))
  (let ((red (car color))
        (green (cadr color))
        (blue (caddr color)))
    (string-append
     (number->hex-string (html-value red))
     (number->hex-string (html-value green))
     (number->hex-string (html-value blue)))))

(define (gnc:color->html color range)
  (string-append "#"
                 (gnc:color->hex-string color range)))

(define (gnc:color-option->html color-option)
  (let ((color (gnc:option-value color-option))
        (range (car (gnc:option-data color-option))))
    (gnc:color->html color range)))

(define (gnc:color-option->hex-string color-option)
  (let ((color (gnc:option-value color-option))
        (range (car (gnc:option-data color-option))))
    (gnc:color->hex-string color range)))

;;
;; dateformat option
;;
(define (gnc:make-dateformat-option
         section
         name
         sort-tag
         documentation-string
         default-value)

  (define (def-value)
    (if (list? default-value)
        default-value
        (list 'unset 'number #t "")))

  (let* ((value (def-value))
         (value->string (lambda () 
                          (string-append "'" (gnc:value->string value)))))
    (gnc:make-option
     section name sort-tag 'dateformat documentation-string
     (lambda () value)
     (lambda (x) (set! value x))
     (lambda () (def-value))
     (gnc:restore-form-generator value->string)
     (lambda (b p)
       (if (eq? (car value) 'unset)
           (qof-book-options-delete b p );; delete the kvp when unset
       (begin
         (qof-book-set-option
          b (symbol->string (car value)) (append p '("fmt")))
         (qof-book-set-option
          b (symbol->string (cadr value)) (append p '("month")))
         (qof-book-set-option
          b (if (caddr value) 1 0) (append p '("years")))
         (qof-book-set-option
          b (cadddr value) (append p '("custom"))))))
     (lambda (f p)
       (let ((fmt (qof-book-get-option f (append p '("fmt"))))
             (month (qof-book-get-option f (append p '("month"))))
             (years (qof-book-get-option f (append p '("years"))))
             (custom (qof-book-get-option f (append p '("custom")))))
         (if (and
              fmt (string? fmt)
              month (string? month)
              years (number? years)
              custom (string? custom))
             (set! value (list (string->symbol fmt) (string->symbol month)
                               (if (= years 0) #f #t) custom)))))
     (lambda (x)
       (cond ((not (list? x)) (list #f "dateformat-option: not a list"))
             ((not (= (length x) 4))
              (list #f "dateformat-option: wrong list length" (length x)))
             ((not (symbol? (car x)))
              (list #f "dateformat-option: no format symbol"))
             ((not (symbol? (cadr x)))
              (list #f "dateformat-option: no months symbol"))
             ((not (string? (cadddr x)))
              (list #f "dateformat-option: no custom string"))
             (else (list #t x))))
     #f #f #f #f)))

(define (gnc:dateformat-get-format v)
  (cadddr v))

(define (gnc:make-currency-accounting-option
         section
         name
         sort-tag
         radiobutton-documentation-string
         default-radiobutton-value
         ok-radiobutton-values
         book-currency-documentation-string
         default-book-currency-value
         default-cap-gains-policy-documentation-string
         default-cap-gains-policy-value
         default-gains-loss-account-documentation-string
        )
  (define (legal-val val p-vals)
    (cond ((null? p-vals) #f)
          ((not (symbol? val)) #f)
          ((eq? val (vector-ref (car p-vals) 0)) #t)
          (else (legal-val val (cdr p-vals)))))

  (define (currency-lookup currency-string)
    (if (string? currency-string)
        (gnc-commodity-table-lookup
         (gnc-commodity-table-get-table (gnc-get-current-book))
         (GNC-COMMODITY-NS-CURRENCY) currency-string)
        #f))

  (define (currency? val)
    (gnc-commodity-is-currency (currency-lookup val)))

  (define (vector-strings p-vals)
    (if (null? p-vals)
        '()
        (cons (vector-ref (car p-vals) 1)
              (cons (vector-ref (car p-vals) 2)
                    (vector-strings (cdr p-vals))))))

  (define (currency->scm currency)
    (if (string? currency)
        currency
        (gnc-commodity-get-mnemonic currency)))

  (define (scm->currency currency)
    (currency-lookup currency))

  (define (valid-gains-loss-account? book-currency gains-loss-account-guid)
    ;; xaccAccountLookup returns Account if guid valid otherwise NULL; also must
    ;; be in book-currency, income or expense, and not placeholder nor hidden
    (let* ((account (xaccAccountLookup gains-loss-account-guid
                                       (gnc-get-current-book))))
      (and account
           (not (null? account))
           (not (xaccAccountIsHidden account))
           (not (xaccAccountGetPlaceholder account))
           (memv (xaccAccountGetType account)
                 (list ACCT-TYPE-INCOME ACCT-TYPE-EXPENSE))
           (gnc-commodity-equal
            (currency-lookup book-currency)
            (xaccAccountGetCommodity account)))))

  (let* ((value (if (eq? 'book-currency default-radiobutton-value)
                    (list default-radiobutton-value
                          default-book-currency-value
                          default-cap-gains-policy-value)
                    (list default-radiobutton-value)))
         (value->string (lambda ()
                          (string-append "'" (gnc:value->string
                                               (car value)))))
         (trading-accounts-path (list gnc:*option-section-accounts*
                                      gnc:*option-name-trading-accounts*))
         (book-currency-path (list gnc:*option-section-accounts*
                                   gnc:*option-name-book-currency*))
         (gains-policy-path (list gnc:*option-section-accounts*
                                  gnc:*option-name-default-gains-policy*))
         (gains-loss-account-path (list gnc:*option-section-accounts*
                                  gnc:*option-name-default-gain-loss-account*)))
    (gnc:make-option
     section name sort-tag 'currency-accounting
     radiobutton-documentation-string
     (lambda () value) ;; getter
     (lambda (x)
       (if (legal-val (car x) ok-radiobutton-values)
           (set! value x)
           (gnc:error "Illegal Radiobutton option set"))) ;;setter
     (lambda () (if (eq? 'book-currency default-radiobutton-value)
                    (list default-radiobutton-value
                          default-book-currency-value
                          default-cap-gains-policy-value)
                    (list default-radiobutton-value))) ;; default-getter
     (gnc:restore-form-generator value->string)
     (lambda (b p) ;; scm->kvp
       (case (car value)
         ((book-currency)
          ;; Currency = selected currency
          (qof-book-set-option b (currency->scm (cadr value))
                               book-currency-path)
          ;; Default Gains Policy = selected policy
          (qof-book-set-option b (symbol->string (caddr value))
                               gains-policy-path)
          ;; Default Gains Account = if selected, selected account
          (if (car (cdddr value))
              (qof-book-set-option b (car (cdddr value))
                                   gains-loss-account-path)))
         ((trading)
          ;; Use Trading Accounts = "t"
          (qof-book-set-option b "t" trading-accounts-path))))
     (lambda (b p) ;; kvp->scm
       (let* ((trading-option-path-kvp?
                       (qof-book-get-option b trading-accounts-path))
              (trading? (and trading-option-path-kvp?
                             (string=? "t" trading-option-path-kvp?)))
              (book-currency #f)
              (cap-gains-policy #f)
              (gains-loss-account-guid #f)
              (v (if trading?
                     'trading
                     (let* ((book-currency-option-path-kvp?
                                 (qof-book-get-option
                                     b book-currency-path))
                            (gains-policy-option-path-kvp?
                                 (qof-book-get-option
                                     b gains-policy-path))
                            (gains-loss-account-option-path-kvp?
                                 (qof-book-get-option
                                     b gains-loss-account-path))
                            (book-currency?
                               (if (and book-currency-option-path-kvp?
                                        gains-policy-option-path-kvp?
                                        (string?
                                           book-currency-option-path-kvp?)
                                        (string?
                                           gains-policy-option-path-kvp?)
                                        (if book-currency-option-path-kvp?
                                            (currency?
                                              book-currency-option-path-kvp?))
                                        (if gains-policy-option-path-kvp?
                                            (gnc-valid-policy-name
                                              gains-policy-option-path-kvp?)))
                                   (begin
                                     (set! book-currency
                                               book-currency-option-path-kvp?)
                                     (set! cap-gains-policy
                                               gains-policy-option-path-kvp?)
                                     (if gains-loss-account-option-path-kvp?
                                         (if (valid-gains-loss-account?
                                               book-currency
                                               gains-loss-account-option-path-kvp?)
                                             (set! gains-loss-account-guid
                                               gains-loss-account-option-path-kvp?)))
                                     #t)
                                    #f)))
                           (if book-currency?
                               'book-currency
                               'neither)))))
             (if (and v (symbol? v) (legal-val v ok-radiobutton-values))
                 (set! value (cons v (if (eq? 'book-currency v)
                                         (list (scm->currency book-currency)
                                               (string->symbol cap-gains-policy)
                                               gains-loss-account-guid)
                                         '())))
                 (set! value (list 'neither)))))
     (lambda (x) ;; value validator
       (cond
        ((not (list? x))
         (list #f "value not a list"))
        ((not (legal-val (car x) ok-radiobutton-values))
         (list #f "radiobutton-option: illegal choice"))
        ((not (eq? 'book-currency (car x)))
         (list #t x))
        ((not (currency? (currency->scm (cadr x))))
         (list #f "currency-option: illegal value"))
        ((not (gnc-valid-policy-name (symbol->string (caddr x))))
         (list #f "cap-gains-policy-option: illegal value"))
        ((not (car (cdddr x)))
         (list #t x))
        ((not (valid-gains-loss-account? (currency->scm (cadr x))
                                         (car (cdddr x))))
         (list #f "gains-loss-account-option: illegal value"))
        (else
         (list #t x))))
     (vector book-currency-documentation-string
             default-book-currency-value
             default-cap-gains-policy-documentation-string
             default-cap-gains-policy-value
             default-gains-loss-account-documentation-string)
     (vector (lambda () (length ok-radiobutton-values))
             (lambda (x) (vector-ref (list-ref ok-radiobutton-values x) 0))
             (lambda (x) (vector-ref (list-ref ok-radiobutton-values x) 1))
             (lambda (x) (vector-ref (list-ref ok-radiobutton-values x) 2))
             (lambda (x)
               (gnc:multichoice-list-lookup ok-radiobutton-values x)))
     (lambda () (vector-strings ok-radiobutton-values))
     #f)))

(define (gnc:get-currency-accounting-option-data-curr-doc-string option-data)
  (vector-ref option-data 0))

(define (gnc:get-currency-accounting-option-data-default-curr option-data)
  (vector-ref option-data 1))

(define (gnc:get-currency-accounting-option-data-policy-doc-string option-data)
  (vector-ref option-data 2))

(define (gnc:get-currency-accounting-option-data-policy-default option-data)
  (vector-ref option-data 3))

(define (gnc:get-currency-accounting-option-data-gain-loss-account-doc-string option-data)
  (vector-ref option-data 4))

(define (gnc:currency-accounting-option-get-curr-doc-string option)
  (if (eq? (gnc:option-type option) 'currency-accounting)
      (gnc:get-currency-accounting-option-data-curr-doc-string
        (gnc:option-data option))
      (gnc:error "Not a currency accounting option")))

(define (gnc:currency-accounting-option-get-default-curr option)
  (if (eq? (gnc:option-type option) 'currency-accounting)
      (gnc:get-currency-accounting-option-data-default-curr
        (gnc:option-data option))
      (gnc:error "Not a currency accounting option")))

(define (gnc:currency-accounting-option-get-policy-doc-string option)
  (if (eq? (gnc:option-type option) 'currency-accounting)
      (gnc:get-currency-accounting-option-data-policy-doc-string
        (gnc:option-data option))
      (gnc:error "Not a currency accounting option")))

(define (gnc:currency-accounting-option-get-default-policy option)
  (if (eq? (gnc:option-type option) 'currency-accounting)
      (gnc:get-currency-accounting-option-data-policy-default
        (gnc:option-data option))
      (gnc:error "Not a currency accounting option")))

(define (gnc:currency-accounting-option-get-gain-loss-account-doc-string option)
  (if (eq? (gnc:option-type option) 'currency-accounting)
      (gnc:get-currency-accounting-option-data-gain-loss-account-doc-string
        (gnc:option-data option))
      (gnc:error "Not a currency accounting option")))

(define (gnc:currency-accounting-option-selected-method option-value)
  (car option-value))

(define (gnc:currency-accounting-option-selected-currency option-value)
  (if (eq? (car option-value) 'book-currency)
      (cadr option-value)
      #f))

(define (gnc:currency-accounting-option-selected-policy option-value)
  (if (eq? (car option-value) 'book-currency)
      (caddr option-value)
      #f))

(define (gnc:currency-accounting-option-selected-gain-loss-account option-value)
  (if (eq? (car option-value) 'book-currency)
      (car (cdddr option-value))
=======
(define-public (gnc:lookup-option options section name)
  (if options
      (gnc-lookup-option (options 'lookup) section name)
>>>>>>> 4fe83c3b
      #f))

(define-public (gnc:option-setter option)
  (issue-deprecation-warning "gnc:option-setter is deprecated. Option values are set and retrieved by gnc-set-option and gnc-option-db-lookup.")
  (lambda (value)
    (GncOption-set-value-from-scm option value)
    ))

(define-public (gnc:option-set-value option value)
    (issue-deprecation-warning "gnc:option-set-value and indeed all direct option access is deprecated. Use gnc-set-option instead.")
    (GncOption-set-value-from-scm option value))

(define-public (gnc:option-set-default-value option value)
    (issue-deprecation-warning "gnc:option-set-default-value and indeed all direct option access is deprecated. Use gnc-set-option instead.")
    (GncOption-set-default-value-from-scm option value))

(define-public (gnc:option-section option)
  (GncOption-get-section option))

(define-public (gnc:option-name option)
  (GncOption-get-name option))

(define-public (gnc:option-default-value option)
  (GncOption-get-scm-default-value option))

(define-public (gnc:option-value option)
    (issue-deprecation-warning "gnc:option-value and indeed all direct option access is deprecated. Use gnc-option-db-lookup-option instead.")
    (GncOption-get-scm-value option))

(define-public (gnc:color-option->html opt)
  ;; HTML doesn't like alpha values.
  (let* ((color (GncOption-get-scm-value opt))
         (html-color (if (> (string-length color) 6)
                         (substring color 0 6)
                         color)))
    (format #f "#~a" html-color)))

(define-public (gnc:color-option->hex-string opt)
  (format #f "~a" (GncOption-get-scm-value opt)))

(define-public (gnc:option-get-value book category key)
  (define acc (if (pair? key) cons list))
  (qof-book-get-option book (acc category key)))

(define-public (gnc:option-make-internal! options section name)
  (let ((option (gnc-lookup-option (options 'lookup) section name)))
    (and option (GncOption-make-internal option))))

(define-public (gnc:option-type option)
  (GncOption-get-type option))

;; Create the database and return a dispatch function.
(define-public (gnc:new-options)
  (let ((optiondb (new-gnc-optiondb)))
    (define (dispatch key)
      optiondb)
    dispatch))

;; Use the dispatch function to get the optiondb
(define-public (gnc:options-get dispatch)
  (dispatch 'get))

(define-public (gnc:options-set-default-section optiondb section)
  (GncOptionDB-set-default-section (GncOptionDBPtr-get (optiondb 'set-default-section)) section))

(define-public (gnc:options-for-each func optdb)
  (gnc-optiondb-foreach (optdb 'foreach) func))

;; Copies all values from src-options to dest-options, that is, it
;; copies the values of all options from src which exist in dest to
;; there.
(define-public (gnc:options-copy-values src-options dest-options)
  (if 
   dest-options
   (gnc:options-for-each 
    (lambda (src-option) 
      (let ((dest-option (gnc:lookup-option dest-options 
                                            (gnc:option-section src-option)
                                            (gnc:option-name src-option))))
        (if dest-option
            (gnc:option-set-value dest-option 
                                  (gnc:option-value src-option)))))
    src-options)))

;; Get scheme commands to set changed options, used to write a file that will
;; restore a customized report or stylesheet.
(define-public (gnc:value->string value)
  (format #f "~s" value))

(define-public (gnc:generate-restore-forms options toplevel-name)
  (define (section-op section-name)
    (display
     (string-append "\n; Section: " section-name "\n\n")))

  (define (gnc:option-is-budget? option)
    (GncOption-is-budget-option option))

  (define (option-op option)
    (let ((value (gnc:option-value option))
          (default-value (gnc:option-default-value option)))
      (if (not (equal? value default-value))
          (display (string-append
                      "(let ((option (gnc:lookup-option " toplevel-name "\n"
                      "                                 "
                      (gnc:value->string (gnc:option-section option)) "\n"
                      "                                 "
                      (gnc:value->string (gnc:option-name option)) ")))\n"
                      "  ("
                      (cond
                       ((gnc:option-is-budget? option)
                       (let* ((budget (gnc:option-value option))
                              (guid (gncBudgetGetGUID budget))
                              (guid-string (gnc:value->string guid)))
                              (if (string? guid-string)
                                  (string-append
                                   "(lambda (option) "
                                   "(if option ((gnc:option-setter option) "
                                   "(gnc-budget-lookup " guid-string
                                   " (gnc-get-current-book)))))"
                                   )
                                  ("Failed to get GUID for budget option."))))
                       (else
                        (string-append
                         "(lambda (o) (if o (gnc:option-set-value o "
                         (GncOption-save-scm-value option) ")))"
                        )))
                      " option))\n\n")))))

  (define (generate-forms)
    (let ((odb (options 'generate-restore-forms)))
      (gnc-optiondb-foreach2 odb section-op option-op)))

  (with-output-to-string generate-forms))


;; The following implement the old API that separated creation from registration.
(define-public (gnc:register-option optdb opt)
  (issue-deprecation-warning "gnc:register-option is deprecated. Use gnc-register-foo-option instead.")
  (GncOptionDB-register-option (GncOptionDBPtr-get (optdb 'register-option))
                               (GncOption-get-section opt) opt))

(define-public (gnc:unregister-option optdb section name)
  (GncOptionDB-unregister-option (GncOptionDBPtr-get (optdb 'unregister-option)) section name))

(define-public (gnc:make-string-option section name key docstring default)
  (issue-deprecation-warning "gnc:make-string-option is deprecated. Make and register the option in one command with gnc-register-string-option.")
  (gnc-make-string-option section name key docstring default (GncOptionUIType-STRING)))
(define-public (gnc:make-text-option section name key docstring default)
  (issue-deprecation-warning "gnc:make-text-option is deprecated. Make and register the option in one command with gnc-register-text-option.")
  (gnc-make-string-option section name key docstring default (GncOptionUIType-TEXT)))
(define-public (gnc:make-font-option section name key docstring default)
  (issue-deprecation-warning "gnc:make-font-option is deprecated. Make and register the option in one command with gnc-register-font-option.")
  (gnc-make-string-option section name key docstring default (GncOptionUIType-FONT)))
(define-public (gnc:make-color-option section name key docstring colors range use-alpha)
  (issue-deprecation-warning "gnc:make-color-option is deprecated. Make and register the option in one command with gnc-register-color-option.")
  (let ((color-str (if use-alpha ;; It's always false...
                      (format #f "~x~x~x~x" (car colors) (cadr colors) (caddr colors) (cadddr colors))
                      (format #f "~x~x~x" (car colors) (cadr colors) (caddr colors)))))
  (gnc-make-string-option section name key docstring color-str (GncOptionUIType-COLOR))))
(define-public (gnc:make-budget-option section name key docstring)
  (issue-deprecation-warning "gnc:make-budget-option is deprecated. Make and register the option in one command with gnc-register-color-option.")
  (let ((option (gnc-make-qofinstance-option section name key docstring #f (GncOptionUIType-BUDGET))))
    (gnc:option-set-default-value option
                          (gnc-budget-get-default (gnc-get-current-book)))
    option))
(define-public (gnc:make-commodity-option section name key docstring default)
  (issue-deprecation-warning "gnc:make-commodity-option is deprecated. Make and register the option in one command with gnc-register-commodity-option.")
  (gnc-make-commodity-option section name key docstring default))
(define-public (gnc:make-simple-boolean-option section name key docstring default)
  (issue-deprecation-warning "gnc:make-simple-boolean-option is deprecated. Make and register the option in one command with gnc-register-simple-boolean-option.")
  (gnc-make-bool-option section name key docstring default (GncOptionUIType-BOOLEAN)))
(define-public (gnc:make-complex-boolean-option section name key docstring default setter-cb widget-changed-cb)
  (issue-deprecation-warning "gnc:make-complex-boolean-option is deprecated and its functionality removed. Make and register a simple-boolean in one command with gnc-register-simple-boolean-option and figure out some other way to change widget sensitivity.")
  (gnc-make-bool-option section name key docstring default (GncOptionUIType-BOOLEAN)))
(define-public (gnc:make-pixmap-option section name key docstring default)
  (issue-deprecation-warning "gnc:make-pixmap-option is deprecated. Make and register the option in one command with gnc-register-pixmap-option.")
  (gnc-make-string-option section name key docstring default (GncOptionUIType-PIXMAP)))
;; gnc:make-account-list-option's getter and validator parameters are functions. 
(define-public (gnc:make-account-list-option section name key docstring default validator multi)
  (issue-deprecation-warning "gnc:make-account-list-option is deprecated. Make and register the option in one command with gnc-register-account-list-option.")
  (gnc-make-account-list-option section name key docstring (default)))
(define-public (gnc:make-account-list-limited-option section name key docstring default validator multi permitted)
  (issue-deprecation-warning "gnc:make-account-list-limited-option is deprecated. Make and register the option in one command with gnc-register-account-list-limited-option.")
  (gnc-make-account-list-limited-option section name key docstring (default) permitted))
(define-public (gnc:make-account-sel-limited-option section name key docstring default validator permitted)
  (issue-deprecation-warning "gnc:make-account-sel-limited-option is deprecated. Make and register the option in one command with gnc-register-account-sel-limited-option.")
  (let ((defval (if default (default) '())))
    (gnc-make-account-sel-limited-option section name key docstring defval permitted)))
(define-public (gnc:make-account-sel-option section name key docstring default validator)
  (let ((defval (if default (default) '())))
  (gnc-make-account-sel-limited-option section name key docstring defval '())))
(define-public (gnc:make-multichoice-option section name key docstring default multichoice)
  (issue-deprecation-warning "gnc:make-multichoice-option is deprecated. Make and register the option in one command with gnc-register-multichoice-option.")
  (let ((defval (cond ((symbol? default)
                       (symbol->string default))
                      ((number? default)
                       (number->string default))
                     (else default))))
  (gnc-make-multichoice-option section name key docstring defval multichoice)))
(define-public (gnc:make-multichoice-callback-option section name key docstring default multichoice setter-cb widget-changed-cb)
  (issue-deprecation-warning "gnc:make-multichoice-callback-option is deprecated in favor of a not-yet-written but more sensible way to conditionally enable and disable option widgets.")
  (gnc:make-multichoice-option section name key docstring default multichoice))

(define-public (gnc:make-list-option section name key docstring default multichoice)
  (issue-deprecation-warning "gnc:make-list-option is deprecated. Make and register the option in one command with gnc-register-list-option.")
  (let ((indexes (if default (map (lambda (def-item)
                                    (list-index (lambda (choice)
                                                  (eq? def-item
                                                       (vector-ref choice 0)))
                                                multichoice))
                                  default) 0)))
    (gnc-make-list-option section name key docstring indexes multichoice)))
(define-public (gnc:make-radiobutton-option section name key docstring default multichoice)
  (gnc:warn "gnc:make-radiobutton-option is no longer available. Using gnc:make-multichoice-option instead.")
  (gnc:make-multichoice-option section name key docstring default multichoice))
(define-public (gnc:make-number-range-option section name key docstring default min max dec-places step)
  (issue-deprecation-warning "gnc:make-number-range-option is deprecated. Make and register the option in one command with gnc-register-number-range-option.")
  (gnc-make-range-value-option section name key docstring default min max step))
(define-public (gnc:make-number-plot-size-option section name key docstring default min max dec-places step)
  (issue-deprecation-warning "gnc:make-number-plot-size-option is deprecated. Make and register the option in one command with gnc-register-plot-size-range-option.")
  ;; Ignore what the call asks for, only 10-100% makes sense.
  (gnc-make-plot-size-option section name key docstring 100 10 100 1))
(define-public (gnc:make-query-option section name default)
  (issue-deprecation-warning "gnc:make-query-option is deprecated. Make and register the option in one command with gnc-register-query-option.")
  (let ((defv (if (list? default) default (gnc-query2scm default))))
    (gnc-make-query-option section name "" "query" defv (GncOptionUIType-INTERNAL))))
(define-public (gnc:make-internal-option section name default)
  (issue-deprecation-warning "gnc:make-internal-option is deprecated. Make and register the option in one command with gnc-register-internal-option.")
  (let ((type (GncOptionUIType-INTERNAL))
        (key "_")
        (desc "internal"))
    (cond
     ((boolean? default) (gnc-make-bool-option section name key desc default
                                               (GncOptionUIType-INTERNAL)))
     ((string? default) (gnc-make-string-option section name key desc default
                                                (GncOptionUIType-INTERNAL)))
     ((procedure? default)
        (format #t "gnc:make-internal-option passed procedure resolving to ~a~%" (default))
        (gnc-make-bool-option section name key desc #f (GncOptionUIType-INTERNAL)))
     (else
       (format #t "gnc:make-internal-option passed something unknown that looks like ~a~%" default)
       (gnc-make-bool-option section name key desc #f (GncOptionUIType-INTERNAL))))))

(define-public (gnc:make-owner-option section name key docstring getter validator owner-type)
  (issue-deprecation-warning "gnc:make-owner-option is deprecated. Make and register the option in one command with gnc-register-owner-option.")
  (let* ((ui-type (cond
                  ((eqv? owner-type GNC-OWNER-CUSTOMER) (GncOptionUIType-CUSTOMER))
                  ((eqv? owner-type GNC-OWNER-VENDOR) (GncOptionUIType-VENDOR))
                  ((eqv? owner-type GNC-OWNER-EMPLOYEE) (GncOptionUIType-EMPLOYEE))
                  ((eqv? owner-type GNC-OWNER-JOB) (GncOptionUIType-JOB))
                  (else (GncOptionUIType-INTERNAL))))

         (guid (gncOwnerReturnGUID (getter)))
         (book (gnc-get-current-book))
         (defval (cond
                  ((eqv? owner-type GNC-OWNER-CUSTOMER) (gncCustomerLookupFlip guid book))
                  ((eqv? owner-type GNC-OWNER-VENDOR) (gncVendorLookupFlip guid book))
                  ((eqv? owner-type GNC-OWNER-EMPLOYEE) (gncEmployeeLookupFlip guid book))
                  ((eqv? owner-type GNC-OWNER-JOB) (gncJobLookupFlip guid book)))))

    (gnc-make-owner-option section name key docstring defval ui-type)))
(define-public (gnc:make-invoice-option section name key docstring getter validator)
  (issue-deprecation-warning "gnc:make-invoice-option is deprecated. Make and register the option in one command with gnc-register-ionvoice-option.")
  (let ((defval (if getter (getter) #f)))
    (gnc-make-qofinstance-option section name key docstring defval (GncOptionUIType-INVOICE))))
(define-public (gnc:make-taxtable-option section name key docstring default)
  (issue-deprecation-warning "gnc:make-taxtable-option is deprecated. Make and register the option in one command with gnc-register-taxtable-option.")
  (gnc-make-qofinstance-option section name key docstring default (GncOptionUIType-TAX_TABLE)))
(define-public (gnc:make-counter-option section name key docstring default)
  (issue-deprecation-warning "gnc:make-number-range-option is deprecated. Make and register the option in one command with gnc-register-number-range-option.")
  (gnc-make-range-value-option section name key docstring default 0.0 999999999.0, 1.0))

(define-public (gnc:make-counter-format-option section name key docstring default)
  (issue-deprecation-warning "gnc:make-counter-format-option is deprecated. Make and register the option in one command with gnc-register-counter-format-option.")
  (gnc-make-string-option section name key docstring default (GncOptionUIType-STRING)))
(define-public (gnc:make-date-format-option section name key docstring default)
  (issue-deprecation-warning "gnc:make-date-format-option is deprecated. Make and register the option in one command with gnc-register-date-format-option.")
  (gnc-make-string-option section name key docstring default (GncOptionUIType-DATE_FORMAT)))
(define-public (gnc:make-currency-option section name key docstring default)
  (issue-deprecation-warning "gnc:make-currency-option is deprecated. Make and register the option in one command with gnc-register-currency-option.")
  (gnc-make-currency-option section name key docstring default))
(define-public (gnc:make-date-option section name key docstring getter showtime
                                     subtype relative-date-list)
  (let ((default (getter))
        (both (if (eq? subtype 'both) #t #f)))
    (gnc-make-date-option section name key docstring default relative-date-list both)))

(define-public (gnc:options-make-end-date! optiondb pagename optname sort-tag docstring)
  (gnc-register-end-date-option (optiondb 'make-option) pagename optname sort-tag docstring))

(define-public (gnc:options-make-date-interval! optiondb pagename name-from info-from name-to info-to sort-tag)
  (gnc-register-start-date-option (optiondb 'make-option) pagename name-from
                                  (string-append sort-tag "a") info-from)
  (gnc-register-end-date-option (optiondb 'make-option) pagename name-to
                                (string-append sort-tag "b") info-to))
(define-public (gnc:date-option-absolute-time option-value)
  (if (pair? option-value)
          (if (eq? (car option-value) 'absolute)
              (cdr option-value)
              (gnc-relative-date-to-time64 (cdr option-value)))
          option-value))
;; This is a special case where we can't use the exported registration function
;; because we need to transform the default argument first depending on its
;; Scheme type.
(define-public (gnc:register-multichoice-option options section name key docstring default multichoice)
  (issue-deprecation-warning "gnc:make-multichoice-option is deprecated. Make and register the option in one command with gnc-register-multichoice-option.")
  (let ((defval (cond ((symbol? default)
                       (symbol->string default))
                      ((number? default)
                       (number->string default))
                     (else default))))
  (gnc-register-multichoice-option options section name key docstring defval multichoice)))

;; Scheme code for supporting options for the business modules
;;
;; Created by:	Derek Atkins <derek@ihtfp.com>
;;

;; Internally, values are always a guid. Externally, both guids and
;; invoice pointers may be used to set the value of the option. The
;; option always returns a single invoice pointer.

(use-modules (gnucash core-utils))
(use-modules (gnucash engine))
(use-modules (gnucash utilities))
(use-modules (gnucash app-utils options))
(use-modules (sw_app_utils))

(export gnc:*business-label*)
(export gnc:*company-name*)
(export gnc:*company-addy*)
(export gnc:*company-id*)
(export gnc:*company-phone*)
(export gnc:*company-fax*)
(export gnc:*company-url*)
(export gnc:*company-email*)
(export gnc:*company-contact*)
(export gnc:*fancy-date-label*)
(export gnc:*fancy-date-format*)
(export gnc:*tax-label*)
(export gnc:*tax-nr-label*)
(export gnc:company-info)
(export gnc:fancy-date-info)
(export gnc:*option-section-budgeting*)
(export gnc:*option-name-auto-readonly-days*)
(export gnc:*option-name-num-field-source*)
(export gnc:*kvp-option-path*)
(export gnc:options-fancy-date)
(export gnc:*option-name-default-budget*)

(define gnc:*kvp-option-path* (list KVP-OPTION-PATH))
(define gnc:*option-name-auto-readonly-days* OPTION-NAME-AUTO-READONLY-DAYS)
(define gnc:*option-name-num-field-source* OPTION-NAME-NUM-FIELD-SOURCE)

(define gnc:*option-section-budgeting* OPTION-SECTION-BUDGETING)
(define gnc:*option-name-default-budget* OPTION-NAME-DEFAULT-BUDGET)

(define gnc:*business-label* (N_ "Business"))
(define gnc:*company-name* (N_ "Company Name"))
(define gnc:*company-addy* (N_ "Company Address"))
(define gnc:*company-id* (N_ "Company ID"))
(define gnc:*company-phone* (N_ "Company Phone Number"))
(define gnc:*company-fax* (N_ "Company Fax Number"))
(define gnc:*company-url* (N_ "Company Website URL"))
(define gnc:*company-email* (N_ "Company Email Address"))
(define gnc:*company-contact* (N_ "Company Contact Person"))
(define gnc:*fancy-date-label* (N_ "Fancy Date Format"))
(define gnc:*fancy-date-format* (N_ "custom"))
(define gnc:*tax-label* (N_ "Tax"))
(define gnc:*tax-nr-label* (N_ "Tax Number"))


(define (gnc:options-fancy-date book)
  (let ((date-format (gnc:fancy-date-info book gnc:*fancy-date-format*)))
    (if (boolean? date-format) ;; date-format does not exist
        (qof-date-format-get-string (qof-date-format-get))
       date-format)))

(define (gnc:company-info book key)
  ;; Access company info from key-value pairs for current book
 (gnc:option-get-value book gnc:*business-label* key))

(define (gnc:fancy-date-info book key)
  ;; Access fancy date info from key-value pairs for current book
 (gnc:option-get-value book gnc:*business-label* (list gnc:*fancy-date-label* key)))



(define (gnc:options-fancy-date book)
  (let ((date-format (gnc:fancy-date-info book gnc:*fancy-date-format*)))
    (if (boolean? date-format) ;; date-format does not exist
        (qof-date-format-get-string (qof-date-format-get))
       date-format)))<|MERGE_RESOLUTION|>--- conflicted
+++ resolved
@@ -31,1773 +31,9 @@
 (use-modules (ice-9 format))
 (use-modules (ice-9 pretty-print))
 
-<<<<<<< HEAD
-(export gnc:color->html)
-(export gnc:color-option->hex-string)
-(export gnc:color-option->html)
-(export gnc:currency-accounting-option-get-curr-doc-string)
-(export gnc:currency-accounting-option-get-default-curr)
-(export gnc:currency-accounting-option-get-default-policy)
-(export gnc:currency-accounting-option-get-gain-loss-account-doc-string)
-(export gnc:currency-accounting-option-get-policy-doc-string)
-(export gnc:currency-accounting-option-selected-currency)
-(export gnc:currency-accounting-option-selected-gain-loss-account)
-(export gnc:currency-accounting-option-selected-method)
-(export gnc:currency-accounting-option-selected-policy)
-(export gnc:date-option-absolute-time)
-(export gnc:date-option-get-subtype)
-(export gnc:date-option-relative-time)
-(export gnc:date-option-show-time?)
-(export gnc:date-option-value-type)
-(export gnc:dateformat-get-format)
-(export gnc:generate-restore-forms)
-(export gnc:get-rd-option-data-rd-list)
-(export gnc:get-rd-option-data-show-time)
-(export gnc:get-rd-option-data-subtype)
-(export gnc:lookup-option)
-(export gnc:make-account-list-limited-option)
-(export gnc:make-account-list-option)
-(export gnc:make-account-sel-limited-option)
-(export gnc:make-account-sel-option)
-(export gnc:make-budget-option)
-(export gnc:make-color-option)
-(export gnc:make-commodity-option)
-(export gnc:make-complex-boolean-option)
-(export gnc:make-currency-option)
-(export gnc:make-date-option)
-(export gnc:make-dateformat-option)
-(export gnc:make-font-option)
-(export gnc:make-internal-option)
-(export gnc:make-list-option)
-(export gnc:make-multichoice-callback-option)
-(export gnc:make-multichoice-option)
-(export gnc:make-number-plot-size-option)
-(export gnc:make-number-range-option)
-(export gnc:make-option)
-(export gnc:make-pixmap-option)
-(export gnc:make-query-option)
-(export gnc:make-radiobutton-callback-option)
-(export gnc:make-radiobutton-option)
-(export gnc:make-simple-boolean-option)
-(export gnc:make-string-option)
-(export gnc:make-text-option)
-(export gnc:multichoice-list-lookup)
-(export gnc:new-options)
-(export gnc:option-data)
-(export gnc:option-data-fns)
-(export gnc:option-default-getter)
-(export gnc:option-default-value)
-(export gnc:option-documentation)
-(export gnc:option-generate-restore-form)
-(export gnc:option-get-value)
-(export gnc:option-getter)
-(export gnc:option-index-get-name)
-(export gnc:option-index-get-value)
-(export gnc:option-kvp->scm)
-(export gnc:option-make-internal!)
-(export gnc:option-name)
-(export gnc:option-number-of-indices)
-(export gnc:option-scm->kvp)
-(export gnc:option-section)
-(export gnc:option-set-changed-callback)
-(export gnc:option-set-default-value)
-(export gnc:option-set-value)
-(export gnc:option-setter)
-(export gnc:option-sort-tag)
-(export gnc:option-strings-getter)
-(export gnc:option-type)
-(export gnc:option-value)
-(export gnc:option-value-get-index)
-(export gnc:option-value-validator)
-(export gnc:option-widget-changed-proc)
-(export gnc:options-clear-changes)
-(export gnc:options-copy-values)
-(export gnc:options-for-each)
-(export gnc:options-for-each-general)
-(export gnc:options-get-default-section)
-(export gnc:options-kvp->scm)
-(export gnc:options-make-date-interval!)
-(export gnc:options-make-end-date!)
-(export gnc:options-register-c-callback)
-(export gnc:options-register-callback)
-(export gnc:options-run-callbacks)
-(export gnc:options-scm->kvp)
-(export gnc:options-set-default-section)
-(export gnc:options-touch)
-(export gnc:options-unregister-callback-id)
-(export gnc:plot-size-option-value)
-(export gnc:plot-size-option-value-type)
-(export gnc:register-option)
-(export gnc:restore-form-generator)
-(export gnc:send-options)
-(export gnc:set-option-kvp->scm)
-(export gnc:set-option-scm->kvp)
-(export gnc:unregister-option)
-(export gnc:value->string)
-
-(export gnc:*option-name-trading-accounts*)
-(export gnc:*option-name-book-currency*)
-(export gnc:*option-section-accounts*)
-(export gnc:*option-name-default-gains-policy*)
-(export gnc:*option-name-default-gain-loss-account*)
-
-(define gnc:*option-section-accounts* OPTION-SECTION-ACCOUNTS)
-(define gnc:*option-name-trading-accounts* OPTION-NAME-TRADING-ACCOUNTS)
-(define gnc:*option-name-currency-accounting* OPTION-NAME-CURRENCY-ACCOUNTING)
-(define gnc:*option-name-book-currency* OPTION-NAME-BOOK-CURRENCY)
-(define gnc:*option-name-default-gains-policy* OPTION-NAME-DEFAULT-GAINS-POLICY)
-(define gnc:*option-name-default-gain-loss-account*
-  OPTION-NAME-DEFAULT-GAINS-LOSS-ACCT-GUID)
-
-(define (gnc:option-get-value book category key)
-  (define acc (if (pair? key) cons list))
-  (qof-book-get-option book (acc category key)))
-
-(define (rpterror-earlier type newoption fallback)
-  ;; Translators: the 3 ~a below refer to (1) option type (2) unknown
-  ;; new option name, (3) fallback option name. The order is
-  ;; important, and must not be changed.
-  (let* ((template (N_ "This report was saved using a later version of \
-GnuCash. One of the newer ~a options '~a' is not available, fallback to \
-the option '~a'."))
-         (console-msg (format #f template type newoption fallback))
-         (ui-msg (format #f (G_ template) type newoption fallback)))
-    (gnc:gui-warn console-msg ui-msg)))
-
-(define (gnc:make-option
-         ;; The category of this option
-         section
-         name
-         ;; The sort-tag determines the relative ordering of options in
-         ;; this category. It is used by the gui for display.
-         sort-tag
-         type
-         documentation-string
-         getter
-         ;; The setter is responsible for ensuring that the value is valid.
-         setter
-         default-getter
-         ;; Restore form generator should generate an ascii representation
-         ;; of a function taking one argument. The argument will be an
-         ;; option. The function should restore the option to the original
-         ;; value.
-         generate-restore-form
-         ;; the scm->kvp and kvp->scm functions should save and load
-         ;; the option to the book.  The arguments to these function will be
-         ;; a book and a base key-path list for this option.
-         scm->kvp
-         kvp->scm
-         ;; Validation func should accept a value and return (#t value)
-         ;; on success, and (#f "failure-message") on failure. If #t,
-         ;; the supplied value will be used by the gui to set the option.
-         value-validator
-         ;;; free-form storage depending on type.
-         option-data 
-         ;; If this is a "multiple choice" type of option,
-         ;; this should be a vector of the following five functions:
-         ;; 
-         ;; Function 1: taking no arguments, giving the number of choices
-         ;;
-         ;; Function 2: taking one argument, a non-negative integer, that
-         ;; returns the scheme value (usually a symbol) matching the
-         ;; nth choice
-         ;;
-         ;; Function 3: taking one argument, a non-negative integer,
-         ;; that returns the string matching the nth choice
-         ;;
-         ;; Function 4: #f, this was the individual tool tip and not used now
-         ;;
-         ;; Function 5: giving a possible value and returning the index
-         ;; if an option doesn't use these,  this should just be a #f
-         option-data-fns
-         ;; This function should return a list of all the strings
-         ;; in the option other than the section, name, (define
-         ;; (list-lookup list item) and documentation-string that
-         ;; might be displayed to the user (and thus should be
-         ;; translated).
-         strings-getter
-         ;; This function will be called when the GUI representation
-         ;; of the option is changed.  This will normally occur before
-         ;; the setter is called, because setters are only called when
-         ;; the user selects "OK" or "Apply".  Therefore, this
-         ;; callback shouldn't be used to make changes to the actual
-         ;; options database.
-         option-widget-changed-proc)
-  (let ((changed-callback #f))
-    (vector section
-            name
-            sort-tag
-            type
-            documentation-string
-            getter            
-            (lambda args
-              (apply setter args)
-              (if changed-callback (changed-callback)))
-            default-getter
-            generate-restore-form
-            scm->kvp
-            kvp->scm
-            value-validator
-            option-data
-            option-data-fns
-            (lambda (callback) (set! changed-callback callback))
-            strings-getter
-            option-widget-changed-proc)))
-
-(define (gnc:option-section option)
-  (vector-ref option 0))
-(define (gnc:option-name option)
-  (vector-ref option 1))
-(define (gnc:option-sort-tag option)
-  (vector-ref option 2))
-(define (gnc:option-type option)
-  (vector-ref option 3))
-(define (gnc:option-documentation option)
-  (vector-ref option 4))
-(define (gnc:option-getter option)
-  (vector-ref option 5))
-(define (gnc:option-setter option)
-  (vector-ref option 6))
-(define (gnc:option-default-getter option)
-  (vector-ref option 7))
-(define (gnc:option-generate-restore-form option)
-  (vector-ref option 8))
-(define (gnc:option-scm->kvp option)
-  (vector-ref option 9))
-(define (gnc:set-option-scm->kvp option v)
-  (vector-set! option 9 v))
-(define (gnc:option-kvp->scm option)
-  (vector-ref option 10))
-(define (gnc:set-option-kvp->scm option v)
-  (vector-set! option 10 v))
-(define (gnc:option-value-validator option)  
-  (vector-ref option 11))
-(define (gnc:option-data option)
-  (vector-ref option 12))
-(define (gnc:option-data-fns option)
-  (vector-ref option 13))
-
-(define (gnc:option-set-changed-callback option callback)
- (let ((cb-setter (vector-ref option 14)))
-    (cb-setter callback)))
-(define (gnc:option-strings-getter option)
-  (vector-ref option 15))
-(define (gnc:option-widget-changed-proc option)
-  (vector-ref option 16))
-
-(define (gnc:option-value option)
-  (let ((getter (gnc:option-getter option)))
-    (getter)))
-
-(define (gnc:option-set-value option value)
-  (let ((setter (gnc:option-setter option)))
-    (setter value)))
-
-(define (gnc:option-index-get-name option index)
-  (let* ((option-data-fns (gnc:option-data-fns option))
-         (name-fn (vector-ref option-data-fns 2)))
-    (name-fn index)))
-
-(define (gnc:option-index-get-value option index)
-  (let* ((option-data-fns (gnc:option-data-fns option))
-         (name-fn (vector-ref option-data-fns 1)))
-    (name-fn index)))
-
-(define (gnc:option-value-get-index option value)
-  (let* ((option-data-fns (gnc:option-data-fns option))
-         (name-fn (vector-ref option-data-fns 4)))
-    (name-fn value)))
-
-(define (gnc:option-number-of-indices option)
-  (let* ((option-data-fns (gnc:option-data-fns option))
-         (name-fn (vector-ref option-data-fns 0)))
-    (name-fn)))
-
-(define (gnc:option-default-value option)
-  (let ((getter (gnc:option-default-getter option)))
-    (getter)))
-
-;; Attention: this function can only be used with restrictions
-;; - only during option generation, not in arbitrary code
-;; - only for option types for which no conversion is required
-;;   between default-value and value. In the various gnc:make-option
-;;   functions below this is ok when
-;;   1. there's (value default-value) in the let* call
-;;   2. default-getter is set to (lambda() default-value)
-(define (gnc:option-set-default-value option default-value)
-  (vector-set! option 7 (lambda() default-value))
-  (gnc:option-set-value option default-value))
-
-
-(define (gnc:restore-form-generator value->string)
-  (lambda ()
-    (string-append "(lambda (o) (if o (gnc:option-set-value o "
-                   (value->string) ")))")))
-
-(define (gnc:value->string value)
-  (format #f "~s" value))
-
-(define (gnc:make-string-option
-         section
-         name
-         sort-tag
-         documentation-string
-         default-value)
-  (let* ((value default-value)
-         (value->string (lambda () (gnc:value->string value))))
-    (gnc:make-option
-     section name sort-tag 'string documentation-string
-     (lambda () value)
-     (lambda (x) (set! value x))
-     (lambda () default-value)
-     (gnc:restore-form-generator value->string)
-     (lambda (b p) (qof-book-set-option b value p))
-     (lambda (b p)
-       (let ((v (qof-book-get-option b p)))
-         (if (and v (string? v))
-             (set! value v))))
-     (lambda (x)
-       (cond ((string? x)(list #t x))
-             (else (list #f "string-option: not a string"))))
-     #f #f #f #f)))
-
-(define (gnc:make-text-option
-         section
-         name
-         sort-tag
-         documentation-string
-         default-value)
-  (let* ((value default-value)
-         (value->string (lambda () (gnc:value->string value))))
-    (gnc:make-option
-     section name sort-tag 'text documentation-string
-     (lambda () value)
-     (lambda (x) (set! value x))
-     (lambda () default-value)
-     (gnc:restore-form-generator value->string)
-     (lambda (b p) (qof-book-set-option b value p))
-     (lambda (b p)
-       (let ((v (qof-book-get-option b p)))
-         (if (and v (string? v))
-             (set! value v))))
-     (lambda (x)
-       (cond ((string? x)(list #t x))
-             (else (list #f "text-option: not a string"))))
-     #f #f #f #f)))
-
-;;; font options store fonts as strings a la the X Logical
-;;; Font Description. You should always provide a default
-;;; value, as currently there seems to be no way to go from
-;;; an actual font to a logical font description, and thus
-;;; there is no way for the gui to pick a default value.
-
-(define (gnc:make-font-option
-         section
-         name
-         sort-tag
-         documentation-string
-         default-value)
-  (let* ((value default-value)
-         (value->string (lambda () (gnc:value->string value))))
-    (gnc:make-option
-     section
-     name
-     sort-tag
-     'font
-     documentation-string
-     (lambda () value)
-     (lambda (x) (set! value x))
-     (lambda () default-value)
-     (gnc:restore-form-generator value->string)     
-     (lambda (b p) (qof-book-set-option b value p))
-     (lambda (b p)
-       (let ((v (qof-book-get-option b p)))
-         (if (and v (string? v))
-             (set! value v))))
-     (lambda (x)
-       (cond ((string? x)(list #t x))
-             (else (list #f "font-option: not a string"))))
-     #f #f #f #f)))
-
-;; currency options use a specialized widget for entering currencies
-;; in the GUI implementation.
-(define (gnc:make-currency-option
-         section
-         name
-         sort-tag
-         documentation-string
-         default-value)
-
-  (define (currency->scm currency)
-    (if (string? currency)
-        currency
-        (gnc-commodity-get-mnemonic currency)))
-
-  (define (scm->currency currency)
-    (if (string? currency)
-        (gnc-commodity-table-lookup
-         (gnc-commodity-table-get-table (gnc-get-current-book))
-         (GNC-COMMODITY-NS-CURRENCY) currency)
-        currency))
-
-   (let* ((value (currency->scm default-value))
-          (value->string (lambda () (gnc:value->string value))))
-     (gnc:make-option
-      section name sort-tag 'currency documentation-string
-      (lambda ()  (scm->currency value))
-      (lambda (x) (set! value (currency->scm x)))
-      (lambda ()  (scm->currency default-value))
-      (gnc:restore-form-generator value->string)
-      (lambda (b p) (qof-book-set-option b value p))
-      (lambda (b p)
-        (let ((v (qof-book-get-option b p)))
-          (if (and v (string? v))
-              (set! value v))))
-      (lambda (x) (list #t x))
-      #f #f #f #f)))
-
-;; budget option
-;; TODO: need to double-check this proc (dates back to r11545 or eariler)
-;;
-;; Always takes/returns a budget
-;; Stores the GUID in the KVP
-;;
-(define (gnc:make-budget-option
-         section
-         name
-         sort-tag
-         documentation-string)
-
-  (define (convert-to-guid item)
-    (if (string? item) item (gncBudgetGetGUID item)))
-
-  (define (convert-to-budget item)
-    (if (string? item) (gnc-budget-lookup item (gnc-get-current-book)) item))
-
-  (let* ((initial-budget (gnc-budget-get-default (gnc-get-current-book)))
-	 (selection-budget (convert-to-guid initial-budget)))
-
-    (gnc:make-option
-     section 
-     name 
-     sort-tag 
-     'budget 
-     documentation-string
-
-     ;; getter -- Return a budget pointer
-     (lambda ()
-       (convert-to-budget selection-budget))
-
-     ;; setter -- takes a budget
-     (lambda (x)
-       (set! selection-budget (convert-to-guid x)))
-
-     ;; default-getter
-     ;; Default now is #f so saving is independent of book-level default
-     (lambda ()
-       #f)
-
-     ;; generate-restore-form
-     ;; "return 'ascii represention of a function'
-     ;; that will set the option passed as its lone parameter
-     ;; to the value it was when the picker was first displayed"
-     ;;
-     ;; *This* is used to restore reports, not the KVP -- and is stored as text
-     ;; This does not run in closure with direct access to the option's
-     ;; internal variables, so the setter generally gets used
-     (lambda () 
-       (string-append
-	"(lambda (option) "
-	"(if option ((gnc:option-setter option) "
-	"(gnc-budget-lookup "
-	(gnc:value->string selection-budget)
-	" (gnc-get-current-book)))))"))
-
-     ;; scm->kvp -- commit the change
-     ;; b -- book;  p -- key-path
-     (lambda (b p) 
-       (qof-book-set-option b selection-budget p))
-
-     ;; kvp->scm -- get the stored value
-     (lambda (b p)
-       (let ((v (qof-book-get-option b p)))
-         (if (and v (string? v))
-	     (set! selection-budget (convert-to-guid
-                                     (gnc-budget-lookup v (gnc-get-current-book)))))))
-
-     ;; value-validator -- returns (#t value) or (#f "failure message")
-     ;; As no user-generated input, this legacy hard-wire is probably ok
-     (lambda (x) 
-       (list #t x))
-
-     ;; option-data
-     #f
-     
-     ;; option-data-fns -- used for multi-pick (this isn't one), or #f
-     ;; Vector of five functions
-     ;; 1) ()      => number of choices
-     ;; 2) (n)     => key for the nth choice
-     ;; 3) (n)     => string for the nth choice
-     ;; 4) (n)     => description for the nth choice
-     ;; 5) (key)   => n (assuming this is the reverse key lookup)
-     #f
-
-     ;; strings-getter -- list of all translatable strings in the option
-     #f
-
-     ;; options-widget-changed-proc -- callback for what it sounds like
-     #f
-     
-     ))) ;; completes gnc:make-budget-option
-
-
-;; commodity options use a specialized widget for entering commodities
-;; in the GUI implementation.
-(define (gnc:make-commodity-option
-         section
-         name
-         sort-tag
-         documentation-string
-         default-value)
-
-  (define (commodity->scm commodity)
-    (if (string? commodity)
-        (list 'commodity-scm
-              (GNC-COMMODITY-NS-CURRENCY)
-              commodity)
-        (list 'commodity-scm
-              (gnc-commodity-get-namespace commodity)
-              (gnc-commodity-get-mnemonic commodity))))
-
-  (define (scm->commodity scm)
-    (gnc-commodity-table-lookup
-     (gnc-commodity-table-get-table (gnc-get-current-book))
-     (cadr scm) (caddr scm)))
-
-   (let* ((value (commodity->scm default-value))
-          (value->string (lambda ()
-                           (string-append "'" (gnc:value->string value)))))
-     (gnc:make-option
-      section name sort-tag 'commodity documentation-string
-      (lambda () (scm->commodity value))
-      (lambda (x) (if (and (pair? x) (eqv? (car x) 'commodity-scm))
-                      (set! value x)
-                      (set! value (commodity->scm x))))
-      (lambda () default-value)
-      (gnc:restore-form-generator value->string)
-      (lambda (b p) 
-        (qof-book-set-option b (cadr value) (append p '("ns")))
-        (qof-book-set-option b (caddr value) (append p '("monic"))))
-      (lambda (b p)
-        (let ((ns (qof-book-get-option b (append p '("ns"))))
-              (monic (qof-book-get-option b (append p '("monic")))))
-          (if (and ns monic (string? ns) (string? monic))
-              (set! value (list 'commodity-scm ns monic)))))
-      (lambda (x) (list #t x))
-      #f #f #f #f)))
-
-
-(define (gnc:make-simple-boolean-option
-         section
-         name
-         sort-tag
-         documentation-string
-         default-value)
-  (gnc:make-complex-boolean-option section
-                                   name
-                                   sort-tag
-                                   documentation-string
-                                   default-value
-                                   #f 
-                                   #f))
-
-;; Complex boolean options are the same as simple boolean options (see
-;; above), with the addition of two function arguments. (If both of
-;; them are #f, you have exactly a simple-boolean-option.) Both
-;; functions should expect one boolean argument.  When the option's
-;; value is changed, the function option-widget-changed-cb will be
-;; called with the new option value at the time that the GUI widget
-;; representing the option is changed, and the function
-;; setter-function-called-cb will be called when the option's setter
-;; is called (that is, when the user selects "OK" or "Apply").
-
-;; The option-widget-changed-cb is tested for procedurehood before
-;; it is called, so it is not validated to be a procedure here.
-;; However, since there could be an option-widget-changed-cb but not
-;; a setter-function-called-cb, the procedurehood of the
-;; setter-function-called-cb is checked here.
-(define (gnc:make-complex-boolean-option
-         section
-         name
-         sort-tag
-         documentation-string
-         default-value
-         setter-function-called-cb
-         option-widget-changed-cb)
-  (let* ((value default-value)
-         (value->string (lambda () (gnc:value->string value))))
-    (gnc:make-option
-     section name sort-tag 'boolean documentation-string
-     (lambda () value)
-     (lambda (x) (set! value x)
-             (if (procedure? setter-function-called-cb)
-                 (setter-function-called-cb x)))
-     (lambda () default-value)
-     (gnc:restore-form-generator value->string)
-     (lambda (b p) (qof-book-set-option b
-		    ;; As no boolean KvpValue exists, as a workaround
-		    ;; we store the string "t" for TRUE and "f" for
-		    ;; FALSE in a string KvpValue.
-                    (if value "t" "f") 
-                    p))
-     (lambda (b p)
-       (let ((v (qof-book-get-option b p)))
-	 ;; As no boolean KvpValue exists, as a workaround we store
-	 ;; the string "t" for TRUE and "f" for FALSE.
-         (cond ((equal? v "t") (set! v #t))
-               ((equal? v "f") (set! v #f)))
-         (if (and v (boolean? v) (not (equal? v default-value)))
-             (set! value v))))
-     (lambda (x)
-       (if (boolean? x)
-           (list #t x)
-           (list #f "boolean-option: not a boolean")))
-     #f #f #f (and option-widget-changed-cb
-                   (lambda (x) (option-widget-changed-cb x))))))
-
-
-(define (gnc:make-pixmap-option 
-         section name sort-tag doc-string
-         default-value)
-  (let* ((value default-value))
-    (gnc:make-option
-     section name sort-tag 'pixmap doc-string
-     (lambda ()  value)
-     (lambda (x) (set! value x))
-     (lambda () default-value)
-     (gnc:restore-form-generator  (lambda () (gnc:value->string value)))
-     #f
-     #f
-     (lambda (x)
-       (if (string? x)
-           (begin 
-             (list #t x))
-           (begin 
-             (list #f "pixmap-option: not a string"))))
-     #f #f #f #f)))
-
-;; show-time is boolean
-;; subtype should be one of 'relative 'absolute or 'both
-;; if subtype is 'absolute then relative-date-list should be #f
-;; relative-date-list should be the list of relative dates permitted
-;; gnc:all-relative-dates contains a list of all relative dates.
-
-(define (gnc:make-date-option
-         section
-         name
-         sort-tag 
-         documentation-string
-         default-getter
-         show-time
-         subtype
-         relative-date-list)
-  (define (date-legal date)
-    (and (pair? date)
-         (or
-          (and (eq? 'relative (car date)) (symbol? (cdr date)))
-          (and (eq? 'absolute (car date))
-               (or (and (pair? (cdr date))   ; we can still accept
-                        (exact? (cadr date)) ; old-style timepairs
-                        (exact? (cddr date)))
-                   (and (number? (cdr date))
-                        (exact? (cdr date))))))))
-  (define (maybe-convert-to-time64 date)
-    ;; compatibility shim. this is triggered only when date is type
-    ;; (cons 'absolute (cons sec nsec)) - we'll convert to
-    ;; (cons 'absolute sec). this shim must always be kept for gnucash
-    ;; to reload saved reports, or reload reports launched at startup,
-    ;; which had been saved as timepairs.
-    (if (pair? (cdr date))
-        (cons (car date) (cadr date))
-        date))
-  (define (list-lookup full-list item)
-    (or (list-index (lambda (i) (eq? i item)) full-list)
-        (begin
-          (rpterror-earlier "date" item (car full-list))
-          0)))
-  (if show-time
-      (issue-deprecation-warning
-       (format #f "Date options with time of day values are deprecated and will be removed in GnuCash 5.")))
-
- (let* ((value (default-getter))
-         (value->string (lambda ()
-                          (string-append "'" (gnc:value->string value)))))
-     (gnc:make-option
-     section name sort-tag 'date documentation-string
-     (lambda () value)
-     (lambda (date)
-       (if (date-legal date)
-           (set! value (maybe-convert-to-time64 date))
-           (gnc:error "Illegal date value set:" date)))
-     default-getter
-     (gnc:restore-form-generator value->string)
-     (lambda (b p)
-       (qof-book-set-option b (symbol->string (car value))
-                                       (append p '("type")))
-       (qof-book-set-option b
-                                       (if (symbol? (cdr value))
-                                           (symbol->string (cdr value))
-                                           (cdr value))
-                                       (append p '("value"))))
-     (lambda (b p)
-       (let ((t (qof-book-get-option b (append p '("type"))))
-             (v (qof-book-get-option b (append p '("value")))))
-         (if (and t v (string? t))
-             (set! value (cons (string->symbol t)
-                               (if (string? v) (string->symbol v) v))))))
-     (lambda (date)
-       (if (date-legal date)
-           (list #t date)
-           (list #f "date-option: illegal date")))
-     (vector subtype show-time relative-date-list) 
-     (vector (lambda () (length relative-date-list))
-             (lambda (x) (list-ref relative-date-list x))
-             (lambda (x) (gnc:get-relative-date-string
-                          (list-ref relative-date-list x)))
-             (lambda (x) (gnc:get-relative-date-desc
-                          (list-ref relative-date-list x)))
-             (lambda (x) (list-lookup relative-date-list x)))
-     #f
-     #f)))
-
-(define (gnc:get-rd-option-data-subtype option-data)
-  (vector-ref option-data 0))
-
-(define (gnc:get-rd-option-data-show-time option-data)
-  (vector-ref option-data 1))
-
-(define (gnc:get-rd-option-data-rd-list option-data)
-  (vector-ref option-data 2))
-
-(define (gnc:date-option-get-subtype option)
-  (if (eq? (gnc:option-type option) 'date)
-      (gnc:get-rd-option-data-subtype (gnc:option-data option))
-      (gnc:error "Not a date option")))
-
-(define (gnc:date-option-show-time? option)
-  (if (eq? (gnc:option-type option) 'date)
-      (gnc:get-rd-option-data-show-time (gnc:option-data option))
-      (gnc:error "Not a date option")))
-
-(define (gnc:date-option-value-type option-value)
-  (car option-value))
-
-(define (gnc:date-option-absolute-time option-value)
-  (if (eq? (car option-value) 'absolute)
-      (cdr option-value)
-      (gnc:get-absolute-from-relative-date (cdr option-value))))
-
-(define (gnc:date-option-relative-time option-value)
-  (if (eq? (car option-value) 'absolute)
-      #f
-      (cdr option-value)))
-
-;; Just like gnc:make-account-list-limited-option except it
-;; does not limit the types of accounts that are available
-;; to the user.
-(define (gnc:make-account-list-option
-         section
-         name
-         sort-tag
-         documentation-string
-         default-getter
-         value-validator
-         multiple-selection)
-
-  (gnc:make-account-list-limited-option
-   section name sort-tag documentation-string
-   default-getter value-validator multiple-selection '()))
-
-;; account-list options use the option-data as a pair; the car is
-;; a boolean value, the cdr is a list of account-types. If the boolean is
-;; true, the gui should allow the user to select multiple accounts.
-;; If the cdr is an empty list, then all account types are shown.
-;; Internally, values are always a list of guids. Externally, both
-;; guids and account pointers may be used to set the value of the
-;; option. The option always returns a list of account pointers.
-(define (gnc:make-account-list-limited-option
-         section
-         name
-         sort-tag
-         documentation-string
-         default-getter
-         value-validator
-         multiple-selection
-         acct-type-list)
-
-  (define (convert-to-guid item)
-    (if (string? item)
-        item
-        (gncAccountGetGUID item)))
-
-  (define (convert-to-account item)
-    (if (string? item)
-        (xaccAccountLookup item (gnc-get-current-book))
-        item))
-
-  (let* ((option (map convert-to-guid (default-getter)))
-         (option-set #f)
-         (getter (lambda () (map convert-to-account
-                                 (if option-set
-                                     option
-                                     (default-getter)))))
-         (value->string (lambda ()
-                          (string-append
-                           "'" (gnc:value->string (if option-set option #f)))))
-         (validator
-          (if (not value-validator)
-              (lambda (account-list) (list #t account-list))
-              (lambda (account-list)
-                (value-validator (map convert-to-account account-list))))))
-    (gnc:make-option
-     section name sort-tag 'account-list documentation-string getter
-     (lambda (account-list)
-       (if (or (not account-list) (null? account-list)) 
-           (set! account-list (default-getter)))
-       (set! account-list
-             (filter (lambda (x) (if (string? x)
-                                     (xaccAccountLookup
-                                      x (gnc-get-current-book))
-                                     x)) account-list))
-       (let* ((result (validator account-list))
-              (valid (car result))
-              (value (cadr result)))
-         (if valid
-             (begin
-               (set! option (map convert-to-guid value))
-               (set! option-set #t))
-             (gnc:error "Illegal account list value set"))))
-     (lambda () (map convert-to-account (default-getter)))
-     (gnc:restore-form-generator value->string)
-     (lambda (b p)
-       (when option-set
-         (qof-book-set-option b (length option) (append p '("len")))
-         (let loop ((option option) (idx 0))
-           (unless (null? option)
-             (qof-book-set-option
-              b (car option) (append p (list (format #f "acc~a" idx))))
-             (loop (cdr option) (1+ idx))))))
-     (lambda (b p)
-       (let ((len (qof-book-get-option b (append p '("len")))))
-         (when (and len (integer? len))
-           (set! option
-             (map
-              (lambda (idx)
-                (qof-book-get-option b (append p (list (format #f "acc~a" idx)))))
-              (iota len)))
-           (set! option-set #t))))
-     validator
-     (cons multiple-selection acct-type-list) #f #f #f)))
-
-;; Just like gnc:make-account-sel-limited-option except it
-;; does not limit the types of accounts that are available
-;; to the user.
-(define (gnc:make-account-sel-option
-         section
-         name
-         sort-tag
-         documentation-string
-         default-getter
-         value-validator)
-
-  (gnc:make-account-sel-limited-option
-   section name sort-tag documentation-string
-   default-getter value-validator '()))
-
-;; account-sel options use the option-data as a pair; the car is
-;; ignored, the cdr is a list of account-types. If the cdr is an empty
-;; list, then all account types are shown.  Internally, the value is
-;; always a guid.  Externally, both guids and account pointers may be
-;; used to set the value of the option. The option always returns the
-;; "current" account pointer.
-(define (gnc:make-account-sel-limited-option
-         section
-         name
-         sort-tag
-         documentation-string
-         default-getter
-         value-validator
-         acct-type-list)
-
-  (define (convert-to-guid item)
-    (if (string? item)
-        item
-        (gncAccountGetGUID item)))
-
-  (define (convert-to-account item)
-    (if (string? item)
-        (xaccAccountLookup item (gnc-get-current-book))
-        item))
-
-  (define (find-first-account)
-    (define (find-first account-list)
-      (if (null? account-list)
-          '()
-          (let* ((this-account (car account-list))
-                 (account-type (xaccAccountGetType this-account)))
-            (if (if (null? acct-type-list)
-                    #t
-                    (member account-type acct-type-list))
-                this-account
-                (find-first (cdr account-list))))))
-
-    (let* ((current-root (gnc-get-current-root-account))
-           (account-list (gnc-account-get-descendants-sorted current-root)))
-      (find-first account-list)))
-  
-  (define (get-default)
-    (if default-getter
-        (default-getter)
-        (find-first-account)))
-
-  (let* ((option (convert-to-guid (get-default)))
-         (option-set #f)
-         (getter (lambda () (convert-to-account
-                             (if option-set
-                                 option
-                                 (get-default)))))
-         (value->string (lambda ()
-                          (string-append
-                            (gnc:value->string (if option-set option #f)))))
-         (validator
-          (if (not value-validator)
-              (lambda (account) (list #t account))
-              (lambda (account)
-                (value-validator (convert-to-account account))))))
-    (gnc:make-option
-     section name sort-tag 'account-sel documentation-string getter
-     (lambda (account)
-       (if (or (not account) (null? account)) (set! account (get-default)))
-       (set! account (convert-to-account account))
-       (let* ((result (validator account))
-              (valid (car result))
-              (value (cadr result)))
-         (if valid
-             (begin
-               (set! option (convert-to-guid value))
-               (set! option-set #t))
-             (gnc:error "Illegal account value set"))))
-     (lambda () (convert-to-account (get-default)))
-     (gnc:restore-form-generator value->string)
-     (lambda (b p) (qof-book-set-option b option p))
-     (lambda (b p)
-       (let ((v (qof-book-get-option b p)))
-         (if (and v (string? v))
-             (set! option v))))
-     validator
-     (cons #f acct-type-list) #f #f #f)))
-
-(define (gnc:multichoice-list-lookup full-lst item)
-  (or (list-index (lambda (i) (eq? (vector-ref i 0) item)) full-lst)
-      (begin
-        (rpterror-earlier "multichoice" item (car full-lst))
-        0)))
-
-(define (check-ok-values ok-values fn)
-  (for-each
-   (lambda (ok-value)
-     (when (> (vector-length ok-value) 2)
-       (issue-deprecation-warning
-        (format #f "~a: the tooltip in ~a is not supported anymore. Please remove." fn ok-value))))
-   ok-values))
-
-;; multichoice options use the option-data as a list of vectors.
-;; Each vector contains a permissible value (scheme symbol), a
-;; name, and a description string.
-(define (gnc:make-multichoice-option
-         section
-         name
-         sort-tag
-         documentation-string
-         default-value
-         ok-values)
-  (gnc:make-multichoice-callback-option section
-                                        name
-                                        sort-tag
-                                        documentation-string
-                                        default-value
-                                        ok-values
-                                        #f
-                                        #f))
-
-;; The multichoice-option with callback function is the same as the
-;; usual multichoice options (see above), with the addition of two
-;; function arguments. (If both of them are #f, you have exactly a
-;; multichoice-option.) Both functions should expect one argument.
-;; When the option's value is changed, the function
-;; option-widget-changed-cb will be called with the new option value
-;; at the time that the GUI widget representing the option is changed,
-;; and the function setter-function-called-cb will be called when the
-;; option's setter is called (that is, when the user selects "OK" or
-;; "Apply").
-(define (gnc:make-multichoice-callback-option
-         section
-         name
-         sort-tag
-         documentation-string
-         default-value
-         ok-values
-         setter-function-called-cb
-         option-widget-changed-cb)
-  (define (multichoice-legal val p-vals)
-    (cond ((null? p-vals) #f)
-          ((eq? val (vector-ref (car p-vals) 0)) #t)
-          (else (multichoice-legal val (cdr p-vals)))))
-
-  (define (multichoice-strings p-vals)
-    (if (null? p-vals)
-        '()
-        (cons (vector-ref (car p-vals) 1)
-              (multichoice-strings (cdr p-vals)))))
-
-  (check-ok-values ok-values "gnc:make-multichoice-[callback-]option")
-
-  (let* ((value default-value)
-         (value->string (lambda ()
-                          (string-append "'" (gnc:value->string value)))))
-    (gnc:make-option
-     section name sort-tag 'multichoice documentation-string
-     (lambda () value)
-     (lambda (x)
-       (cond
-        ((and (equal? section "Display")
-              (equal? name "Parent account subtotals")
-              (equal? x 'canonically-tabbed))
-         (gnc:warn "canonically-tabbed obsolete. switching to 't")
-         (set! value 't))
-        ((not (multichoice-legal x ok-values))
-         (rpterror-earlier "multichoice" x default-value))
-        (else
-         (set! value x)
-         (if (procedure? setter-function-called-cb)
-             (setter-function-called-cb x)))))
-     (lambda () default-value)
-     (gnc:restore-form-generator value->string)
-     (lambda (b p) (qof-book-set-option b (symbol->string value) p))
-     (lambda (b p)
-       (let ((v (qof-book-get-option b p)))
-         (if (and v (string? v))
-             (set! value (string->symbol v)))))
-     (lambda (x)
-       (if (multichoice-legal x ok-values)
-           (list #t x)
-           (list #f "multichoice-option: illegal choice")))
-     ok-values
-     (vector (lambda () (length ok-values))
-             (lambda (x) (vector-ref (list-ref ok-values x) 0))
-             (lambda (x) (vector-ref (list-ref ok-values x) 1))
-             #f                         ;old tooltip
-             (lambda (x)
-               (gnc:multichoice-list-lookup ok-values x)))
-     (lambda () (multichoice-strings ok-values)) 
-     (and option-widget-changed-cb
-          (lambda (x) (option-widget-changed-cb x))))))
-
-
-;; radiobutton options use the option-data as a list of vectors.
-;; Each vector contains a permissible value (scheme symbol), a
-;; name, and a description string.
-(define (gnc:make-radiobutton-option
-         section
-         name
-         sort-tag
-         documentation-string
-         default-value
-         ok-values)
-  (gnc:make-radiobutton-callback-option section
-                                        name
-                                        sort-tag
-                                        documentation-string
-                                        default-value
-                                        ok-values
-                                        #f
-                                        #f))
-
-;; The radiobutton-option with callback function is the same as the
-;; usual radiobutton options (see above), with the addition of two
-;; function arguments. (If both of them are #f, you have exactly a
-;; radiobutton-option.) Both functions should expect one argument.
-;; When the option's value is changed, the function
-;; option-widget-changed-cb will be called with the new option value
-;; at the time that the GUI widget representing the option is changed,
-;; and the function setter-function-called-cb will be called when the
-;; option's setter is called (that is, when the user selects "OK" or
-;; "Apply").
-(define (gnc:make-radiobutton-callback-option
-         section
-         name
-         sort-tag
-         documentation-string
-         default-value
-         ok-values
-         setter-function-called-cb
-         option-widget-changed-cb)
-  (define (radiobutton-legal val p-vals)
-    (cond ((null? p-vals) #f)
-          ((eq? val (vector-ref (car p-vals) 0)) #t)
-          (else (radiobutton-legal val (cdr p-vals)))))
-
-  (define (radiobutton-strings p-vals)
-    (if (null? p-vals)
-        '()
-        (cons (vector-ref (car p-vals) 1)
-              (radiobutton-strings (cdr p-vals)))))
-
-  (let* ((value default-value)
-         (value->string (lambda ()
-                          (string-append "'" (gnc:value->string value)))))
-    (gnc:make-option
-     section name sort-tag 'radiobutton documentation-string
-     (lambda () value)
-     (lambda (x)
-       (if (radiobutton-legal x ok-values)
-           (begin
-             (set! value x)
-             (if (procedure? setter-function-called-cb)
-                 (setter-function-called-cb x)))
-           (rpterror-earlier "radiobutton" x default-value)))
-     (lambda () default-value)
-     (gnc:restore-form-generator value->string)
-     (lambda (b p) (qof-book-set-option b (symbol->string value) p))
-     (lambda (b p)
-       (let ((v (qof-book-get-option b p)))
-         (if (and v (string? v))
-             (set! value (string->symbol v)))))
-     (lambda (x)
-       (if (radiobutton-legal x ok-values)
-           (list #t x)
-           (list #f "radiobutton-option: illegal choice")))
-     ok-values
-     (vector (lambda () (length ok-values))
-             (lambda (x) (vector-ref (list-ref ok-values x) 0))
-             (lambda (x) (vector-ref (list-ref ok-values x) 1))
-             #f                         ;old tooltip
-             (lambda (x)
-               (gnc:multichoice-list-lookup ok-values x)))
-     (lambda () (radiobutton-strings ok-values)) 
-     (and option-widget-changed-cb
-          (lambda (x) (option-widget-changed-cb x))))))
-
-
-;; list options use the option-data in the same way as multichoice
-;; options. List options allow the user to select more than one option.
-(define (gnc:make-list-option
-         section
-         name
-         sort-tag
-         documentation-string
-         default-value
-         ok-values)
-
-  (define (legal-value? value legal-values)
-    (cond ((null? legal-values) #f)
-          ((eq? value (vector-ref (car legal-values) 0)) #t)
-          (else (legal-value? value (cdr legal-values)))))
-
-  (define (list-legal values)
-    (cond ((null? values) #t)
-          (else
-           (and
-            (legal-value? (car values) ok-values)
-            (list-legal (cdr values))))))
-
-  (define (list-strings p-vals)
-    (if (null? p-vals)
-        '()
-        (cons (vector-ref (car p-vals) 1)
-              (list-strings (cdr p-vals)))))
-
-  (check-ok-values ok-values "gnc:make-list-option")
-
-  (let* ((value default-value)
-         (value->string (lambda ()
-                          (string-append "'" (gnc:value->string value)))))
-    (gnc:make-option
-     section name sort-tag 'list documentation-string
-     (lambda () value)
-     (lambda (x)
-       (if (list-legal x)
-           (set! value x)
-           (rpterror-earlier "list" x default-value)))
-     (lambda () default-value)
-     (gnc:restore-form-generator value->string)
-     (lambda (b p)
-       (qof-book-set-option b (length value) (append p '("len")))
-       (let loop ((value value) (idx 0))
-         (unless (null? value)
-           (qof-book-set-option
-            b (caar value) (append p (list (format #f "item~a" idx))))
-           (loop (cdr value) (1+ idx)))))
-     (lambda (b p)
-       (let ((len (qof-book-get-option b (append p '("len")))))
-         (if (and len (integer? len))
-             (set! value
-               (map
-                (lambda (idx)
-                  (qof-book-get-option b (append p (list (format #f "item~a" idx)))))
-                (iota len))))))
-     (lambda (x)
-       (if (list-legal x)
-           (list #t x)
-           (list #f "list-option: illegal value")))
-     ok-values     
-     (vector (lambda () (length ok-values))
-             (lambda (x) (vector-ref (list-ref ok-values x) 0))
-             (lambda (x) (vector-ref (list-ref ok-values x) 1))
-             #f                         ;old tooltip
-             (lambda (x) (gnc:multichoice-list-lookup ok-values x)))
-     (lambda () (list-strings ok-values)) #f)))
-
-;; number range options use the option-data as a list whose
-;; elements are: (lower-bound upper-bound num-decimals step-size)
-(define (gnc:make-number-range-option
-         section
-         name
-         sort-tag
-         documentation-string
-         default-value
-         lower-bound
-         upper-bound
-         num-decimals
-         step-size)
-  (let* ((value default-value)
-         (value->string (lambda () (number->string value))))
-    (gnc:make-option
-     section name sort-tag 'number-range documentation-string
-     (lambda () value)
-     (lambda (x) (set! value x))
-     (lambda () default-value)
-     (gnc:restore-form-generator value->string)
-     (lambda (b p) (qof-book-set-option b value p))
-     (lambda (b p)
-       (let ((v (qof-book-get-option b p)))
-         (if (and v (number? v))
-             (set! value v))))
-     (lambda (x)
-       (cond ((not (number? x)) (list #f "number-range-option: not a number"))
-             ((and (>= value lower-bound)
-                   (<= value upper-bound))
-              (list #t x))
-             (else (list #f "number-range-option: out of range"))))
-     (list lower-bound upper-bound num-decimals step-size)
-     #f #f #f)))
-
-;; number plot size options use the option-data as a list whose
-;; elements are: (lower-bound upper-bound num-decimals step-size)
-;; which is used for the valid pixel range
-(define (gnc:make-number-plot-size-option
-         section
-         name
-         sort-tag
-         documentation-string
-         default-value
-         lower-bound
-         upper-bound
-         num-decimals
-         step-size)
-  (let* ((value default-value)
-         (value->string (lambda ()
-                          (string-append "'" (gnc:value->string value)))))
-    (gnc:make-option
-     section name sort-tag 'plot-size documentation-string
-     (lambda () value)  ;;getter
-     (lambda (x)
-             (if (number? x) ;; this is for old style plot size
-             (set! value (cons 'pixels x))
-             (set! value x)))  ;;setter
-
-     (lambda () default-value)  ;;default-getter
-     (gnc:restore-form-generator value->string)  ;;restore-form
-     (lambda (b p)
-       (qof-book-set-option b (symbol->string (car value))
-                              (append p '("type")))
-       (qof-book-set-option b (if (symbol? (cdr value))
-                                  (symbol->string (cdr value))
-                                  (cdr value))
-                                  (append p '("value"))))  ;;scm->kvp
-     (lambda (b p)
-       (let ((t (qof-book-get-option b (append p '("type"))))
-             (v (qof-book-get-option b (append p '("value")))))
-         (if (and t v (string? t))
-             (set! value (cons (string->symbol t)
-                               (if (string? v) (string->number v) v))))))  ;;kvp->scm
-     (lambda (x)
-       (if (eq? 'pixels (car x))
-         (cond ((not (number? (cdr x))) (list #f "number-plot-size-option-pixels: not a number"))
-               ((and (>= (cdr x) lower-bound)
-                     (<= (cdr x) upper-bound))
-                (list #t x))
-               (else (list #f "number-plot-size-option-pixels: out of range")))
-         (cond ((not (number? (cdr x))) (list #f "number-plot-size-option-percentage: not a number"))
-               ((and (>= (cdr x) 10)
-                     (<= (cdr x) 100))
-                (list #t x))
-               (else (list #f "number-plot-size-option-percentage: out of range")))
-       )
-     )  ;;value-validator
-     (list lower-bound upper-bound num-decimals step-size)  ;;option-data
-     #f #f #f)))  ;;option-data-fns, strings-getter, option-widget-changed-proc
-
-(define (gnc:plot-size-option-value-type option-value)
-  (car option-value))
-
-(define (gnc:plot-size-option-value option-value)
-  (cdr option-value))
-
-(define (gnc:make-internal-option
-         section
-         name
-         default-value)
-  (let* ((value default-value)
-         (value->string (lambda ()
-                          (string-append "'" (gnc:value->string value)))))
-    (gnc:make-option
-     section name "" 'internal #f
-     (lambda () value)
-     (lambda (x) (set! value x))
-     (lambda () default-value)
-     (gnc:restore-form-generator value->string)
-     #f
-     #f
-     (lambda (x) (list #t x))
-     #f #f #f #f)))
-
-
-(define (gnc:make-query-option
-         section
-         name
-         default-value)
-  (let* ((value (if (list? default-value)
-                    default-value
-                    (gnc-query2scm default-value)))
-         (value->string (lambda ()
-                          (string-append "'" (gnc:value->string value)))))
-    (gnc:make-option
-     section name "" 'query #f
-     (lambda () value)
-     (lambda (x) (set! value (if (list? x) x (gnc-query2scm x))))
-     (lambda () (if (list? default-value)
-                    default-value
-                    (gnc-query2scm default-value)))
-     (gnc:restore-form-generator value->string)
-     #f
-     #f
-     (lambda (x) (list #t x))
-     #f #f #f #f)))
-
-
-;; Color options store rgba values in a list.
-;; The option-data is a list, whose first element
-;; is the range of possible rgba values and whose
-;; second element is a boolean indicating whether
-;; to use alpha transparency.
-(define (gnc:make-color-option
-         section
-         name
-         sort-tag
-         documentation-string
-         default-value
-         range
-         use-alpha)
-
-  (define (canonicalize values)
-    (map exact->inexact values))
-
-  (define (values-in-range values)
-    (if (null? values)
-        #t
-        (let ((value (car values)))
-          (and (number? value)
-               (>= value 0)
-               (<= value range)
-               (values-in-range (cdr values))))))
-
-  (define (validate-color color)
-    (cond ((not (list? color)) (list #f "color-option: not a list"))
-          ((not (= 4 (length color))) (list #f "color-option: wrong length"))
-          ((not (values-in-range color))
-           (list #f "color-option: bad color values"))
-          (else (list #t color))))
-
-  (let* ((value (canonicalize default-value))
-         (value->string (lambda ()
-                          (string-append "'" (gnc:value->string value)))))
-    (gnc:make-option
-     section name sort-tag 'color documentation-string
-     (lambda () value)
-     (lambda (x) (set! value (canonicalize x)))
-     (lambda () (canonicalize default-value))
-     (gnc:restore-form-generator value->string)
-     #f
-     #f
-     validate-color
-     (list range use-alpha)
-     #f #f #f)))
-
-(define (gnc:color->hex-string color range)
-  (define (html-value value)
-    (inexact->exact
-     (min 255.0
-          (truncate (* (/ 255.0 range) value)))))
-  (define (number->hex-string number)
-    (let ((ret (number->string number 16)))
-      (cond ((< (string-length ret) 2) (string-append "0" ret))
-            (else ret))))
-  (let ((red (car color))
-        (green (cadr color))
-        (blue (caddr color)))
-    (string-append
-     (number->hex-string (html-value red))
-     (number->hex-string (html-value green))
-     (number->hex-string (html-value blue)))))
-
-(define (gnc:color->html color range)
-  (string-append "#"
-                 (gnc:color->hex-string color range)))
-
-(define (gnc:color-option->html color-option)
-  (let ((color (gnc:option-value color-option))
-        (range (car (gnc:option-data color-option))))
-    (gnc:color->html color range)))
-
-(define (gnc:color-option->hex-string color-option)
-  (let ((color (gnc:option-value color-option))
-        (range (car (gnc:option-data color-option))))
-    (gnc:color->hex-string color range)))
-
-;;
-;; dateformat option
-;;
-(define (gnc:make-dateformat-option
-         section
-         name
-         sort-tag
-         documentation-string
-         default-value)
-
-  (define (def-value)
-    (if (list? default-value)
-        default-value
-        (list 'unset 'number #t "")))
-
-  (let* ((value (def-value))
-         (value->string (lambda () 
-                          (string-append "'" (gnc:value->string value)))))
-    (gnc:make-option
-     section name sort-tag 'dateformat documentation-string
-     (lambda () value)
-     (lambda (x) (set! value x))
-     (lambda () (def-value))
-     (gnc:restore-form-generator value->string)
-     (lambda (b p)
-       (if (eq? (car value) 'unset)
-           (qof-book-options-delete b p );; delete the kvp when unset
-       (begin
-         (qof-book-set-option
-          b (symbol->string (car value)) (append p '("fmt")))
-         (qof-book-set-option
-          b (symbol->string (cadr value)) (append p '("month")))
-         (qof-book-set-option
-          b (if (caddr value) 1 0) (append p '("years")))
-         (qof-book-set-option
-          b (cadddr value) (append p '("custom"))))))
-     (lambda (f p)
-       (let ((fmt (qof-book-get-option f (append p '("fmt"))))
-             (month (qof-book-get-option f (append p '("month"))))
-             (years (qof-book-get-option f (append p '("years"))))
-             (custom (qof-book-get-option f (append p '("custom")))))
-         (if (and
-              fmt (string? fmt)
-              month (string? month)
-              years (number? years)
-              custom (string? custom))
-             (set! value (list (string->symbol fmt) (string->symbol month)
-                               (if (= years 0) #f #t) custom)))))
-     (lambda (x)
-       (cond ((not (list? x)) (list #f "dateformat-option: not a list"))
-             ((not (= (length x) 4))
-              (list #f "dateformat-option: wrong list length" (length x)))
-             ((not (symbol? (car x)))
-              (list #f "dateformat-option: no format symbol"))
-             ((not (symbol? (cadr x)))
-              (list #f "dateformat-option: no months symbol"))
-             ((not (string? (cadddr x)))
-              (list #f "dateformat-option: no custom string"))
-             (else (list #t x))))
-     #f #f #f #f)))
-
-(define (gnc:dateformat-get-format v)
-  (cadddr v))
-
-(define (gnc:make-currency-accounting-option
-         section
-         name
-         sort-tag
-         radiobutton-documentation-string
-         default-radiobutton-value
-         ok-radiobutton-values
-         book-currency-documentation-string
-         default-book-currency-value
-         default-cap-gains-policy-documentation-string
-         default-cap-gains-policy-value
-         default-gains-loss-account-documentation-string
-        )
-  (define (legal-val val p-vals)
-    (cond ((null? p-vals) #f)
-          ((not (symbol? val)) #f)
-          ((eq? val (vector-ref (car p-vals) 0)) #t)
-          (else (legal-val val (cdr p-vals)))))
-
-  (define (currency-lookup currency-string)
-    (if (string? currency-string)
-        (gnc-commodity-table-lookup
-         (gnc-commodity-table-get-table (gnc-get-current-book))
-         (GNC-COMMODITY-NS-CURRENCY) currency-string)
-        #f))
-
-  (define (currency? val)
-    (gnc-commodity-is-currency (currency-lookup val)))
-
-  (define (vector-strings p-vals)
-    (if (null? p-vals)
-        '()
-        (cons (vector-ref (car p-vals) 1)
-              (cons (vector-ref (car p-vals) 2)
-                    (vector-strings (cdr p-vals))))))
-
-  (define (currency->scm currency)
-    (if (string? currency)
-        currency
-        (gnc-commodity-get-mnemonic currency)))
-
-  (define (scm->currency currency)
-    (currency-lookup currency))
-
-  (define (valid-gains-loss-account? book-currency gains-loss-account-guid)
-    ;; xaccAccountLookup returns Account if guid valid otherwise NULL; also must
-    ;; be in book-currency, income or expense, and not placeholder nor hidden
-    (let* ((account (xaccAccountLookup gains-loss-account-guid
-                                       (gnc-get-current-book))))
-      (and account
-           (not (null? account))
-           (not (xaccAccountIsHidden account))
-           (not (xaccAccountGetPlaceholder account))
-           (memv (xaccAccountGetType account)
-                 (list ACCT-TYPE-INCOME ACCT-TYPE-EXPENSE))
-           (gnc-commodity-equal
-            (currency-lookup book-currency)
-            (xaccAccountGetCommodity account)))))
-
-  (let* ((value (if (eq? 'book-currency default-radiobutton-value)
-                    (list default-radiobutton-value
-                          default-book-currency-value
-                          default-cap-gains-policy-value)
-                    (list default-radiobutton-value)))
-         (value->string (lambda ()
-                          (string-append "'" (gnc:value->string
-                                               (car value)))))
-         (trading-accounts-path (list gnc:*option-section-accounts*
-                                      gnc:*option-name-trading-accounts*))
-         (book-currency-path (list gnc:*option-section-accounts*
-                                   gnc:*option-name-book-currency*))
-         (gains-policy-path (list gnc:*option-section-accounts*
-                                  gnc:*option-name-default-gains-policy*))
-         (gains-loss-account-path (list gnc:*option-section-accounts*
-                                  gnc:*option-name-default-gain-loss-account*)))
-    (gnc:make-option
-     section name sort-tag 'currency-accounting
-     radiobutton-documentation-string
-     (lambda () value) ;; getter
-     (lambda (x)
-       (if (legal-val (car x) ok-radiobutton-values)
-           (set! value x)
-           (gnc:error "Illegal Radiobutton option set"))) ;;setter
-     (lambda () (if (eq? 'book-currency default-radiobutton-value)
-                    (list default-radiobutton-value
-                          default-book-currency-value
-                          default-cap-gains-policy-value)
-                    (list default-radiobutton-value))) ;; default-getter
-     (gnc:restore-form-generator value->string)
-     (lambda (b p) ;; scm->kvp
-       (case (car value)
-         ((book-currency)
-          ;; Currency = selected currency
-          (qof-book-set-option b (currency->scm (cadr value))
-                               book-currency-path)
-          ;; Default Gains Policy = selected policy
-          (qof-book-set-option b (symbol->string (caddr value))
-                               gains-policy-path)
-          ;; Default Gains Account = if selected, selected account
-          (if (car (cdddr value))
-              (qof-book-set-option b (car (cdddr value))
-                                   gains-loss-account-path)))
-         ((trading)
-          ;; Use Trading Accounts = "t"
-          (qof-book-set-option b "t" trading-accounts-path))))
-     (lambda (b p) ;; kvp->scm
-       (let* ((trading-option-path-kvp?
-                       (qof-book-get-option b trading-accounts-path))
-              (trading? (and trading-option-path-kvp?
-                             (string=? "t" trading-option-path-kvp?)))
-              (book-currency #f)
-              (cap-gains-policy #f)
-              (gains-loss-account-guid #f)
-              (v (if trading?
-                     'trading
-                     (let* ((book-currency-option-path-kvp?
-                                 (qof-book-get-option
-                                     b book-currency-path))
-                            (gains-policy-option-path-kvp?
-                                 (qof-book-get-option
-                                     b gains-policy-path))
-                            (gains-loss-account-option-path-kvp?
-                                 (qof-book-get-option
-                                     b gains-loss-account-path))
-                            (book-currency?
-                               (if (and book-currency-option-path-kvp?
-                                        gains-policy-option-path-kvp?
-                                        (string?
-                                           book-currency-option-path-kvp?)
-                                        (string?
-                                           gains-policy-option-path-kvp?)
-                                        (if book-currency-option-path-kvp?
-                                            (currency?
-                                              book-currency-option-path-kvp?))
-                                        (if gains-policy-option-path-kvp?
-                                            (gnc-valid-policy-name
-                                              gains-policy-option-path-kvp?)))
-                                   (begin
-                                     (set! book-currency
-                                               book-currency-option-path-kvp?)
-                                     (set! cap-gains-policy
-                                               gains-policy-option-path-kvp?)
-                                     (if gains-loss-account-option-path-kvp?
-                                         (if (valid-gains-loss-account?
-                                               book-currency
-                                               gains-loss-account-option-path-kvp?)
-                                             (set! gains-loss-account-guid
-                                               gains-loss-account-option-path-kvp?)))
-                                     #t)
-                                    #f)))
-                           (if book-currency?
-                               'book-currency
-                               'neither)))))
-             (if (and v (symbol? v) (legal-val v ok-radiobutton-values))
-                 (set! value (cons v (if (eq? 'book-currency v)
-                                         (list (scm->currency book-currency)
-                                               (string->symbol cap-gains-policy)
-                                               gains-loss-account-guid)
-                                         '())))
-                 (set! value (list 'neither)))))
-     (lambda (x) ;; value validator
-       (cond
-        ((not (list? x))
-         (list #f "value not a list"))
-        ((not (legal-val (car x) ok-radiobutton-values))
-         (list #f "radiobutton-option: illegal choice"))
-        ((not (eq? 'book-currency (car x)))
-         (list #t x))
-        ((not (currency? (currency->scm (cadr x))))
-         (list #f "currency-option: illegal value"))
-        ((not (gnc-valid-policy-name (symbol->string (caddr x))))
-         (list #f "cap-gains-policy-option: illegal value"))
-        ((not (car (cdddr x)))
-         (list #t x))
-        ((not (valid-gains-loss-account? (currency->scm (cadr x))
-                                         (car (cdddr x))))
-         (list #f "gains-loss-account-option: illegal value"))
-        (else
-         (list #t x))))
-     (vector book-currency-documentation-string
-             default-book-currency-value
-             default-cap-gains-policy-documentation-string
-             default-cap-gains-policy-value
-             default-gains-loss-account-documentation-string)
-     (vector (lambda () (length ok-radiobutton-values))
-             (lambda (x) (vector-ref (list-ref ok-radiobutton-values x) 0))
-             (lambda (x) (vector-ref (list-ref ok-radiobutton-values x) 1))
-             (lambda (x) (vector-ref (list-ref ok-radiobutton-values x) 2))
-             (lambda (x)
-               (gnc:multichoice-list-lookup ok-radiobutton-values x)))
-     (lambda () (vector-strings ok-radiobutton-values))
-     #f)))
-
-(define (gnc:get-currency-accounting-option-data-curr-doc-string option-data)
-  (vector-ref option-data 0))
-
-(define (gnc:get-currency-accounting-option-data-default-curr option-data)
-  (vector-ref option-data 1))
-
-(define (gnc:get-currency-accounting-option-data-policy-doc-string option-data)
-  (vector-ref option-data 2))
-
-(define (gnc:get-currency-accounting-option-data-policy-default option-data)
-  (vector-ref option-data 3))
-
-(define (gnc:get-currency-accounting-option-data-gain-loss-account-doc-string option-data)
-  (vector-ref option-data 4))
-
-(define (gnc:currency-accounting-option-get-curr-doc-string option)
-  (if (eq? (gnc:option-type option) 'currency-accounting)
-      (gnc:get-currency-accounting-option-data-curr-doc-string
-        (gnc:option-data option))
-      (gnc:error "Not a currency accounting option")))
-
-(define (gnc:currency-accounting-option-get-default-curr option)
-  (if (eq? (gnc:option-type option) 'currency-accounting)
-      (gnc:get-currency-accounting-option-data-default-curr
-        (gnc:option-data option))
-      (gnc:error "Not a currency accounting option")))
-
-(define (gnc:currency-accounting-option-get-policy-doc-string option)
-  (if (eq? (gnc:option-type option) 'currency-accounting)
-      (gnc:get-currency-accounting-option-data-policy-doc-string
-        (gnc:option-data option))
-      (gnc:error "Not a currency accounting option")))
-
-(define (gnc:currency-accounting-option-get-default-policy option)
-  (if (eq? (gnc:option-type option) 'currency-accounting)
-      (gnc:get-currency-accounting-option-data-policy-default
-        (gnc:option-data option))
-      (gnc:error "Not a currency accounting option")))
-
-(define (gnc:currency-accounting-option-get-gain-loss-account-doc-string option)
-  (if (eq? (gnc:option-type option) 'currency-accounting)
-      (gnc:get-currency-accounting-option-data-gain-loss-account-doc-string
-        (gnc:option-data option))
-      (gnc:error "Not a currency accounting option")))
-
-(define (gnc:currency-accounting-option-selected-method option-value)
-  (car option-value))
-
-(define (gnc:currency-accounting-option-selected-currency option-value)
-  (if (eq? (car option-value) 'book-currency)
-      (cadr option-value)
-      #f))
-
-(define (gnc:currency-accounting-option-selected-policy option-value)
-  (if (eq? (car option-value) 'book-currency)
-      (caddr option-value)
-      #f))
-
-(define (gnc:currency-accounting-option-selected-gain-loss-account option-value)
-  (if (eq? (car option-value) 'book-currency)
-      (car (cdddr option-value))
-=======
 (define-public (gnc:lookup-option options section name)
   (if options
       (gnc-lookup-option (options 'lookup) section name)
->>>>>>> 4fe83c3b
       #f))
 
 (define-public (gnc:option-setter option)
