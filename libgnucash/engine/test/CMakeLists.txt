--- conflicted
+++ resolved
@@ -197,32 +197,11 @@
 gnc_add_test(test-qofquerycore "${test_qofquerycore_SOURCES}"
   gtest_engine_INCLUDES gtest_old_engine_LIBS)
 
-<<<<<<< HEAD
-set(gtest_gnc_option_SOURCES
-        gtest-gnc-option.cpp
-        gtest-gnc-optiondb.cpp)
-
-set(gtest_gnc_option_INCLUDES
-        ${MODULEPATH}
-        ${CMAKE_SOURCE_DIR}/libgnucash/engine
-        ${CMAKE_BINARY_DIR}/common # for config.h
-        ${GLIB2_INCLUDE_DIRS}
-        ${GUILE_INCLUDE_DIRS})
-
-set(gtest_gnc_option_LIBS
-        gnc-engine
-        ${GLIB2_LDFLAGS}
-        ${GUILE_LDFLAGS}
-        gtest)
-
-gnc_add_test(test-gnc-option "${gtest_gnc_option_SOURCES}" gtest_gnc_option_INCLUDES gtest_gnc_option_LIBS)
-=======
 set(test_qofevent_SOURCES
 gtest-qofevent.cpp)
 gnc_add_test(test-qofevent "${test_qofevent_SOURCES}"
   gtest_engine_INCLUDES gtest_old_engine_LIBS)
 
->>>>>>> f8c5f51b
 
 set(test_engine_SOURCES_DIST
         dummy.cpp
