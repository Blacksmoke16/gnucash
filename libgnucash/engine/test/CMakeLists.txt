# Common stuff

set(ENGINE_TEST_INCLUDE_DIRS
  ${CMAKE_SOURCE_DIR}/libgnucash/backend/xml
  ${CMAKE_SOURCE_DIR}/libgnucash/engine
  ${CMAKE_SOURCE_DIR}/libgnucash/engine/test-core
  ${CMAKE_BINARY_DIR}/common # for config.h
  ${CMAKE_SOURCE_DIR}/common/test-core  # for unittest-support.h
  ${GLIB2_INCLUDE_DIRS}
)

set(ENGINE_TEST_LIBS gncmod-engine gncmod-test-engine test-core ${LIBXML2_LDFLAGS} -lm)

macro(add_engine_test _TARGET _SOURCE_FILES)
  gnc_add_test(${_TARGET} "${_SOURCE_FILES}" ENGINE_TEST_INCLUDE_DIRS ENGINE_TEST_LIBS)
endmacro()

# Not via macro because of unique link requirements

add_executable(test-link EXCLUDE_FROM_ALL test-link.c)
target_link_libraries(test-link gnc-core-utils)
add_test(NAME test-link COMMAND test-link)
add_dependencies(check test-link)

#################################################

add_engine_test(test-load-engine test-load-engine.c)
add_engine_test(test-guid test-guid.cpp)
add_engine_test(test-object test-object.c)
add_engine_test(test-commodities test-commodities.cpp)

set(test_qof_SOURCES
  test-gnc-date.c
  test-qof.c
  test-qofbook.c
  test-qofinstance.cpp
  test-qofobject.c
  test-qof-string-cache.c
)

set(test_engine_SOURCES
  test-engine.c
  test-engine-kvp-properties.c
  test-gnc-uri-utils.c
  utest-Account.cpp
  utest-Budget.c
  utest-Entry.c
  utest-Invoice.c
  utest-Split.cpp
  utest-Transaction.cpp
  utest-gnc-pricedb.c
)

# This test does not run on Win32
if (NOT WIN32)
  set(SOURCES ${test_qof_SOURCES} ${CMAKE_SOURCE_DIR}/common/test-core/unittest-support.c)
  add_engine_test(test-qof "${SOURCES}")
  target_compile_definitions(test-qof PRIVATE TESTPROG=test_qof)

  set(SOURCES ${test_engine_SOURCES} ${CMAKE_SOURCE_DIR}/common/test-core/unittest-support.c)
  add_engine_test(test-engine "${SOURCES}")
  target_compile_options(test-engine PRIVATE -Wno-write-strings)
  target_compile_definitions(test-engine PRIVATE TESTPROG=test_engine)
endif()

add_engine_test(test-account-object test-account-object.cpp)
add_engine_test(test-group-vs-book test-group-vs-book.cpp)
add_engine_test(test-lots test-lots.cpp)
add_engine_test(test-querynew test-querynew.c)
add_engine_test(test-query test-query.cpp)
add_engine_test(test-split-vs-account test-split-vs-account.cpp)
add_engine_test(test-transaction-reversal test-transaction-reversal.cpp)
add_engine_test(test-transaction-voiding test-transaction-voiding.cpp)
add_engine_test(test-recurrence test-recurrence.c)
add_engine_test(test-business test-business.c)
add_engine_test(test-address test-address.c)
add_engine_test(test-customer test-customer.c)
add_engine_test(test-employee test-employee.c)
add_engine_test(test-job test-job.c)
add_engine_test(test-vendor test-vendor.c)

set(test_numeric_SOURCES
  ${CMAKE_SOURCE_DIR}/libgnucash/engine/gnc-numeric.cpp
  ${CMAKE_SOURCE_DIR}/libgnucash/engine/gnc-rational.cpp
  ${CMAKE_SOURCE_DIR}/libgnucash/engine/gnc-int128.cpp
  ${CMAKE_SOURCE_DIR}/libgnucash/engine/test/test-numeric.cpp
)
add_engine_test(test-numeric "${test_numeric_SOURCES}")

set(MODULEPATH ${CMAKE_SOURCE_DIR}/libgnucash/engine)
set(gtest_old_engine_LIBS
  gncmod-engine
  ${GLIB2_LDFLAGS}
  ${Boost_LIBRARIES}
  ${GTEST_LIB})

set(gtest_qof_LIBS
  ${GLIB2_LDFLAGS}
  ${GOBJECT_LDFLAGS}
  ${GMODULE_LDFLAGS}
  ${GTHREAD_LDFLAGS}
  ${ICU4C_I18N_LDFLAGS}
  ${Boost_LIBRARIES}
  ${GTEST_LIB})

set(gtest_engine_INCLUDES
  ${MODULEPATH}
  ${CMAKE_SOURCE_DIR}/libgnucash/core-utils
  ${CMAKE_BINARY_DIR}/common # for config.h
  ${CMAKE_SOURCE_DIR}/common # for platform.h
  ${GLIB2_INCLUDE_DIRS}
  ${GTEST_INCLUDE_DIR}
  ../../../borrowed/libc
)

if (WIN32)
  add_definitions (-DOS_WIN32)
  set (gtest_engine_win32_SOURCES
    ${MODULEPATH}/qof-win32.cpp
    ../../../borrowed/libc/strptime.c
  )
endif (WIN32)

set(test_gnc_guid_SOURCES
  ${MODULEPATH}/guid.cpp
  test-gnc-guid.cpp)
gnc_add_test(test-gnc-guid "${test_gnc_guid_SOURCES}"
  gtest_engine_INCLUDES gtest_old_engine_LIBS)

set(test_kvp_value_SOURCES
  ${MODULEPATH}/kvp-value.cpp
  test-kvp-value.cpp
  test-kvp-frame.cpp)
gnc_add_test(test-kvp-value "${test_kvp_value_SOURCES}"
  gtest_engine_INCLUDES gtest_old_engine_LIBS)

set(test_qofsession_SOURCES
  ${MODULEPATH}/qofsession.cpp
  test-qofsession.cpp)
gnc_add_test(test-qofsession "${test_qofsession_SOURCES}"
  gtest_engine_INCLUDES gtest_old_engine_LIBS)

set(test_gnc_int128_SOURCES
  ${MODULEPATH}/gnc-int128.cpp
  gtest-gnc-int128.cpp)
gnc_add_test(test-gnc-int128 "${test_gnc_int128_SOURCES}"
  gtest_engine_INCLUDES gtest_qof_LIBS)

set(test_gnc_rational_SOURCES
  ${MODULEPATH}/gnc-rational.cpp
  ${MODULEPATH}/gnc-numeric.cpp
  ${MODULEPATH}/gnc-int128.cpp
  ${MODULEPATH}/gnc-datetime.cpp
  ${MODULEPATH}/gnc-timezone.cpp
  ${MODULEPATH}/gnc-date.cpp
  ${MODULEPATH}/qoflog.cpp
  ${CMAKE_SOURCE_DIR}/libgnucash/core-utils/gnc-locale-utils.cpp
  ${gtest_engine_win32_SOURCES}
  gtest-gnc-rational.cpp)

gnc_add_test(test-gnc-rational "${test_gnc_rational_SOURCES}"
  gtest_engine_INCLUDES gtest_qof_LIBS)

set(test_gnc_numeric_SOURCES
  ${MODULEPATH}/gnc-rational.cpp
  ${MODULEPATH}/gnc-int128.cpp
  ${MODULEPATH}/gnc-numeric.cpp
  ${MODULEPATH}/gnc-datetime.cpp
  ${MODULEPATH}/gnc-timezone.cpp
  ${MODULEPATH}/gnc-date.cpp
  ${MODULEPATH}/qoflog.cpp
  ${CMAKE_SOURCE_DIR}/libgnucash/core-utils/gnc-locale-utils.cpp
  ${gtest_engine_win32_SOURCES}
  gtest-gnc-numeric.cpp)
gnc_add_test(test-gnc-numeric "${test_gnc_numeric_SOURCES}"
  gtest_engine_INCLUDES gtest_qof_LIBS)

set(test_gnc_timezone_SOURCES
  ${MODULEPATH}/gnc-timezone.cpp
  gtest-gnc-timezone.cpp)
gnc_add_test(test-gnc-timezone "${test_gnc_timezone_SOURCES}"
  gtest_engine_INCLUDES gtest_old_engine_LIBS)

set(test_gnc_datetime_SOURCES
  ${MODULEPATH}/gnc-datetime.cpp
  ${MODULEPATH}/gnc-timezone.cpp
  ${MODULEPATH}/gnc-date.cpp
  ${MODULEPATH}/qoflog.cpp
  ${CMAKE_SOURCE_DIR}/libgnucash/core-utils/gnc-locale-utils.cpp
  ${gtest_engine_win32_SOURCES}
  gtest-gnc-datetime.cpp)
gnc_add_test(test-gnc-datetime "${test_gnc_datetime_SOURCES}"
  gtest_engine_INCLUDES gtest_qof_LIBS)

set(test_import_map_SOURCES
  gtest-import-map.cpp)
gnc_add_test(test-import-map "${test_import_map_SOURCES}"
  gtest_engine_INCLUDES gtest_old_engine_LIBS)

set(test_qofquerycore_SOURCES
gtest-qofquerycore.cpp)
gnc_add_test(test-qofquerycore "${test_qofquerycore_SOURCES}"
  gtest_engine_INCLUDES gtest_old_engine_LIBS)

############################
# This is a C test that needs GUILE environment variables set.
# It does not pass on Win32.
gnc_add_test_with_guile(test-scm-query test-scm-query.cpp ENGINE_TEST_INCLUDE_DIRS ENGINE_TEST_LIBS)
############################


set(engine_test_SCHEME
  test-create-account.scm
  )

#list(APPEND engine_test_SCHEME  test-scm-query-import.scm) Fails

set(GUILE_DEPENDS      scm-gnc-module scm-app-utils scm-scm scm-engine)

gnc_add_scheme_test_targets(scm-test-engine-extras
  "test-engine-extras.scm"
  "tests"
  "${GUILE_DEPENDS}"
  FALSE
  )

if (HAVE_SRFI64)
  gnc_add_scheme_test_targets (scm-srfi64-extras
    "srfi64-extras.scm"
    "tests"
    "${GUILE_DEPENDS};scm-test-engine-extras;scm-srfi64-extras"
    FALSE
    )

  gnc_add_scheme_deprecated_module ("gnucash engine test srfi64-extras" "tests srfi64-extras" "scm-srfi64-extras" "")

  set (scm_tests_with_srfi64_SOURCES
    test-business-core.scm
    )

<<<<<<< HEAD
  gnc_add_scheme_test_targets (scm-test-with-srfi64
    "${scm_tests_with_srfi64_SOURCES}"
    "tests"
    "${GUILE_DEPENDS};scm-test-engine-extras;scm-srfi64-extras;gncmod-engine"
    FALSE
    )

    gnc_add_scheme_tests ("${scm_tests_with_srfi64_SOURCES}")
=======
  gnc_add_scheme_tests("${scm_tests_with_srfi64_SOURCES}")
  add_dependencies(check scm-srfi64-extras)
>>>>>>> d35ebd15
endif (HAVE_SRFI64)

gnc_add_scheme_test_targets(scm-test-engine
  "${engine_test_SCHEME}"
  "tests"
  "${GUILE_DEPENDS};scm-test-engine-extras"
  FALSE
  )

add_dependencies(check scm-test-engine)
gnc_add_scheme_tests("${engine_test_SCHEME}")

# Module interfaces deprecated in 4.x, will be removed for 5.x
gnc_add_scheme_deprecated_module ("gnucash engine test test-extras" "tests test-engine-extras" "scm-test-engine-extras" "")


set(test_engine_SOURCES_DIST
        dummy.cpp
        gtest-gnc-int128.cpp
        gtest-gnc-rational.cpp
        gtest-gnc-numeric.cpp
        gtest-gnc-timezone.cpp
        gtest-gnc-datetime.cpp
        gtest-import-map.cpp
        gtest-qofquerycore.cpp
        test-account-object.cpp
        test-address.c
        test-business.c
        test-commodities.cpp
        test-customer.c
        test-employee.c
        test-engine-kvp-properties.c
        test-engine.c
        test-gnc-date.c
        test-gnc-guid.cpp
	test-gnc-uri-utils.c
        test-group-vs-book.cpp
        test-guid.cpp
        test-job.c
        test-kvp-value.cpp
        test-kvp-frame.cpp
        test-link.c
        test-load-engine.c
        test-lots.cpp
        test-numeric.cpp
        test-object.c
        test-qof.c
        test-qofbook.c
        test-qofinstance.cpp
        test-qofobject.c
        test-qofsession.cpp
        test-qof-string-cache.c
        test-query.cpp
        test-querynew.c
        test-recurrence.c
        test-scm-query.cpp
        test-split-vs-account.cpp
        test-transaction-reversal.cpp
        test-transaction-voiding.cpp
        test-vendor.c
        utest-Account.cpp
        utest-Budget.c
        utest-Entry.c
        utest-Invoice.c
        utest-Split.cpp
        utest-Transaction.cpp
        utest-gnc-pricedb.c
)

set(test_engine_SCHEME_DIST
        srfi64-extras.scm
        test-create-account.scm
        test-engine-extras.scm
        test-scm-query-import.scm
        test-business-core.scm
)

set(test_engine_EXTRA_DIST
        README
)

set_dist_list(test_engine_DIST CMakeLists.txt
        ${test_engine_SOURCES_DIST} ${test_engine_SCHEME_DIST} ${test_engine_EXTRA_DIST})<|MERGE_RESOLUTION|>--- conflicted
+++ resolved
@@ -238,7 +238,6 @@
     test-business-core.scm
     )
 
-<<<<<<< HEAD
   gnc_add_scheme_test_targets (scm-test-with-srfi64
     "${scm_tests_with_srfi64_SOURCES}"
     "tests"
@@ -246,11 +245,8 @@
     FALSE
     )
 
-    gnc_add_scheme_tests ("${scm_tests_with_srfi64_SOURCES}")
-=======
   gnc_add_scheme_tests("${scm_tests_with_srfi64_SOURCES}")
   add_dependencies(check scm-srfi64-extras)
->>>>>>> d35ebd15
 endif (HAVE_SRFI64)
 
 gnc_add_scheme_test_targets(scm-test-engine
