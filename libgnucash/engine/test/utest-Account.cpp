/********************************************************************
 * utest-Account.c: GLib g_test test suite for Account.c.	    *
 * Copyright 2011 John Ralls <jralls@ceridwen.us>		    *
 *                                                                  *
 * This program is free software; you can redistribute it and/or    *
 * modify it under the terms of the GNU General Public License as   *
 * published by the Free Software Foundation; either version 2 of   *
 * the License, or (at your option) any later version.              *
 *                                                                  *
 * This program is distributed in the hope that it will be useful,  *
 * but WITHOUT ANY WARRANTY; without even the implied warranty of   *
 * MERCHANTABILITY or FITNESS FOR A PARTICULAR PURPOSE.  See the    *
 * GNU General Public License for more details.                     *
 *                                                                  *
 * You should have received a copy of the GNU General Public License*
 * along with this program; if not, contact:                        *
 *                                                                  *
 * Free Software Foundation           Voice:  +1-617-542-5942       *
 * 51 Franklin Street, Fifth Floor    Fax:    +1-617-542-2652       *
 * Boston, MA  02110-1301,  USA       gnu@gnu.org                   *
 ********************************************************************/
#include <glib.h>

extern "C"
{
#include <config.h>
#include <string.h>
#include <unittest-support.h>
#include <gnc-event.h>
#include <gnc-date.h>
/* Add specific headers for this class */
#include "gnc-glib-utils.h"
#include "../Account.h"
#include "../AccountP.h"
#include "../Split.h"
#include "../Transaction.h"
#include "../gnc-lot.h"

#if defined(__clang__) && (__clang_major__ == 5 || (__clang_major__ == 3 && __clang_minor__ < 5))
#define USE_CLANG_FUNC_SIG 1
#endif
static const gchar *suitename = "/engine/Account";
void test_suite_account (void);
}

#include <qofinstance-p.h>
#include <kvp-frame.hpp>

typedef struct
{
    Account *acct;
    AccountTestFunctions *func;
} Fixture;

typedef struct
{
    GNCAccountType type;
    const char *name;
    const char *parent;
    const char *code;
    const char *desc;
    const char *color;
    const char *notes;
    const char *num;
    GNCPolicy *policy;
} AccountParms;

typedef struct
{
    const char *memo;
    const char *account;
    char reconciled;
    gnc_numeric amount;
    gnc_numeric value;
    guint lotnum;
} SplitParms;

typedef struct
{
    const char *desc;
    gint date_offset;
    SplitParms splits[2];
} TxnParms;

typedef struct
{
    guint num_accounts;
    AccountParms **accounts;
    guint num_txns;
    TxnParms **txns;
} SetupData;

static AccountParms bad_names[] =
{
    {ACCT_TYPE_NONE, "foo:bar", "", "", "", "", "", "", NULL},
    {ACCT_TYPE_NONE, "baz", "", "", "", "", "", "", NULL},
    {ACCT_TYPE_NONE, "waldo:pepper", "", "", "", "", "", "", NULL}
};

static AccountParms good_names[] =
{
    {ACCT_TYPE_NONE, "foo", "", "", "", "", "", "", NULL},
    {ACCT_TYPE_NONE, "baz", "foo", "", "", "", "", "", NULL},
    {ACCT_TYPE_NONE, "waldo", "baz", "", "", "", "", "", NULL}
};

static SetupData bad_data = {3, (AccountParms**)(&bad_names), 0, NULL};
static SetupData good_data = {3, (AccountParms**)(&good_names), 0, NULL};

static AccountParms some_names[] =
{
    {ACCT_TYPE_NONE, "foo", "root", "", "", "", "", "", NULL},
    {ACCT_TYPE_NONE, "baz", "foo", "", "", "", "", "", NULL},
    {ACCT_TYPE_NONE, "bar", "root", "", "", "", "", "", NULL},
    {ACCT_TYPE_NONE, "meh", "bar", "", "", "", "", "", NULL},

};

static TxnParms some_txns[] =
{
    {
        "waldo", -9, {
            {"waldo_baz", "baz", NREC, { -150000, 100}, {0, 1}, 0},
            {"waldo_meh", "meh", NREC, {150000, 100}, {0, 1}, 0}
        }
    },
    {
        "pepper", -7, {
            {"pepper_baz", "baz", CREC, { -12345, 100}, {0, 1}, 0},
            {"pepper_meh", "meh", CREC, {12345, 100}, {0, 1}, 0}
        }
    },
    {
        "salt", -2, {
            {"salt_baz", "baz", YREC, { -31415, 100}, {0, 1}, 0},
            {"salt_meh", "meh", YREC, {31415, 100}, {0, 1}, 0}
        }
    },
    {
        "pork", 3, {
            {"pork_baz", "baz", YREC, {23746, 100}, {0, 1}, 0},
            {"pork_meh", "meh", YREC, { -23746, 100}, {0, 1}, 0}
        }
    },
    {
        "sausage", 5, {
            {"sausage_baz", "baz", NREC, { -1143, 100}, {0, 1}, 0},
            {"sausage_meh", "meh", NREC, {1143, 100}, {0, 1}, 0}
        }
    }
};

static SetupData some_data = {4, (AccountParms**)(&some_names),
                              5, (TxnParms**)(&some_txns)
                             };

static AccountParms complex_accts[] =
{
    {ACCT_TYPE_EXPENSE, "expense", "root", "3000", "", "", "", "", NULL},
    {ACCT_TYPE_EXPENSE, "ordinary", "expense", "3100", "", "", "", NULL},
    {ACCT_TYPE_EXPENSE, "deductible", "expense", "3200", "", "", "", NULL},
    {ACCT_TYPE_INCOME, "income", "root", "4000", "", "", "", "", NULL},
    {ACCT_TYPE_INCOME, "taxable", "income", "4100", "", "", "", "", NULL},
    {ACCT_TYPE_INCOME, "exempt", "income", "4200", "", "", "", "", NULL},
    {ACCT_TYPE_INCOME, "wage", "taxable", "4150", "", "", "", "", NULL},
    {ACCT_TYPE_INCOME, "div", "taxable", "4140", "", "", "", "", NULL},
    {ACCT_TYPE_INCOME, "div1", "taxable", "4140", "", "", "", "", NULL},
    {ACCT_TYPE_INCOME, "qdiv", "div1", "4141", "", "", "", "", NULL},
    {ACCT_TYPE_INCOME, "odiv", "div1", "4142", "", "", "", "", NULL},
    {ACCT_TYPE_INCOME, "int", "taxable", "4160", "", "", "", "", NULL},
    {ACCT_TYPE_INCOME, "ltcg", "taxable", "4120", "", "", "", "", NULL},
    {ACCT_TYPE_INCOME, "stcg", "taxable", "4110", "", "", "", "", NULL},
    {ACCT_TYPE_INCOME, "int", "exempt", "4210", "", "", "", "", NULL},
    {ACCT_TYPE_INCOME, "div", "exempt", "4230", "", "", "", "", NULL},
    {ACCT_TYPE_INCOME, "gift", "exempt", "4220", "", "", "", "", NULL},
    {ACCT_TYPE_ASSET, "assets", "root", "2000", "", "", "", "", NULL},
    {ACCT_TYPE_BANK, "bank", "assets", "2300", "", "", "", "", NULL},
    {ACCT_TYPE_ASSET, "broker", "assets", "2200", "", "", NULL},
    {ACCT_TYPE_BANK, "money", "broker", "2210", "", "", NULL},
    {ACCT_TYPE_STOCK, "stocks", "broker", "2220", "", "", NULL},
    {ACCT_TYPE_EXPENSE, "food", "ordinary", "3110", "", "", "", NULL},
    {ACCT_TYPE_EXPENSE, "utilities", "ordinary", "3150", "", "", "", NULL},
    {ACCT_TYPE_EXPENSE, "auto", "ordinary", "3120", "", "", "", NULL},
    {ACCT_TYPE_EXPENSE, "mortgage-int", "deductible", "3230", "", "", "", NULL},
    {ACCT_TYPE_EXPENSE, "medical", "deductible", "3220", "", "", "", NULL},
    {ACCT_TYPE_STOCK, "foo", "stocks", "2221", "", "", NULL},
    {ACCT_TYPE_STOCK, "bar", "stocks", "2222", "", "", NULL},
    /* Note the repetition of the stock account "baz". The variations are
     * used to test gnc_account_merge_children. */
    {ACCT_TYPE_STOCK, "baz", "stocks", "2223", "baz", "", NULL},
    {ACCT_TYPE_STOCK, "baz2", "stocks", "2223", "baz", "", NULL},
    {ACCT_TYPE_MUTUAL, "baz", "stocks", "2223", "baz", "", NULL},
    {ACCT_TYPE_STOCK, "baz", "stocks", "2223", "baz company", "", NULL},
    {ACCT_TYPE_STOCK, "baz", "stocks", "2224", "baz", "", NULL},

};

static AccountParms complex_accts_duplicated[] =
{
    {ACCT_TYPE_EXPENSE, "A", "root", "1A", "", "", "", "", NULL},
    {ACCT_TYPE_EXPENSE, "B", "root", "1B", "", "", "", "", NULL},
    {ACCT_TYPE_EXPENSE, "C", "root", "1C", "", "", "", "", NULL},
    {ACCT_TYPE_EXPENSE, "D", "A", "2D", "", "", "", "", NULL},
    {ACCT_TYPE_EXPENSE, "E", "B", "2E", "", "", "", "", NULL},
    {ACCT_TYPE_EXPENSE, "F", "C", "2F", "", "", "", "", NULL},
    {ACCT_TYPE_EXPENSE, "B", "D", "3B", "", "", "", "", NULL},
};

static TxnParms lot_txns[] =
{
    {
        "funding", -12, {
            {"funding_money", "money", NREC, {1000000, 100}, {0, 1}, 0},
            {"funding_gift", "gift", NREC, {1000000, 100}, {0, 1}, 0}
        }
    },
    {
        "waldo", -9, {
            {"waldo_baz", "baz", NREC, {1500, 1}, {150899, 100}, 1},
            {"waldo_money", "money", NREC, { -150899, 100}, {0, 1}, 0}
        }
    },
    {
        "pepper", -7, {
            {"pepper_baz", "baz", CREC, { -500, 1}, { -69101, 100}, 1},
            {"pepper_money", "money", CREC, {69101, 100}, {0, 1}, 0}
        }
    },
    {
        "salt", -2, {
            {"salt_baz", "baz", YREC, {1000, 1}, {120899, 10}, 2},
            {"salt_money", "money", YREC, { -120899, 100}, {0, 1}, 0}
        }
    },
    {
        "pork", 3, {
            {"pork_baz", "baz", YREC, { -1000, 1}, { -79101, 100}, 1},
            {"pork_money", "money", YREC, {79101, 100}, {0, 1}, 0}
        }
    },
    {
        "sausage", 5, {
            {"sausage_baz", "baz", NREC, { -500, 1}, { -74101, 100}, 2},
            {"sausage_mmoney", "money", NREC, {74101, 100}, {0, 1}, 0}
        }
    },
    {
        "pork", 3, {
            {"pork_baz2", "baz2", YREC, { -1000, 1}, { -79101, 100}, 1},
            {"pork_money", "money", YREC, {79101, 100}, {0, 1}, 0}
        }
    },
    {
        "sausage", 5, {
            {"sausage_baz2", "baz2", NREC, { -500, 1}, { -74101, 100}, 2},
            {"sausage_mmoney", "money", NREC, {74101, 100}, {0, 1}, 0}
        }
    },
    {
        "links", 1, {
            {"links_baz", "baz", NREC, {500, 1}, {60899, 100}, 3},
            {"links_mmoney", "money", NREC, { -60899, 100}, {0, 1}, 0}
        }
    }
};

static SetupData complex = {G_N_ELEMENTS (complex_accts),
                            (AccountParms**)(&complex_accts), 0, NULL
                           };

static SetupData complex_duplicated = {G_N_ELEMENTS (complex_accts_duplicated),
    (AccountParms**)(&complex_accts_duplicated), 0, NULL
};

static SetupData complex_data = {G_N_ELEMENTS (complex_accts),
                                 (AccountParms**)(&complex_accts),
                                 G_N_ELEMENTS (lot_txns),
                                 (TxnParms**)(&lot_txns)
                                };

static Split*
insert_split (Account *parent, Transaction *txn, SplitParms *p)
{
    auto book = gnc_account_get_book (parent);
    auto split = xaccMallocSplit (book);
    auto acct = gnc_account_lookup_by_name (parent, p->account);
    auto lotlist = xaccAccountGetLotList (acct);
    GNCLot* lot = NULL;
    g_assert (acct != NULL);
    xaccSplitSetParent (split, txn);
    xaccSplitSetMemo (split, p->memo);
    xaccSplitSetReconcile (split, (p->reconciled ? p->reconciled : NREC));
    g_object_set (split,
                  "account", acct,
                  "memo", p->memo,
                  "amount", &(p->amount),
                  "value", &(p->value),
                  NULL);

    gnc_account_insert_split (acct, split);
    if (p->lotnum == 0)
        return split;

    if (p->lotnum > g_list_length (lotlist))
        lot = gnc_lot_new (book);
    else
        lot = GNC_LOT (g_list_nth_data (lotlist, p->lotnum - 1));

    gnc_lot_add_split (lot, split);
    return split;
}

static void
setup (Fixture *fixture, gconstpointer pData)
{
    auto book = qof_book_new ();
    auto root = gnc_account_create_root (book);
    auto parms = static_cast<const SetupData*>(pData);
    TxnParms *t_arr;
    AccountParms *p_arr;
    auto accts = g_hash_table_new (g_str_hash, g_str_equal);
    guint ind;

    auto root_str = CACHE_INSERT("root");
    g_hash_table_insert (accts, (gpointer)root_str, root);
    fixture->func = _utest_account_fill_functions ();
    if (parms == NULL)
    {
        fixture->acct = root;
        return;
    }
    auto acct = root;

    p_arr  = (AccountParms*)parms->accounts;
    for (ind = 0; ind < parms->num_accounts; ind++)
    {
        auto child = xaccMallocAccount (book);
        AccountParms p = p_arr[ind];
        if (p.parent && strlen (p.parent) > 0)
        {
            auto parent = static_cast<Account*>(g_hash_table_lookup (accts, p.parent));
            g_assert (parent != NULL);
            gnc_account_append_child (parent, child);
        }
        else
            gnc_account_append_child (acct, child);
        acct = child;
        xaccAccountSetType (acct, p.type);
        if (p.name)
        {
            xaccAccountSetName (acct, p.name);
            g_hash_table_insert (accts, const_cast<char*>(p.name), acct);
        }
        if (p.code)
            xaccAccountSetCode (acct, p.code);
        if (p.desc)
            xaccAccountSetDescription (acct, p.desc);
        if (p.color)
            xaccAccountSetColor (acct, p.color);
        if (p.notes)
            xaccAccountSetNotes (acct, p.notes);
        if (p.num)
            xaccAccountSetLastNum (acct, p.num);
        if (p.policy)
            gnc_account_set_policy (acct, p.policy);
    }

    t_arr  = (TxnParms*)parms->txns;
    for (ind = 0; ind < parms->num_txns; ind++)
    {
        Transaction *txn = xaccMallocTransaction (book);
        TxnParms p = t_arr[ind];
        GDate *date = g_date_new ();
        gnc_gdate_set_time64 (date, gnc_time (NULL));
        xaccTransBeginEdit (txn);
        if (p.desc)
            xaccTransSetDescription (txn, p.desc);
        if (p.date_offset < 0)
            g_date_subtract_days (date, (guint)(-p.date_offset));
        else
            g_date_add_days (date, (guint)(p.date_offset));
        xaccTransSetDatePostedGDate (txn, *date);
        insert_split (root, txn, &p.splits[0]);
        insert_split (root, txn, &p.splits[1]);
        /* xaccTransCommitEdit () does a bunch of scrubbing that we don't need */
        qof_commit_edit (QOF_INSTANCE (txn));
    }
    fixture->acct = acct;
    g_hash_table_destroy (accts);
    gnc_set_account_separator (":");
}

static void
teardown ( Fixture *fixture, gconstpointer pData)
{
    Account *child = fixture->acct;
    qof_book_destroy (gnc_account_get_book (child));
    /* No need to free the last account, qof_book_destroy did that */
    g_free (fixture->func);
}


/* gnc_get_account_separator_string
const gchar *
gnc_get_account_separator_string (void)// C: 31 in 7 SCM: 64 in 6*/
//Simple Getter. No Test.
/* static void
test_gnc_get_account_separator_string (Fixture *fixture, gconstpointer pData)
{
}*/
/* gnc_get_account_separator
gunichar
gnc_get_account_separator (void)// C: 8 in 4 */
//Simple Getter. No Test.
/* gnc_set_account_separator
void
gnc_set_account_separator (const gchar *separator)// C: 5 in 3 */
static void
test_gnc_set_account_separator ()
{
    gchar sep_str[6];
    const gunichar pass_sep = 0xE5A;
    const gunichar fail_sep = 0x92A;
    const gunichar default_sep = ':';
    gunichar sep = gnc_get_account_separator ();

    g_assert (sep == default_sep);
    memset (sep_str, 0, sizeof (sep_str));
    g_unichar_to_utf8 (fail_sep, sep_str);
    gnc_set_account_separator (sep_str);
    sep = gnc_get_account_separator ();
    g_assert (sep != fail_sep);
    g_assert (sep == default_sep);
    memset (sep_str, 0, sizeof (sep_str));
    g_unichar_to_utf8 (pass_sep, sep_str);
    gnc_set_account_separator (sep_str);
    sep = gnc_get_account_separator ();
    g_assert (sep == pass_sep);
}
/* Note: gnc_account_name_violations and gnc_account_list_name_violations should work with unicode. Change the functions and the tests accordingly. */
/* gnc_account_name_violations_errmsg
gchar *gnc_account_name_violations_errmsg (const gchar *separator, GList* invalid_account_names)// C: 6 in 4 */
static void
test_gnc_account_name_violations_errmsg ()
{
    GList *badnames = NULL, *nonames = NULL, *node = NULL;
    auto separator = ":";
    /* FUT wants to free the strings, so we alloc them */
    badnames = g_list_prepend (badnames, g_strdup ("Foo:bar"));
    badnames = g_list_prepend (badnames, g_strdup ("baz"));
    badnames = g_list_prepend (badnames, g_strdup ("waldo:pepper"));
    auto message = gnc_account_name_violations_errmsg (separator, nonames);
    auto account_list = gnc_g_list_stringjoin (badnames, "\n");
    message = gnc_account_name_violations_errmsg (separator, nonames);
    g_assert (message == NULL);
    auto validation_message = g_strdup_printf (
        "The separator character \"%s\" is used in one or more account "
        "names.\n\nThis will result in unexpected behaviour. "
        "Either change the account names or choose another separator "
        "character.\n\nBelow you will find the list of invalid account names:\n"
        "%s", separator, account_list);
    g_free (account_list);
    message = gnc_account_name_violations_errmsg (separator, badnames);
    g_assert_cmpstr ( message, == , validation_message);
    g_free (validation_message);
    g_free (message);
}
/* This should be qof_BOOK_list_name_violations */
/* gnc_account_list_name_violations
GList *gnc_account_list_name_violations (QofBook *book, const gchar *separator)// C: 6 in 4 */
static void
test_gnc_account_list_name_violations (Fixture *fixture, gconstpointer pData)
{
    auto log_level = static_cast<GLogLevelFlags>(G_LOG_LEVEL_CRITICAL | G_LOG_FLAG_FATAL);
    auto log_domain = "gnc.engine";
    auto msg = ": assertion 'separator != NULL' failed";
    auto check = test_error_struct_new(log_domain, log_level, msg);
    GList *results, *res_iter;
    auto sep = ":";
    QofBook *book = gnc_account_get_book (fixture->acct);
    /* Because of GLib bug 653052, we have to set the logging user_data to
     * affect the test_log_fatal_handler
     */
    GLogFunc oldlogger = g_log_set_default_handler ((GLogFunc)test_null_handler, check);
    g_test_log_set_fatal_handler ((GTestLogFatalFunc)test_checked_substring_handler, check);
    g_assert (gnc_account_list_name_violations (NULL, NULL) == NULL);
    g_assert_cmpint (check->hits, ==, 1);
    g_assert (gnc_account_list_name_violations (book, NULL) == NULL);
    g_assert_cmpint (check->hits, ==, 2);
    g_assert (gnc_account_list_name_violations (NULL, sep) == NULL);
    g_log_set_default_handler (oldlogger, NULL);
    results = gnc_account_list_name_violations (book, sep);
    g_assert_cmpuint (g_list_length (results), == , 2);
    g_assert_cmpint (check->hits, ==, 2);
    for (res_iter = results; res_iter; res_iter = g_list_next (res_iter))
        test_free (res_iter->data);
    g_list_free (results);
}
/* mark_account
void
mark_account (Account *acc)// C: 2 in 1 */
/*Simple passthrough of qof_instance_set_dirty; Don't test.*/
// Not Used
/* gnc_account_init
G_DEFINE_TYPE (Account, gnc_account, QOF_TYPE_INSTANCE)
static void
gnc_account_init (Account* acc)// 1
*/
/* test_gnc_account_create_and_destroy (void):
 * Tests the following functions:
 * gnc_account_init ()
 * gnc_account_class_init ()
 * gnc_account_get_property ()
 * gnc_account_set_property ()
 * xaccAccountGetColor ()
 * xaccAccountGetNotes ()
 *
 * Exercises the following functions, may not thoroughly test them:
 * xaccAccountSetName ()
 * xaccAccountSetCode ()
 * xaccAccountSetDescription ()
 * xaccAccountSetColor ()
 * xaccAccountSetNotes ()
 * xaccAccountSetType ()
 * xaccAccountSetCommodity ()
 * xaccAccountSetCommoditySCU ()
 * xaccAccountSetNotStdSCU ()
 * gnc_account_set_sort_dirty ()
 * gnc_account_set_balance ()
 * gnc_account_set_start_balance ()
 * gnc_account_set_start_cleared_balance ()
 * gnc_account_set_start_reconciled_balance ()
 * gnc_account_set_policy ()
 * xaccAccountSetMark () *** Not Used ***
 * xaccAccountSetTaxRelated ()
 * xaccAccountSetTaxUSCode ()
 * xaccAccountSetTaxUSPayerNameSource ()
 * xaccAccountSetTaxUSCopyNumber ()
 * xaccAccountSetHidden ()
 * xaccAccountSetPlaceholder ()

 * Note very well that this is only the GObject portion of creating
 * and destroying Account objects. There are other parts (which is a
 * major problem), see in particular the note at test_xaccFreeAccount.
 */

static void
test_gnc_account_create_and_destroy (void)
{
    auto acc = static_cast<Account*>(g_object_new (GNC_TYPE_ACCOUNT, NULL));
    char *name, *fname, *code, *desc, *color, *notes, *tax_code, *tax_src;
    GNCAccountType type;
    gnc_commodity *commo;
    gint commo_scu, mark;
    gboolean non_std_scu, sort_dirty, bal_dirty, opening_balance, tax_rel, hide, hold;
    gint64 copy_num;
    gnc_numeric *start_bal, *start_clr_bal, *start_rec_bal;
    gnc_numeric *end_bal, *end_clr_bal, *end_rec_bal;
    GNCPolicy *pol;

    g_object_get (acc,
                  "name", &name,
                  "fullname", &fname,
                  "code", &code,
                  "description", &desc,
                  "color", &color,
                  "notes", &notes,
                  "type", &type,
                  "commodity", &commo,
                  "commodity_scu", &commo_scu,
                  "non-std-scu", &non_std_scu,
                  "sort-dirty", &sort_dirty,
                  "balance-dirty", &bal_dirty,
                  "start-balance", &start_bal,
                  "start-cleared-balance", &start_clr_bal,
                  "start-reconciled-balance", &start_rec_bal,
                  "end-balance", &end_bal,
                  "end-cleared-balance", &end_clr_bal,
                  "end-reconciled-balance", &end_rec_bal,
                  "opening-balance", &opening_balance,
                  "policy", &pol,
                  "acct-mark", &mark,
                  "tax-related", &tax_rel,
                  "tax-code", &tax_code,
                  "tax-source", &tax_src,
                  "tax-copy-number", &copy_num,
                  "hidden", &hide,
                  "placeholder", &hold,
                  NULL);

    g_assert_cmpstr (name, == , "");
    g_assert_cmpstr (fname, == , "");
    g_assert_cmpstr (code, == , "");
    g_assert_cmpstr (desc, == , "");
    g_assert (!color);
    g_assert (!notes);
    g_assert (type == ACCT_TYPE_NONE);
    g_assert (!commo);
    g_assert (!commo_scu);
    g_assert (!non_std_scu);
    g_assert (!sort_dirty);
    g_assert (!bal_dirty);
    g_assert (gnc_numeric_zero_p (*end_bal));
    g_assert (gnc_numeric_zero_p (*end_clr_bal));
    g_assert (gnc_numeric_zero_p (*end_rec_bal));
    g_assert (gnc_numeric_zero_p (*start_bal));
    g_assert (gnc_numeric_zero_p (*start_clr_bal));
    g_assert (gnc_numeric_zero_p (*start_rec_bal));
    g_assert (!opening_balance);
    g_assert (pol == xaccGetFIFOPolicy ());
    g_assert (!mark);
    g_assert (!tax_rel);
    g_assert (!tax_code);
    g_assert (!tax_src);
    g_assert (copy_num == 1);
    g_assert (!hide);
    g_assert (!hold);
    g_assert (gnc_account_get_parent (acc) == NULL);
    g_assert (gnc_account_get_children (acc) == NULL);
    g_assert (xaccAccountGetLotList (acc) == NULL);
    g_assert (xaccAccountGetSplitList (acc) == NULL);
    g_free (name);
    g_free (fname);
    g_free (code);
    g_free (desc);
    g_free (color);
    g_free (notes);
    g_free (tax_code);
    g_free (tax_src);
    g_free (start_bal);
    g_free (start_clr_bal);
    g_free (start_rec_bal);
    g_free (end_bal);
    g_free (end_clr_bal);
    g_free (end_rec_bal);

    g_object_unref (acc);
    /* There's no good way to test that the object has been properly
     * destroyed; on the other hand, that's GObject's job.
     */

}
/* xaccInitAccount
static void
xaccInitAccount (Account * acc, QofBook *book)// 3
Simple pass-through for qof_instance_init_data ()
*/
/* gnc_account_get_book
QofBook *
gnc_account_get_book (const Account *account)// C: 30 in 21 SCM: 8 in 4
Simple pass-through for qof_instance_get_book ()
*/
/* gnc_coll_get_root_account
static Account *
gnc_coll_get_root_account (QofCollection *col)// 3
Simple pass-through for qof_collection_get_data ()
*/

/* test_gnc_book_set_get_root_account:
 * Tests the following:
 * gnc_coll_set_root_account ()
 * gnc_coll_get_root_account ()
 * gnc_book_set_root_account ()
 * gnc_book_get_root_account ()
 * Note that the first two are static helper functions which
 * generalize the second pair -- but in vain, because they're used
 * only in one place.
 */
static void
test_gnc_book_set_get_root_account (Fixture *fixture, gconstpointer pData)
{
    auto log_level = static_cast<GLogLevelFlags>(G_LOG_LEVEL_CRITICAL | G_LOG_FLAG_FATAL);
    auto log_domain = "gnc.account";
    auto msg = "[gnc_book_set_root_account()] cannot mix and match books freely!";
    auto check = test_error_struct_new(log_domain, log_level, msg);
    Account *acc1, *acc2;
    QofBook* book1 = qof_book_new ();
    GLogFunc oldlogger;
    QofBook *book2 = gnc_account_get_book (fixture->acct);
    acc1 = gnc_book_get_root_account (NULL);
    g_assert (!acc1);
    /* Check that an account is created, and that it isn't the same as the
     * one in fixture.
     */
    acc1 = gnc_book_get_root_account (book1);
    g_assert (acc1);
    g_assert (acc1 != fixture->acct);
    /* Now try to set the book's root account to the fixture
     * account. Should throw an error.
     */
    oldlogger = g_log_set_default_handler ((GLogFunc)test_null_handler, check);
    g_test_log_set_fatal_handler ((GTestLogFatalFunc)test_checked_handler,
                                  check);
    gnc_book_set_root_account (book1, fixture->acct);
    g_assert (gnc_book_get_root_account (book1) == acc1);
    g_assert_cmpint (check->hits, ==, 1);
    g_log_set_default_handler (oldlogger, NULL);
    /* Check that if we set the same root, it stays set */
    gnc_book_set_root_account (book2, fixture->acct);
    g_assert (gnc_book_get_root_account (book2) == fixture->acct);
    /* Create a new account in book1 and check that we can set it to root */
    acc2 = xaccMallocAccount (book1);
    gnc_book_set_root_account (book1, acc2);
    g_assert (gnc_book_get_root_account (book1) != acc1);
    g_assert (gnc_book_get_root_account (book1) == acc2);
    /* Clean up */
    /* acc1 gets freed by setting the root account to acc2
        g_object_unref (acc1);
    */
    qof_book_destroy (book1);
}

/* xaccMallocAccount
Account *
xaccMallocAccount (QofBook *book)// C: 24 in 17 SCM: 9 in 6*/
static void
test_xaccMallocAccount (void)
{
    QofBook *book = qof_book_new ();
    Account *acc;
    TestSignal signal = test_signal_new (NULL, QOF_EVENT_CREATE, NULL);
    acc = xaccMallocAccount (book);
    g_assert (acc != NULL);
    test_signal_assert_hits (signal, 1);
    test_signal_free (signal);
    g_object_unref (acc);
    qof_book_destroy (book);
}

/* gnc_account_create_root
Account *
gnc_account_create_root (QofBook *book)// C: 5 in 3 */
static void
test_gnc_account_create_root (void)
{
    QofBook *book = qof_book_new ();
    QofCollection *coll = qof_book_get_collection (book, GNC_ID_ROOT_ACCOUNT);
    Account *acc;
    char *name;
    AccountTestFunctions *func = _utest_account_fill_functions ();
    /* Can't use gnc_book_get_root_account, it creates one if it doesn't
     * yet exist */
    g_assert (func->coll_get_root_account (coll) == NULL);
    acc = gnc_account_create_root (book);
    g_assert (acc);
    g_object_get (acc, "name", &name, NULL);
    g_assert_cmpstr (name, == , "Root Account");
    g_assert (gnc_book_get_root_account (book) == acc);
    g_object_unref (acc);
    qof_book_destroy (book);
    g_free (func);
    g_free (name);
}
/* xaccCloneAccountCommon
static Account *
xaccCloneAccountCommon (const Account *from, QofBook *book)// 3
*/
static void
test_xaccCloneAccount (Fixture *fixture, gconstpointer pData)
{
    Account *clone;
    QofBook *book = gnc_account_get_book (fixture->acct);
    auto loglevel = static_cast<GLogLevelFlags>(G_LOG_LEVEL_CRITICAL | G_LOG_FLAG_FATAL);
    auto msg1 = ": assertion 'GNC_IS_ACCOUNT(from)' failed";
    auto msg2 = ": assertion 'QOF_IS_BOOK(book)' failed";
    auto check = test_error_struct_new("gnc.engine", loglevel, msg1);
    AccountPrivate *acct_p, *clone_p;
    auto oldlogger = g_log_set_default_handler ((GLogFunc)test_null_handler,
                                                check);
    g_test_log_set_fatal_handler ((GTestLogFatalFunc)test_checked_substring_handler, check);
    clone = xaccCloneAccount (NULL, book);
    g_assert (clone == NULL);
    g_assert_cmpint (check->hits, ==, 1);
    g_free(check->msg);
    check->msg = g_strdup(msg2);
    clone = xaccCloneAccount (fixture->acct, NULL);
    g_assert (clone == NULL);
    g_assert_cmpint (check->hits, ==, 2);
    g_log_set_default_handler (oldlogger, NULL);
    /* Now test the real clone */
    clone = xaccCloneAccount (fixture->acct, book);
    g_assert (clone);
    acct_p = fixture->func->get_private (fixture->acct);
    clone_p = fixture->func->get_private (clone);
    g_assert (clone_p->type == acct_p->type);
    g_assert (clone_p->accountName == acct_p->accountName);
    g_assert (clone_p->accountCode == acct_p->accountCode);
    g_assert (clone_p->description == acct_p->description);
    g_assert (compare (clone->inst.kvp_data,
                       fixture->acct->inst.kvp_data) == 0);
    g_assert (gnc_commodity_equal (clone_p->commodity, acct_p->commodity));
    g_assert (clone_p->commodity_scu == acct_p->commodity_scu);
    g_assert (clone_p->non_standard_scu == acct_p->non_standard_scu);
    /* Clean Up */
    test_error_struct_free(check);
    g_object_unref (clone);

}
/* xaccFreeOneChildAccount
static void
xaccFreeOneChildAccount (Account *acc, gpointer dummy)// 2
No need to test, it's a passthrough for xaccAccountDestroy
*/
/* xaccFreeAccountChildren
static void
xaccFreeAccountChildren (Account *acc)// 3
*/
static void
test_xaccFreeAccountChildren (Fixture *fixture, gconstpointer pData)
{
    Account *root = gnc_account_get_root (fixture->acct);
    AccountPrivate *priv = fixture->func->get_private (root);
    g_assert_cmpuint (g_list_length (priv->children), > , 0);
    fixture->func->xaccFreeAccountChildren (root);
    /* We'd like to check for the child actually having been freed, but
     * there's not good way to do that. */
    g_assert_cmpuint (g_list_length (priv->children), == , 0);
    qof_book_destroy (gnc_account_get_book (root));
    /* No need to unref the root account, qof_book_destroy did that. */
    g_free (fixture->func);
}
/* xaccFreeAccount
static void
xaccFreeAccount (Account *acc)//
The approved way to call this is via xaccAccountDestroy-->xaccAccountCommitEdit-->qof_instance_commit_edit2-->acc_free-->xaccFreeAccount

Note that none of this is called by gnc_account_dispose, and xaccFreeAccount calls unref on itself. (Not run dispose, unref.)

This "works" as follows:
xaccAccountDestroy sets a "destroying" flag in qof_instance and calls xaccAccountCommitEdit.
xaccAccountCommitEdit checks the flag and finding it true:
   calls xaccFreeACcountChildren
   tests qof_book_shutting_down and either deletes the split list for the account (trusting the Transaction code to delete the splits if it is shutting down) or deletes the actual splits while it's clearing the list. (What happens to the references in the transactions then? It's calling xaccSplitDestroy, not g_oject_unref!)
   Again checking that the book isn't shutting down:
      run destroy_pending_splits_for_account
      destroy all of the lots in the lots list (again, destroy, not unref or even dispose)
  free the lot list (regardless of whether the book is shutting down) and NULL the pointer
  set the instance dirty
unconditionally calls qof_commit_edit_part2 with acc_free
qof_commit_edit_part2:
   calls the backend's commit if there is one
   calls acc_free
   calls acc_done (which only fires off a qof_event, so we'll ignore it)
acc_free removes the account from the parent if there is one and calls xaccFreeAccount, then calls xaccFreeAccount
xaccFreeAccount calls:
    xaccFreeAccountChildren
    destroys the lots (unless commitEdit did so already) and NULLs the pointer
    destroys the splits unless commitEdit did so already
    removes the name, code, and description strings from the string cache
    zeroes out the priv structure variables
    unrefs the account (should call run_dispose).
dispose calls parent->dispose.

acc_free
*/
/* Aside from being broken (the assert at the end of freeing the splits fails),
   Account deallocation is implemented wrong. We don't run this test, and the function will be replaced when the time comes. */
static void
test_xaccFreeAccount (Fixture *fixture, gconstpointer pData)
{
    auto msg1 = "[xaccFreeAccount()]  instead of calling xaccFreeAccount(), please call\n"
                  " xaccAccountBeginEdit(); xaccAccountDestroy();\n";
#ifdef USE_CLANG_FUNC_SIG
#define _func "int xaccTransGetSplitIndex(const Transaction *, const Split *)"
#else
#define _func "xaccTransGetSplitIndex"
#endif
    auto msg2 = _func ": assertion 'trans && split' failed";
#undef _func
    auto loglevel = static_cast<GLogLevelFlags>(G_LOG_LEVEL_CRITICAL | G_LOG_FLAG_FATAL);
    auto check1 = test_error_struct_new("gnc.account", loglevel, msg1);
    auto check2 = test_error_struct_new("gnc.engine", loglevel, msg2);
    QofBook *book = gnc_account_get_book (fixture->acct);
    Account *parent = gnc_account_get_parent (fixture->acct);
    AccountPrivate *p_priv = fixture->func->get_private (parent);
    const guint numItems = 3;
    guint i = 0;
    guint hdlr1, hdlr2;
    gnc_commodity *commodity = gnc_commodity_new (book, "US Dollar", "CURRENCY", "USD", "0", 100);
    test_add_error (check1);
    test_add_error (check2);
    hdlr1 = g_log_set_handler ("gnc.account", loglevel,
                               (GLogFunc)test_checked_handler, check1);
    hdlr2 = g_log_set_handler ("gnc.engine", loglevel,
                               (GLogFunc)test_checked_handler, check2);
    g_test_log_set_fatal_handler ((GTestLogFatalFunc)test_list_handler, NULL);
    for (i = 0; i < numItems; i++)
    {
        Split *split = xaccMallocSplit (book);
        xaccSplitSetAccount (split, parent);
        gnc_account_insert_split (parent, split);
        xaccAccountInsertLot (parent, gnc_lot_new (book));
    }
    xaccAccountSetCommodity (parent, commodity);
    /* Check that we've got children, lots, and splits to remove */
    g_assert (p_priv->children != NULL);
    g_assert (p_priv->lots != NULL);
    g_assert (p_priv->splits != NULL);
    g_assert (p_priv->parent != NULL);
    g_assert (p_priv->commodity != NULL);
    g_assert_cmpint (check1->hits, ==, 0);
    g_assert_cmpint (check2->hits, ==, 0);
    /* Now set the other private parts to something so that they can be set back */
    p_priv->cleared_balance = gnc_numeric_create ( 5, 12);
    p_priv->reconciled_balance = gnc_numeric_create ( 5, 12);
    p_priv->balance = gnc_numeric_create ( 5, 12);
    p_priv->balance_dirty = TRUE;
    p_priv->sort_dirty = TRUE;
    fixture->func->xaccFreeAccount (parent);
    g_assert_cmpint (check1->hits, ==, 6);
    g_assert_cmpint (check2->hits, ==, 6);
    /* cleanup what's left */
    g_log_remove_handler ("gnc.account", hdlr1);
    g_log_remove_handler ("gnc.engine", hdlr2);
    test_clear_error_list ();
    qof_book_destroy (book);
    g_free (fixture->func);
}
/* xaccAccountBeginEdit
void
xaccAccountBeginEdit (Account *acc)// C: 80 in 29 SCM: 15 in 9

No test, just a passthrough.
*/
/* static void
test_xaccAccountBeginEdit (Fixture *fixture, gconstpointer pData)
{
}*/
/* on_done
static void on_done (QofInstance *inst)// 2
***Callback for qof_commit_edit_part2
No test, just queues a qof event.
*/
/* static void
test_on_done (Fixture *fixture, gconstpointer pData)
{
}*/
/* on_err
static void on_err (QofInstance *inst, QofBackendError errcode)// 2
***Callback for qof_commit_edit_part2
*/
/* static void
test_on_err (Fixture *fixture, gconstpointer pData)
No test, just a pass-through.
{
}*/
/* acc_free
static void acc_free (QofInstance *inst)// 2
***Callback for qof_commit_edit_part2
No test, just a passthrough -- plus see comment at test_xaccFreeAccount, which is what this is a passthrough of.
*/
/* static void
test_acc_free (Fixture *fixture, gconstpointer pData)
{
}*/
/* destroy_pending_splits_for_account
static void
destroy_pending_splits_for_account (QofInstance *ent, gpointer acc)// 2

Pass-through, no test.
*/
/* static void
test_destroy_pending_splits_for_account (Fixture *fixture, gconstpointer pData)
{
}*/
/* xaccAccountCommitEdit
void
xaccAccountCommitEdit (Account *acc)// C: 65 in 26 SCM: 11 in 7
Also tests:
  xaccAccountDestroy
*/
static void
test_xaccAccountCommitEdit (Fixture *fixture, gconstpointer pData)
{
    auto msg1 = "[xaccFreeAccount()]  instead of calling xaccFreeAccount(), please call\n"
                  " xaccAccountBeginEdit(); xaccAccountDestroy();\n";
#ifdef USE_CLANG_FUNC_SIG
#define _func "int xaccTransGetSplitIndex(const Transaction *, const Split *)"
#else
#define _func "xaccTransGetSplitIndex"
#endif
    auto msg2 = _func ": assertion 'trans && split' failed";
#undef _func
    auto loglevel = static_cast<GLogLevelFlags>(G_LOG_LEVEL_CRITICAL | G_LOG_FLAG_FATAL);
    auto check1 = test_error_struct_new("gnc.account", loglevel, msg1);
    auto check2 = test_error_struct_new("gnc.engine", loglevel, msg2);
    guint hdlr1, hdlr2;
    TestSignal sig1, sig2;
    QofBook *book = gnc_account_get_book (fixture->acct);
    Account *parent = gnc_account_get_parent (fixture->acct);
    AccountPrivate *p_priv = fixture->func->get_private (parent);
    const guint numItems = 3;
    guint i = 0;
    gnc_commodity *commodity = gnc_commodity_new (book, "US Dollar", "CURRENCY", "USD", "0", 100);
    test_add_error (check1);
    test_add_error (check2);
    hdlr1 = g_log_set_handler ("gnc.account", loglevel,
                               (GLogFunc)test_checked_handler, check1);
    hdlr2 = g_log_set_handler ("gnc.engine", loglevel,
                               (GLogFunc)test_checked_handler, check2);
    g_test_log_set_fatal_handler ((GTestLogFatalFunc)test_list_handler, NULL);
    for (i = 0; i < numItems; i++)
    {
        Split *split = xaccMallocSplit (book);
        xaccSplitSetAccount (split, parent);
        gnc_account_insert_split (parent, split);
        xaccAccountInsertLot (parent, gnc_lot_new (book));
    }
    xaccAccountSetCommodity (parent, commodity);
    /* Check that we've got children, lots, and splits to remove */
    g_assert (p_priv->children != NULL);
    g_assert (p_priv->lots != NULL);
    g_assert (p_priv->splits != NULL);
    g_assert (p_priv->parent != NULL);
    g_assert (p_priv->commodity != NULL);
    g_assert_cmpint (check1->hits, ==, 0);
    g_assert_cmpint (check2->hits, ==, 0);

    sig1 = test_signal_new (&parent->inst, QOF_EVENT_MODIFY, NULL);
    sig2 = test_signal_new (&parent->inst, QOF_EVENT_DESTROY, NULL);
    /* Now we're ready to start testing. */
    xaccAccountBeginEdit (parent);
    xaccAccountCommitEdit (parent);
    /* Make sure that the account didn't get destroyed */
    test_signal_assert_hits (sig1, 1);
    test_signal_assert_hits (sig2, 0);
    g_assert (p_priv->children != NULL);
    g_assert (p_priv->lots != NULL);
    g_assert (p_priv->splits != NULL);
    g_assert (p_priv->parent != NULL);
    g_assert (p_priv->commodity != NULL);
    g_assert_cmpint (check1->hits, ==, 0);
    g_assert_cmpint (check2->hits, ==, 0);
    /* xaccAccountDestroy destroys the account by calling
     * qof_instance_set_destroying (), then xaccAccountCommitEdit ();
     */
    xaccAccountBeginEdit (parent);
    xaccAccountDestroy (parent);
    /* So this time we make sure that the account is destroyed */
    test_signal_assert_hits (sig1, 2);
    test_signal_assert_hits (sig2, 1);
    g_assert_cmpint (check1->hits, ==, 2);
    g_assert_cmpint (check2->hits, ==, 12);
    /* And clean up */
    test_signal_free (sig1);
    test_signal_free (sig2);
    g_log_remove_handler ("gnc.account", hdlr1);
    g_log_remove_handler ("gnc.engine", hdlr2);
    test_clear_error_list ();
    qof_book_destroy (book);
    g_free (fixture->func);
}
/* xaccAcctChildrenEqual
static gboolean
xaccAcctChildrenEqual (const GList *na,// 2
*/
/* static void
test_xaccAcctChildrenEqual (Fixture *fixture, gconstpointer pData)
{
}*/
/* xaccAccountEqual
gboolean
xaccAccountEqual (const Account *aa, const Account *ab, gboolean check_guids)// C: 8 in 6
Test support only; don't test for now.
*/
/* static void
test_xaccAccountEqual (Fixture *fixture, gconstpointer pData)
{
}*/
/*
  The following are getters and setters, unworthy of testing:
  gnc_account_get_sort_dirty *** Test Only ***
  gnc_account_set_sort_dirty
  gnc_account_get_balance_dirty *** Test Only ***
  gnc_account_set_balance_dirty
*/
/* gnc_account_find_split *** Test Only ***
 */
/* gnc_account_insert_split
gboolean
gnc_account_insert_split (Account *acc, Split *s)// C: 5 in 3

Also tests gnc_account_remove_split ()
*/


static void
test_gnc_account_kvp_setters_getters (Fixture *fixture, gconstpointer pData)
{
    Account *account = xaccMallocAccount (gnc_account_get_book (fixture->acct));
    xaccAccountSetType (account, ACCT_TYPE_EQUITY);
<<<<<<< HEAD
    gnc_numeric h_balance = gnc_numeric_create (1700, 100);
    gnc_numeric l_balance = gnc_numeric_create (1000, 100);
    gnc_numeric balance_limit;
=======
    gnc_numeric post_balance = gnc_numeric_create (2345, 100);
    gnc_numeric returned_post_balance;
    time64 date = gnc_time (nullptr);
    time64 returned_date;
    int prev_months, prev_days;
>>>>>>> 6df866f8

    // equity_type getter/setter
    g_assert (xaccAccountGetIsOpeningBalance (account) == FALSE);

    xaccAccountSetIsOpeningBalance (account, TRUE);
    g_assert (xaccAccountGetIsOpeningBalance (account) == TRUE);

    xaccAccountSetIsOpeningBalance (account, FALSE);
    g_assert (xaccAccountGetIsOpeningBalance (account) == FALSE);

    // sortreversed getter/setter
    g_assert (xaccAccountGetSortReversed (account) == FALSE);

    xaccAccountSetSortReversed (account, TRUE);
    g_assert (xaccAccountGetSortReversed (account) == TRUE);

    xaccAccountSetSortReversed (account, FALSE);
    g_assert (xaccAccountGetSortReversed (account) == FALSE);

    // color getter/setter
    g_assert_cmpstr (xaccAccountGetColor (account), ==, nullptr);

    xaccAccountSetColor (account, "red");
    g_assert_cmpstr (xaccAccountGetColor (account), ==, "red");

    xaccAccountSetColor (account, "unset");
    g_assert_cmpstr (xaccAccountGetColor (account), ==, "unset");

    xaccAccountSetColor (account, "");
    g_assert_cmpstr (xaccAccountGetColor (account), ==, nullptr);

    xaccAccountSetColor (account, nullptr);
    g_assert_cmpstr (xaccAccountGetColor (account), ==, nullptr);

    // last_num getter/setter
    g_assert_cmpstr (xaccAccountGetLastNum (account), ==, nullptr);

    xaccAccountSetLastNum (account, "red");
    g_assert_cmpstr (xaccAccountGetLastNum (account), ==, "red");

    xaccAccountSetLastNum (account, "");
    g_assert_cmpstr (xaccAccountGetLastNum (account), ==, "");

    xaccAccountSetLastNum (account, "  ");
    g_assert_cmpstr (xaccAccountGetLastNum (account), ==, "  ");

    xaccAccountSetLastNum (account, "unset");
    g_assert_cmpstr (xaccAccountGetLastNum (account), ==, "unset");

    xaccAccountSetLastNum (account, nullptr);
    g_assert_cmpstr (xaccAccountGetLastNum (account), ==, nullptr);

    // tax_us_code getter/setter
    g_assert_cmpstr (xaccAccountGetTaxUSCode (account), ==, nullptr);

    xaccAccountSetTaxUSCode (account, "red");
    g_assert_cmpstr (xaccAccountGetTaxUSCode (account), ==, "red");

    xaccAccountSetTaxUSCode (account, "");
    g_assert_cmpstr (xaccAccountGetTaxUSCode (account), ==, "");

    xaccAccountSetTaxUSCode (account, "  ");
    g_assert_cmpstr (xaccAccountGetTaxUSCode (account), ==, "  ");

    xaccAccountSetTaxUSCode (account, "unset");
    g_assert_cmpstr (xaccAccountGetTaxUSCode (account), ==, "unset");

    xaccAccountSetTaxUSCode (account, nullptr);
    g_assert_cmpstr (xaccAccountGetTaxUSCode (account), ==, nullptr);

    // tax_us_pns getter/setter
    g_assert_cmpstr (xaccAccountGetTaxUSPayerNameSource (account), ==, nullptr);

    xaccAccountSetTaxUSPayerNameSource (account, "red");
    g_assert_cmpstr (xaccAccountGetTaxUSPayerNameSource (account), ==, "red");

    xaccAccountSetTaxUSPayerNameSource (account, "");
    g_assert_cmpstr (xaccAccountGetTaxUSPayerNameSource (account), ==, "");

    xaccAccountSetTaxUSPayerNameSource (account, "  ");
    g_assert_cmpstr (xaccAccountGetTaxUSPayerNameSource (account), ==, "  ");

    xaccAccountSetTaxUSPayerNameSource (account, "unset");
    g_assert_cmpstr (xaccAccountGetTaxUSPayerNameSource (account), ==, "unset");

    xaccAccountSetTaxUSPayerNameSource (account, nullptr);
    g_assert_cmpstr (xaccAccountGetTaxUSPayerNameSource (account), ==, nullptr);

    // filter getter/setter
    g_assert_cmpstr (xaccAccountGetFilter (account), ==, nullptr);

    xaccAccountSetFilter (account, "bla");
    g_assert_cmpstr (xaccAccountGetFilter (account), ==, "bla");

    xaccAccountSetFilter (account, "unset");
    g_assert_cmpstr (xaccAccountGetFilter (account), ==, "unset");

    xaccAccountSetFilter (account, "   unset ");
    g_assert_cmpstr (xaccAccountGetFilter (account), ==, "unset");

    xaccAccountSetFilter (account, "");
    g_assert_cmpstr (xaccAccountGetFilter (account), ==, nullptr);

    xaccAccountSetFilter (account, nullptr);
    g_assert_cmpstr (xaccAccountGetFilter (account), ==, nullptr);

    // sortOrder getter/setter
    g_assert_cmpstr (xaccAccountGetSortOrder (account), ==, nullptr);

    xaccAccountSetSortOrder (account, "boo");
    g_assert_cmpstr (xaccAccountGetSortOrder (account), ==, "boo");

    xaccAccountSetSortOrder (account, "unset");
    g_assert_cmpstr (xaccAccountGetSortOrder (account), ==, "unset");

    xaccAccountSetSortOrder (account, "  unset ");
    g_assert_cmpstr (xaccAccountGetSortOrder (account), ==, "unset");

    xaccAccountSetSortOrder (account, "");
    g_assert_cmpstr (xaccAccountGetSortOrder (account), ==, nullptr);

    xaccAccountSetSortOrder (account, nullptr);
    g_assert_cmpstr (xaccAccountGetSortOrder (account), ==, nullptr);

    // Notes getter/setter
    g_assert_cmpstr (xaccAccountGetNotes (account), ==, nullptr);

    xaccAccountSetNotes (account, "boo");
    g_assert_cmpstr (xaccAccountGetNotes (account), ==, "boo");

    xaccAccountSetNotes (account, "unset");
    g_assert_cmpstr (xaccAccountGetNotes (account), ==, "unset");

    xaccAccountSetNotes (account, "    unset ");
    g_assert_cmpstr (xaccAccountGetNotes (account), ==, "unset");

    xaccAccountSetNotes (account, "");
    g_assert_cmpstr (xaccAccountGetNotes (account), ==, nullptr);

    xaccAccountSetNotes (account, nullptr);
    g_assert_cmpstr (xaccAccountGetNotes (account), ==, nullptr);

<<<<<<< HEAD
    // Balance Limits getter/setter
    g_assert (xaccAccountGetHigherBalanceLimit (account, &balance_limit) == false);
    g_assert (xaccAccountGetLowerBalanceLimit (account, &balance_limit) == false);
    g_assert (xaccAccountGetIncludeSubAccountBalances (account) == false);

    xaccAccountSetHigherBalanceLimit (account, h_balance);
    xaccAccountSetLowerBalanceLimit (account, l_balance);
    xaccAccountSetIncludeSubAccountBalances (account, true);

    g_assert (xaccAccountGetHigherBalanceLimit (account, &balance_limit) == true);
    g_assert_cmpint (gnc_numeric_compare (h_balance, balance_limit), ==, 0);

    g_assert (xaccAccountGetLowerBalanceLimit (account, &balance_limit) == true);
    g_assert_cmpint (gnc_numeric_compare (l_balance, balance_limit), ==, 0);

    g_assert (xaccAccountGetIncludeSubAccountBalances (account) == true);

    xaccAccountSetIncludeSubAccountBalances (account, false);

    xaccAccountClearHigherBalanceLimit (account);
    xaccAccountClearLowerBalanceLimit (account);

    g_assert (xaccAccountGetHigherBalanceLimit (account, &balance_limit) == false);
    g_assert (xaccAccountGetLowerBalanceLimit (account, &balance_limit) == false);
    g_assert (xaccAccountGetIncludeSubAccountBalances (account) == false);
=======
    // Reconcile getter/setter
    date = date - (60*60*24*7); // -7 days
    xaccAccountSetReconcileLastDate (account, date);
    xaccAccountGetReconcileLastDate (account, &returned_date);
    g_assert (date == returned_date);

    date = date + (60*60*24*2); // +2 days
    xaccAccountSetReconcilePostponeDate (account, date);
    xaccAccountGetReconcilePostponeDate (account, &returned_date);
    g_assert (date == returned_date);

    g_assert (xaccAccountGetReconcilePostponeBalance (account, &returned_post_balance) == false);
    xaccAccountSetReconcilePostponeBalance (account, post_balance);
    g_assert (xaccAccountGetReconcilePostponeBalance (account, &returned_post_balance) == true);
    g_assert_cmpint (gnc_numeric_compare (post_balance, returned_post_balance), ==, 0);

    xaccAccountClearReconcilePostpone (account);
    g_assert (xaccAccountGetReconcilePostponeBalance (account, &returned_post_balance) == false);

    g_assert (xaccAccountGetReconcileLastInterval (account, &prev_months, &prev_days) == false);
    xaccAccountSetReconcileLastInterval (account, 2, 6);
    g_assert (xaccAccountGetReconcileLastInterval (account, &prev_months, &prev_days) == true);
    g_assert (prev_months == 2);
    g_assert (prev_days == 6);

    g_assert (xaccAccountGetReconcileChildrenStatus (account) == false); //default
    xaccAccountSetReconcileChildrenStatus (account, true);
    g_assert (xaccAccountGetReconcileChildrenStatus (account) == true);
>>>>>>> 6df866f8

    // STOCK_ACCOUNT tests from now on
    xaccAccountSetType (account, ACCT_TYPE_STOCK);

    // dxaccAccountGetPriceSrc getter/setter
    g_assert_cmpstr (dxaccAccountGetPriceSrc (account), ==, nullptr);

    dxaccAccountSetPriceSrc (account, "boo");
    g_assert_cmpstr (dxaccAccountGetPriceSrc (account), ==, "boo");

    dxaccAccountSetPriceSrc (account, "");
    g_assert_cmpstr (dxaccAccountGetPriceSrc (account), ==, "");

    dxaccAccountSetPriceSrc (account, nullptr);
    g_assert_cmpstr (dxaccAccountGetPriceSrc (account), ==, nullptr);

    // dxaccAccountGetQuoteTZ getter/setter
    g_assert_cmpstr (dxaccAccountGetQuoteTZ (account), ==, nullptr);

    dxaccAccountSetQuoteTZ (account, "boo");
    g_assert_cmpstr (dxaccAccountGetQuoteTZ (account), ==, "boo");

    dxaccAccountSetQuoteTZ (account, "");
    g_assert_cmpstr (dxaccAccountGetQuoteTZ (account), ==, "");

    dxaccAccountSetQuoteTZ (account, nullptr);
    g_assert_cmpstr (dxaccAccountGetQuoteTZ (account), ==, nullptr);

    xaccAccountBeginEdit (account);
    xaccAccountDestroy (account);
}

static void
set_kvp_string_path (Account *acc, std::vector<std::string> const & path,
                     const char *value)
{
    xaccAccountBeginEdit(acc);
    if (value)
    {
        GValue v = G_VALUE_INIT;
        g_value_init (&v, G_TYPE_STRING);
        g_value_set_string (&v, value);
        qof_instance_set_path_kvp (QOF_INSTANCE (acc), &v, path);
        g_value_unset (&v);
    }
    else
        qof_instance_set_path_kvp (QOF_INSTANCE (acc), NULL, path);

    xaccAccountCommitEdit(acc);
}

static void
test_gnc_account_get_map_entry (Fixture *fixture, gconstpointer pData)
{
    Account *account = xaccMallocAccount (gnc_account_get_book (fixture->acct));

    g_assert_cmpstr (gnc_account_get_map_entry (account, "one", NULL), ==, nullptr);
    g_assert_cmpstr (gnc_account_get_map_entry (account, "one", "two"), ==, nullptr);

    set_kvp_string_path (account, {"one"}, "uno");
    g_assert_cmpstr (gnc_account_get_map_entry (account, "one", NULL), ==, "uno");
    g_assert_cmpstr (gnc_account_get_map_entry (account, "one", "two"), ==, nullptr);

    set_kvp_string_path (account, {"one", "two"}, "dos");
    g_assert_cmpstr (gnc_account_get_map_entry (account, "one", "tw0"), ==, nullptr);
    g_assert_cmpstr (gnc_account_get_map_entry (account, "one", "two"), ==, "dos");

    set_kvp_string_path (account, {"one"}, nullptr);
    g_assert_cmpstr (gnc_account_get_map_entry (account, "one", NULL), ==, nullptr);
    g_assert_cmpstr (gnc_account_get_map_entry (account, "one", "two"), ==, nullptr);

    set_kvp_string_path (account, {"one", "two"}, "dos");
    g_assert_cmpstr (gnc_account_get_map_entry (account, "one", "two"), ==, "dos");

    xaccAccountBeginEdit (account);
    xaccAccountDestroy (account);
}

static void
test_gnc_account_insert_remove_split (Fixture *fixture, gconstpointer pData)
{
    QofBook *book = gnc_account_get_book (fixture->acct);
    Split *split1 = xaccMallocSplit (book);
    Split *split2 = xaccMallocSplit (book);
    Split *split3 = xaccMallocSplit (book);
    TestSignal sig1, sig2, sig3;
    AccountPrivate *priv = fixture->func->get_private (fixture->acct);
    auto msg1 = ": assertion 'GNC_IS_ACCOUNT(acc)' failed";
    auto msg2 = ": assertion 'GNC_IS_SPLIT(s)' failed";
    auto loglevel = static_cast<GLogLevelFlags>(G_LOG_LEVEL_CRITICAL | G_LOG_FLAG_FATAL);
//    auto log_domain = "gnc.engine";
    auto check1 = test_error_struct_new("gnc.engine", loglevel, msg1);
    auto check2 = test_error_struct_new("gnc.engine", loglevel, msg2);
    auto check3 = test_error_struct_new("gnc.engine", loglevel, NULL);
    guint logger;
    sig1 = test_signal_new (&fixture->acct->inst, QOF_EVENT_MODIFY, NULL);
    sig2 = test_signal_new (&fixture->acct->inst, GNC_EVENT_ITEM_ADDED, split1);

    test_add_error (check1);
    test_add_error (check2);
    logger = g_log_set_handler ("gnc.engine", loglevel,
                                (GLogFunc)test_null_handler, check3);
    g_test_log_set_fatal_handler ((GTestLogFatalFunc)test_list_substring_handler, NULL);

    /* Check that the call fails with invalid account and split (throws) */
    g_assert (!gnc_account_insert_split (NULL, split1));
    g_assert_cmpuint (g_list_length (priv->splits), == , 0);
    g_assert (!priv->sort_dirty);
    g_assert (!priv->balance_dirty);
    test_signal_assert_hits (sig1, 0);
    test_signal_assert_hits (sig2, 0);
    g_assert (!gnc_account_insert_split (fixture->acct, NULL));
    g_assert_cmpuint (g_list_length (priv->splits), == , 0);
    g_assert (!priv->sort_dirty);
    g_assert (!priv->balance_dirty);
    test_signal_assert_hits (sig1, 0);
    test_signal_assert_hits (sig2, 0);
    /* g_assert (!gnc_account_insert_split (fixture->acct, (Split*)priv)); */
    /* g_assert_cmpuint (g_list_length (priv->splits), == , 0); */
    /* g_assert (!priv->sort_dirty); */
    /* g_assert (!priv->balance_dirty); */
    /* test_signal_assert_hits (sig1, 0); */
    /* test_signal_assert_hits (sig2, 0); */
    g_assert_cmpint (check1->hits, ==, 1);
    g_assert_cmpint (check2->hits, ==, 1);
    g_assert_cmpint (check3->hits, ==, 0);
    g_log_remove_handler ("gnc.engine", logger);
    test_clear_error_list ();

    /* Check that it works the first time */
    g_assert (gnc_account_insert_split (fixture->acct, split1));
    g_assert_cmpuint (g_list_length (priv->splits), == , 1);
    g_assert (!priv->sort_dirty);
    g_assert (priv->balance_dirty);
    test_signal_assert_hits (sig1, 1);
    test_signal_assert_hits (sig2, 1);
    /* Check that it fails if the split has already been added once */
    g_assert (!gnc_account_insert_split (fixture->acct, split1));
    /* Free up hdlr2 and set up hdlr2 */
    test_signal_free (sig2);
    sig3 = test_signal_new (&fixture->acct->inst, GNC_EVENT_ITEM_ADDED, split2);
    /* Now add a second split to the account and check that sort_dirty isn't set. We have to bump the editlevel to force this. */
    g_assert (gnc_account_insert_split (fixture->acct, split2));
    g_assert_cmpuint (g_list_length (priv->splits), == , 2);
    g_assert (!priv->sort_dirty);
    g_assert (priv->balance_dirty);
    test_signal_assert_hits (sig1, 2);
    test_signal_assert_hits (sig3, 1);
    /* One more add, incrementing the editlevel to get sort_dirty set. */
    test_signal_free (sig3);
    sig3 = test_signal_new (&fixture->acct->inst, GNC_EVENT_ITEM_ADDED, split3);
    qof_instance_increase_editlevel (fixture->acct);
    g_assert (gnc_account_insert_split (fixture->acct, split3));
    qof_instance_decrease_editlevel (fixture->acct);
    g_assert_cmpuint (g_list_length (priv->splits), == , 3);
    g_assert (priv->sort_dirty);
    g_assert (priv->balance_dirty);
    test_signal_assert_hits (sig1, 3);
    test_signal_assert_hits (sig3, 1);
    /* Finally delete a split. It's going to recompute the balance, so
     * balance_dirty will be false. */
    test_signal_free (sig3);
    sig3 = test_signal_new (&fixture->acct->inst, GNC_EVENT_ITEM_REMOVED,
                            split3);
    g_assert (gnc_account_remove_split (fixture->acct, split3));
    g_assert_cmpuint (g_list_length (priv->splits), == , 2);
    g_assert (priv->sort_dirty);
    g_assert (!priv->balance_dirty);
    test_signal_assert_hits (sig1, 4);
    test_signal_assert_hits (sig3, 1);
    /* And do it again to make sure that it fails when the split has
     * already been removed */
    g_assert (!gnc_account_remove_split (fixture->acct, split3));
    g_assert_cmpuint (g_list_length (priv->splits), == , 2);
    g_assert (priv->sort_dirty);
    g_assert (!priv->balance_dirty);
    test_signal_assert_hits (sig1, 4);
    test_signal_assert_hits (sig3, 1);

    /* Clean up the handlers */
    test_signal_free (sig3);
    test_signal_free (sig1);
}
/* xaccAccountSortSplits
void
xaccAccountSortSplits (Account *acc, gboolean force)// C: 4 in 2
Make static?
Passthrough, no test.
*/
/* xaccAccountBringUpToDate
static void
xaccAccountBringUpToDate (Account *acc)// 3
Passthrough, no test.
*/
/* xaccAccountSetGUID
void
xaccAccountSetGUID (Account *acc, const GncGUID *guid)// C: 5 in 4
Getter/Setter, no test.
* Naughty function: GUID should be set at object construction and be invariant thereafter.
 */
/* xaccAccountLookup
Account *
xaccAccountLookup (const GncGUID *guid, QofBook *book)// C: 37 in 28 SCM: 2 in 1
Passthrough, no test.
*/
/* More getters/setters:
	xaccAccountGetMark *** Test Only ***
	xaccAccountSetMark *** Not Used ***
	xaccClearMark *** Not Used ***
	xaccClearMarkDown
	gnc_account_get_policy
	gnc_account_set_policy
*/
/* xaccAccountRemoveLot
void
xaccAccountRemoveLot (Account *acc, GNCLot *lot)// C: 6 in 4 */
static void
test_xaccAccountInsertRemoveLot (Fixture *fixture, gconstpointer pData)
{
    QofBook *book = gnc_account_get_book (fixture->acct);
    GNCLot *lot = gnc_lot_new (book);
    Account *parent = gnc_account_get_parent (fixture->acct);
    TestSignal sig1 = test_signal_new (QOF_INSTANCE (lot),
                                       QOF_EVENT_ADD, NULL);
    TestSignal sig2 = test_signal_new (&fixture->acct->inst,
                                       QOF_EVENT_MODIFY, NULL);
    TestSignal sig3 = test_signal_new (QOF_INSTANCE (lot),
                                       QOF_EVENT_REMOVE, NULL);
    TestSignal sig4 = test_signal_new (&parent->inst, QOF_EVENT_MODIFY, NULL);

    AccountPrivate *a_priv = fixture->func->get_private (fixture->acct);
    AccountPrivate *p_priv = fixture->func->get_private (parent);

    g_assert_cmpuint (g_list_length (a_priv->lots), == , 0);
    g_assert_cmpuint (g_list_length (p_priv->lots), == , 0);
    xaccAccountInsertLot (fixture->acct, lot);
    g_assert (gnc_lot_get_account (lot) == fixture->acct);
    g_assert_cmpuint (g_list_length (a_priv->lots), == , 1);
    test_signal_assert_hits (sig1, 1);
    test_signal_assert_hits (sig2, 1);
    /* Make sure that inserting again doesn't do anything */
    xaccAccountInsertLot (fixture->acct, lot);
    g_assert (gnc_lot_get_account (lot) == fixture->acct);
    g_assert_cmpuint (g_list_length (a_priv->lots), == , 1);
    test_signal_assert_hits (sig1, 1);
    test_signal_assert_hits (sig2, 1);
    /* Check that inserting the lot into a different account changes the lot */
    xaccAccountInsertLot (parent, lot);
    g_assert (gnc_lot_get_account (lot) == parent);
    g_assert_cmpuint (g_list_length (a_priv->lots), == , 0);
    g_assert_cmpuint (g_list_length (p_priv->lots), == , 1);
    test_signal_assert_hits (sig1, 2);
    test_signal_assert_hits (sig4, 1);
    test_signal_assert_hits (sig2, 1);
    /* Check that removing the lot works */
    xaccAccountRemoveLot (parent, lot);
    /* The following test should fail, but it doesn't because of an
     * error in the routine: When removing a lot from an account, the
     * account reference in the lot object should be NULLed. */
    g_assert (gnc_lot_get_account (lot) != NULL);
    g_assert_cmpuint (g_list_length (a_priv->lots), == , 0);
    g_assert_cmpuint (g_list_length (p_priv->lots), == , 0);
    test_signal_assert_hits (sig3, 1);
    test_signal_assert_hits (sig4, 2);
    test_signal_assert_hits (sig2, 1);
    /* Check that destroying the lot removes its reference */
    /* Because the lot's account pointer doesn't get nulled when the lot
     * is removed, we have to do that for the next test to work: */
    gnc_lot_set_account (lot, NULL);
    xaccAccountInsertLot (parent, lot);
    g_assert_cmpuint (g_list_length (p_priv->lots), == , 1);
    g_assert (gnc_lot_get_account (lot) == parent);
    gnc_lot_destroy (lot);
    /* Destroying the lot should remove it from the account. */
    g_assert_cmpuint (g_list_length (p_priv->lots), == , 0);
    test_signal_assert_hits (sig1, 3);
    test_signal_assert_hits (sig3, 2);
    test_signal_assert_hits (sig4, 4);
    test_signal_free (sig1);
    test_signal_free (sig2);
    test_signal_free (sig3);
    test_signal_free (sig4);

}
/*
static void
xaccPreSplitMove (Split *split, gpointer dummy)// 2
static void
xaccPostSplitMove (Split *split, Account *accto)// 2
void
xaccAccountMoveAllSplits (Account *accfrom, Account *accto)// C: 5 in 3

* All of the work is done in other classes which in turn call other
* Account functions (gnc_account_add_split and
* gnc_account_remove_split). Mock classes with the functions that call
* those wouldn't really achieve anything, since the actual functions
* could break by failing to call gnc_account_*_split and the test
* wouldn't know.
*/

/* xaccAccountRecomputeBalance
void
xaccAccountRecomputeBalance (Account * acc)// C: 9 in 5 */
static void
test_xaccAccountRecomputeBalance (Fixture *fixture, gconstpointer pData)
{
    AccountPrivate *priv = fixture->func->get_private (fixture->acct);
    gnc_numeric bal = gnc_numeric_zero (), rec_bal = gnc_numeric_zero (),
                clr_bal = gnc_numeric_zero ();
    SetupData *sdata = (SetupData*)pData;
    TxnParms* t_arr;
    g_assert (sdata != NULL);
    t_arr = (TxnParms*)sdata->txns;
    for (unsigned int ind = 0; ind < sdata->num_txns; ind++)
    {
        SplitParms p = t_arr[ind].splits[1];
        bal = gnc_numeric_add_fixed (bal, p.amount);
        if (p.reconciled != NREC)
            clr_bal = gnc_numeric_add_fixed (clr_bal, p.amount);
        if (p.reconciled == YREC || p.reconciled == FREC)
            rec_bal = gnc_numeric_add_fixed (rec_bal, p.amount);
    }
    g_assert (gnc_numeric_zero_p (priv->starting_balance));
    g_assert (gnc_numeric_zero_p (priv->balance));
    priv->balance_dirty = TRUE;
    xaccAccountRecomputeBalance (fixture->acct);
    g_assert (gnc_numeric_zero_p (priv->starting_balance));
    g_assert (gnc_numeric_eq (priv->balance, bal));
    g_assert (gnc_numeric_eq (priv->cleared_balance, clr_bal));
    g_assert (gnc_numeric_eq (priv->reconciled_balance, rec_bal));
    g_assert (!priv->balance_dirty);
}

/* xaccAccountOrder
int
xaccAccountOrder (const Account *aa, const Account *ab)// C: 11 in 3 */
static void
test_xaccAccountOrder ( )
{
    Account *aa = NULL, *ab = NULL;
    QofBook *book = qof_book_new ();


    g_assert (xaccAccountOrder (aa, ab) == 0);
    aa = xaccMallocAccount (book);
    g_assert (xaccAccountOrder (aa, ab) == -1);
    g_assert (xaccAccountOrder (ab, aa) == 1);

    ab = xaccMallocAccount (book);
    qof_instance_increase_editlevel (aa);
    qof_instance_increase_editlevel (ab);
    g_object_set (G_OBJECT (aa),
                  "code", "3333",
                  "type", ACCT_TYPE_ASSET,
                  "name", "foo",
                  NULL);
    g_object_set (G_OBJECT (ab),
                  "code", "3333",
                  "type", ACCT_TYPE_ASSET,
                  "name", "foo",
                  NULL);

    g_assert_cmpint (xaccAccountOrder (aa, aa), == , 0);
    g_assert_cmpint (xaccAccountOrder (aa, ab), == ,
                     qof_instance_guid_compare (aa, ab));
    g_object_set (G_OBJECT (ab), "name", "bar", NULL);
    g_assert_cmpint (xaccAccountOrder (aa, ab), > , 0);
    g_object_set (G_OBJECT (ab), "name", "waldo", NULL);
    g_assert_cmpint (xaccAccountOrder (aa, ab), < , 0);

    g_object_set (G_OBJECT (ab), "type", ACCT_TYPE_BANK, NULL);
    g_test_message ("The next test should fail: There's an error in the sort"
                    " sequence that causes ACCT_TYPE_BANK to sort last"
                    " instead of first\n");
    g_assert_cmpint (xaccAccountOrder (aa, ab), < , 0);
    g_object_set (G_OBJECT (ab), "type", ACCT_TYPE_STOCK, NULL);
    g_assert_cmpint (xaccAccountOrder (aa, ab), > , 0);
    g_object_set (G_OBJECT (ab),
                  "type", ACCT_TYPE_INCOME,
                  "name", "bar",
                  NULL);
    g_assert_cmpint (xaccAccountOrder (aa, ab), < , 0);

    g_object_set (G_OBJECT (ab), "code", "2222",
                  "name", "waldo",
                  NULL);
    g_assert_cmpint (xaccAccountOrder (aa, ab), > , 0);
    g_object_set (G_OBJECT (ab),
                  "code", "4444",
                  "type", ACCT_TYPE_STOCK,
                  "name", "bar",
                  NULL);
    g_assert_cmpint (xaccAccountOrder (aa, ab), < , 0);
    qof_instance_decrease_editlevel (aa);
    qof_instance_decrease_editlevel (ab);

    xaccAccountBeginEdit (aa);
    xaccAccountDestroy (aa);
    xaccAccountBeginEdit (ab);
    xaccAccountDestroy (ab);
    qof_book_destroy (book);
}
/* qof_xaccAccountOrder
static int
qof_xaccAccountOrder (const Account **aa, const Account **ab)// 2
Pass-through
*/
/*
 * The following functions are tested in get/set above:
 * xaccAccountSetType
 * xaccAccountSetName
 * xaccAccountSetCode
 * xaccAccountSetDescription
 * xaccAccountSetColor
 * xaccAccountSetNotes
 * xaccAccountSetCommodity
 * xaccAccountSetCommoditySCU
 * xaccAccountGetCommoditySCUi
 * xaccAccountGetCommoditySCU
 * xaccAccountSetNonStdSCU
 * xaccAccountGetNonStdSCU
 */
/* DxaccAccountSetCurrency
void
DxaccAccountSetCurrency (Account * acc, gnc_commodity * currency)// C: 7 in 5
Deprecated, don't test

*/

/* qofAccountSetParent
static void
qofAccountSetParent (Account *acc, QofInstance *parent)// 2
*/
static void
test_qofAccountSetParent (Fixture *fixture, gconstpointer pData)
{
    Account *root = gnc_account_get_root (fixture->acct);
    Account *old_parent = gnc_account_get_parent (fixture->acct);
    AccountTestFunctions *func = _utest_account_fill_functions ();
    g_assert (root != old_parent);
    /* qofAccountSetParent doesn't check to see if the parent is already
     * set, nor does gnc_account_append_child, which is the passed-through
     * function.
     */
    func->qofAccountSetParent (fixture->acct, QOF_INSTANCE (root));
    g_assert (root == gnc_account_get_parent (fixture->acct));
    g_assert (qof_instance_get_dirty (QOF_INSTANCE (fixture->acct)));
    g_assert (qof_instance_get_dirty (QOF_INSTANCE (root)));
    g_assert (qof_instance_get_dirty (QOF_INSTANCE (old_parent)));
}
/* gnc_account_append_child
void
gnc_account_append_child (Account *new_parent, Account *child)// C: 29 in 18 SCM: 7 in 4*/
/* gnc_account_remove_child
void
gnc_account_remove_child (Account *parent, Account *child)// C: 4 in 2 */
static void
test_gnc_account_append_remove_child (Fixture *fixture, gconstpointer pData)
{
    QofBook *book = gnc_account_get_book (fixture->acct);
    QofBook *fbook = qof_book_new ();
    Account *froot = gnc_account_create_root (fbook);
    Account *account = xaccMallocAccount (fbook);
    auto logdomain = "gnc.account";
    auto msg1 = "[gnc_account_append_child()] reparenting accounts across books is not correctly supported\n";
    auto msg2 = "[gnc_account_remove_child()] account not a child of parent";
    guint log_handler = 0;
    auto loglevelc = static_cast<GLogLevelFlags>(G_LOG_LEVEL_CRITICAL | G_LOG_FLAG_FATAL);
    auto loglevelw = static_cast<GLogLevelFlags>(G_LOG_LEVEL_WARNING | G_LOG_FLAG_FATAL);
    auto check_warn = test_error_struct_new("gnc.account", loglevelw, msg1);
    auto check_err = test_error_struct_new("gnc.account", loglevelc, msg2);
    TestSignal sig1, sig2, sig3;
    AccountTestFunctions *func = _utest_account_fill_functions ();
    AccountPrivate *frpriv = func->get_private (froot),
                    *apriv = func->get_private (fixture->acct);
    const GncGUID *acct_guid = qof_instance_get_guid (QOF_INSTANCE (account));
    sig1 = test_signal_new (QOF_INSTANCE (account), QOF_EVENT_ADD, NULL);
    sig2 = test_signal_new (QOF_INSTANCE (account), QOF_EVENT_DESTROY, NULL);
    sig3 = test_signal_new (QOF_INSTANCE (account), QOF_EVENT_CREATE, NULL);

    gnc_account_append_child (froot, account);
    g_assert (gnc_account_get_parent (account) == froot);
    test_signal_assert_hits (sig1, 1);
    test_signal_assert_hits (sig2, 0);
    test_signal_assert_hits (sig3, 0);
    g_assert_cmpint (check_warn->hits, ==, 0);
    g_assert_cmpint (check_err->hits, ==, 0);
    g_assert (qof_instance_get_dirty (QOF_INSTANCE (froot)));
    g_assert (qof_instance_get_dirty (QOF_INSTANCE (account)));
    g_assert (g_list_find (frpriv->children, account));
    g_assert (qof_collection_lookup_entity (
                  qof_book_get_collection (fbook, GNC_ID_ACCOUNT),
                  acct_guid));
    auto loglevelr = static_cast<GLogLevelFlags>(G_LOG_LEVEL_WARNING |
                                                 G_LOG_FLAG_FATAL |
                                                 G_LOG_FLAG_RECURSION);
    log_handler = g_log_set_handler (logdomain, loglevelr,
                                     (GLogFunc)test_null_handler, check_warn);
    g_test_log_set_fatal_handler ((GTestLogFatalFunc)test_checked_handler, check_warn);
    gnc_account_append_child (fixture->acct, account);
    g_log_remove_handler (logdomain, log_handler);
    g_assert_cmpstr (msg1, == , check_warn->msg);
    g_assert (gnc_account_get_parent (account) == fixture->acct);
    test_signal_assert_hits (sig1, 2);
    test_signal_assert_hits (sig2, 1);
    test_signal_assert_hits (sig3, 1);
    g_assert_cmpint (check_warn->hits, ==, 1);
    g_assert_cmpint (check_err->hits, ==, 0);
    g_assert (!qof_collection_lookup_entity (
                  qof_book_get_collection (fbook, GNC_ID_ACCOUNT),
                  acct_guid));
    g_assert (qof_collection_lookup_entity (
                  qof_book_get_collection (book, GNC_ID_ACCOUNT),
                  acct_guid));
    g_assert (qof_instance_get_dirty (QOF_INSTANCE (fixture->acct)));
    g_assert (g_list_find (frpriv->children, account) == NULL);
    g_assert (g_list_find (apriv->children, account));

    test_signal_free (sig1);
    test_signal_free (sig2);
    test_signal_free (sig3);
    sig1 = test_signal_new (&account->inst, QOF_EVENT_REMOVE, NULL);
    sig2 = test_signal_new (&(fixture->acct)->inst, QOF_EVENT_MODIFY, NULL);
    log_handler = g_log_set_handler (logdomain, loglevelc,
                                     (GLogFunc)test_null_handler, check_err);
    g_test_log_set_fatal_handler ((GTestLogFatalFunc)test_checked_handler, check_err);
    gnc_account_remove_child (froot, account);
    g_log_remove_handler (logdomain, log_handler);

    test_signal_assert_hits (sig1, 0);
    test_signal_assert_hits (sig2, 0);
    g_assert_cmpint (check_err->hits, ==, 1);
    g_assert_cmpint (check_warn->hits, ==, 1);

    gnc_account_remove_child (fixture->acct, account);
    g_assert (gnc_account_get_parent (account) == NULL);
    g_assert (g_list_find (apriv->children, account) == NULL);
    test_signal_assert_hits (sig1, 1);
    test_signal_assert_hits (sig2, 1);
    g_assert_cmpint (check_warn->hits, ==, 1);
    g_assert_cmpint (check_err->hits, ==, 1);
    test_signal_free (sig1);
    test_signal_free (sig2);
    xaccAccountBeginEdit (account);
    xaccAccountDestroy (account);
    xaccAccountBeginEdit (froot);
    xaccAccountDestroy (froot);
    qof_book_destroy (fbook);

}
/* Simple Getters or passthroughs, no tests:
 * gnc_account_get_parent
 * gnc_account_get_root
 * gnc_account_is_root
 * gnc_account_get_children
 * gnc_account_get_children_sorted
 * gnc_account_n_children
 * gnc_account_child_index
 * gnc_account_nth_child
 */
/* gnc_account_n_descendants
gint
gnc_account_n_descendants (const Account *account)// C: 12 in 6 */
static void
test_gnc_account_n_descendants (Fixture *fixture, gconstpointer pData)
{
    g_assert_cmpint (
        gnc_account_n_descendants (
            gnc_account_get_root (fixture->acct)), == , 4);
}
/* gnc_account_get_current_depth
gint
gnc_account_get_current_depth (const Account *account)// C: 4 in 2 SCM: 12 in 4*/
static void
test_gnc_account_get_current_depth (Fixture *fixture, gconstpointer pData)
{
    g_assert_cmpint (
        gnc_account_get_current_depth (fixture->acct), == , 2);
}
/* gnc_account_get_tree_depth
gint
gnc_account_get_tree_depth (const Account *account)// C: 4 in 2 SCM: 3 in 3*/
static void
test_gnc_account_get_tree_depth (Fixture *fixture, gconstpointer pData)
{
    /* Magic result value based on depth of the "complex" AccountParms array. */
    g_assert_cmpint (
        gnc_account_get_tree_depth (
            gnc_account_get_root (fixture->acct)), == , 5);
    g_assert_cmpint (
        gnc_account_get_tree_depth (fixture->acct), == , 1);
}
/* gnc_account_get_descendants
GList *
gnc_account_get_descendants (const Account *account)// C: 24 in 17 SCM: 6 in 6*/
static void
print_account (gpointer item, gpointer data)
{
    Account *account = (Account *)item;
    gchar *name, *code, *desc;
    GNCAccountType type;
    const gchar *typestr;
    g_object_get (account,
                  "type", &type,
                  "name", &name,
                  "code", &code,
                  "description", &desc,
                  NULL);
    typestr = xaccAccountGetTypeStr (type);
    g_test_message ("%s: %s, %s %s", typestr, code, name, desc);
    g_free (code);
    g_free (name);
    g_free (desc);
}

static void
test_gnc_account_get_descendants (Fixture *fixture, gconstpointer pData)
{

    GList *list = gnc_account_get_descendants (
                      gnc_account_get_root (fixture->acct));
    g_assert (list != NULL);
    g_assert_cmpuint (g_list_length (list), == , 34);
    g_assert_cmpint (g_list_index (list, fixture->acct), == , 33);
    g_list_free (list);
    list = gnc_account_get_descendants (fixture->acct);
    g_assert (list == NULL);
}
/* gnc_account_get_descendants_sorted
GList *
gnc_account_get_descendants_sorted (const Account *account)// C: 6 in 4 SCM: 62 in 46*/
static void
test_gnc_account_get_descendants_sorted (Fixture *fixture, gconstpointer pData)
{
    GList *list = gnc_account_get_descendants_sorted (
                      gnc_account_get_root (fixture->acct));
    g_assert (list != NULL);
    g_list_foreach (list, print_account, NULL);
    g_assert_cmpuint (g_list_length (list), == , 34);
    g_assert_cmpint (g_list_index (list, fixture->acct), == , 10);
    g_list_free (list);
}
/* gnc_account_lookup_by_name
Account *
gnc_account_lookup_by_name (const Account *parent, const char * name)// C: 22 in 12 */
static void
test_gnc_account_lookup_by_name (Fixture *fixture, gconstpointer pData)
{
    Account *root, *target;
    gchar *code;
    root = gnc_account_get_root (fixture->acct);
    target = gnc_account_lookup_by_name (root, "income");
    g_assert (target != NULL);
    g_object_get (target, "code", &code, NULL);
    g_assert_cmpstr (code, == , "4000");
    target = gnc_account_lookup_by_name (target, "int");
    g_assert (target != NULL);
    g_free (code);
    g_object_get (target, "code", &code, NULL);
    g_assert_cmpstr (code, == , "4160");
    target = gnc_account_lookup_by_name (root, "bank");
    g_assert (target != NULL);
    g_free (code);
    g_object_get (target, "code", &code, NULL);
    g_assert_cmpstr (code, == , "2300");
    target = gnc_account_lookup_by_name (target, "int");
    g_assert (target == NULL);
    g_free (code);

}

/* gnc_account_lookup_by_name
Account *
gnc_account_lookup_by_name_duplicated (const Account *parent, const char * name)
 */
static void
test_gnc_account_lookup_by_name_duplicated (Fixture *fixture, gconstpointer pData)
{
    Account *root, *target;
    gchar *code;
    root = gnc_account_get_root (fixture->acct);
    target = gnc_account_lookup_by_name (root, "B");
    g_assert (target != NULL);
    g_object_get (target, "code", &code, NULL);
    g_assert_cmpstr (code, == , "1B");
    g_free (code);
}

/* gnc_account_lookup_by_code
Account *
gnc_account_lookup_by_code (const Account *parent, const char * code)// C: 5 in 3 */
static void
test_gnc_account_lookup_by_code (Fixture *fixture, gconstpointer pData)
{
    Account *root, *target;
    gchar *name;
    root = gnc_account_get_root (fixture->acct);
    target = gnc_account_lookup_by_code (root, "3100");
    g_assert (target != NULL);
    g_object_get (target, "name", &name, NULL);
    g_assert_cmpstr (name, == , "ordinary");
    g_free (name);
    target = gnc_account_lookup_by_code (target, "3150");
    g_assert (target != NULL);
    g_object_get (target, "name", &name, NULL);
    g_assert_cmpstr (name, == , "utilities");
    target = gnc_account_lookup_by_code (target, "2100");
    g_assert (target == NULL);
    g_free (name);
}
/* gnc_account_lookup_by_full_name_helper
static Account *
gnc_account_lookup_by_full_name_helper (const Account *parent,// 3
*/
static void
test_gnc_account_lookup_by_full_name_helper ( Fixture *fixture,
        gconstpointer pData )
{
    Account *root, *target;
    const char *names1[] = {"income", "taxable", "int", NULL};
    const char *names2[] =  {"income", "exempt", "int", NULL};
    const char *names3[] = {"expense", "taxable", "int", NULL};
    char *code;
    AccountTestFunctions *func = _utest_account_fill_functions ();

    root = gnc_account_get_root (fixture->acct);
    target = func->gnc_account_lookup_by_full_name_helper (root, const_cast<char**>(names1));
    g_assert (target != NULL);
    g_object_get (target, "code", &code, NULL);
    g_assert_cmpstr (code, == , "4160");
    g_free (code);
    target = func->gnc_account_lookup_by_full_name_helper (root, const_cast<char**>(names2));
    g_assert (target != NULL);
    g_object_get (target, "code", &code, NULL);
    g_assert_cmpstr (code, == , "4210");
    target = func->gnc_account_lookup_by_full_name_helper (root, const_cast<char**>(names3));
    g_assert (target == NULL);
    g_free (code);
}
/* gnc_account_lookup_by_full_name
Account *
gnc_account_lookup_by_full_name (const Account *any_acc,// C: 15 in 11 SCM: 8 in 4*/
static void
test_gnc_account_lookup_by_full_name (Fixture *fixture, gconstpointer pData)
{
    Account *root, *target;
    auto names1 = "income:taxable:int";
    auto names2 =  "income:exempt:int";
    auto names3 = "expense:taxable:int";
    gchar *code;

    root = gnc_account_get_root (fixture->acct);
    target = gnc_account_lookup_by_full_name (root, names1);
    g_assert (target != NULL);
    g_object_get (target, "code", &code, NULL);
    g_assert_cmpstr (code, == , "4160");
    g_free (code);
    target = gnc_account_lookup_by_full_name (root, names2);
    g_assert (target != NULL);
    g_object_get (target, "code", &code, NULL);
    g_assert_cmpstr (code, == , "4210");
    target = gnc_account_lookup_by_full_name (root, names3);
    g_assert (target == NULL);
    g_free (code);
}

static void
thunk (Account *s, gpointer data)
{
    guint *counter = (guint*)data;
    g_assert (GNC_IS_ACCOUNT (s));
    ++(*counter);
}

static gpointer
thunk2 (Account *s, gpointer data)
{
    guint *counter = (guint*)data;
    gchar *name;
    g_assert (GNC_IS_ACCOUNT (s));
    g_object_get (G_OBJECT (s), "name", &name, NULL);
    if (!g_strcmp0 (name, "int"))
    {
        g_free (name);
        return s;
    }
    g_free (name);
    ++(*counter);
    return NULL;
}
/* gnc_account_foreach_child
void
gnc_account_foreach_child (const Account *acc,// C: 6 in 3 */
static void
test_gnc_account_foreach_child (Fixture *fixture, gconstpointer pData)
{
    Account *root = gnc_account_get_root (fixture->acct);
    Account *begin = gnc_account_lookup_by_code (root, "4000");
    guint counter = 0;
    gnc_account_foreach_child (begin, thunk, &counter);
    g_assert_cmpint (counter, == , 2);
}
/* gnc_account_foreach_child_until  *** Not Used ***
gpointer
gnc_account_foreach_child_until (const Account *acc,// C: 4 in 2 */
/*static void
test_gnc_account_foreach_child_until (Fixture *fixture, gconstpointer pData)
{
    Account *root = gnc_account_get_root (fixture->acct);
    Account *first = gnc_account_lookup_by_code (root, "4000");
    Account *second = gnc_account_lookup_by_code (root, "4100");
    Account *expected = gnc_account_lookup_by_code (root, "4160");
    Account *result;
    guint counter = 0;
    result = gnc_account_foreach_child_until (first, thunk2, &counter);
    g_assert_cmpint (counter, ==, 2);
    g_assert (result == NULL);
    counter = 0;
    result = gnc_account_foreach_child_until (second, thunk2, &counter);
    g_assert (result == expected);
    g_assert_cmpint (counter, ==, 3);
    }*/
/* gnc_account_foreach_descendant
void
gnc_account_foreach_descendant (const Account *acc,// C: 23 in 14 */
static void
test_gnc_account_foreach_descendant (Fixture *fixture, gconstpointer pData)
{
    Account *root = gnc_account_get_root (fixture->acct);
    Account *begin = gnc_account_lookup_by_code (root, "4000");
    guint counter = 0;
    gnc_account_foreach_descendant (begin, thunk, &counter);
    g_assert_cmpint (counter, == , 13);
}
/* gnc_account_foreach_descendant_until
gpointer
gnc_account_foreach_descendant_until (const Account *acc,// C: 8 in 6 */
static void
test_gnc_account_foreach_descendant_until (Fixture *fixture, gconstpointer pData)
{
    Account *root = gnc_account_get_root (fixture->acct);
    Account *first = gnc_account_lookup_by_code (root, "2000");
    Account *second = gnc_account_lookup_by_code (root, "4000");
    Account *expected = gnc_account_lookup_by_code (root, "4160");
    unsigned int counter = 0;
    auto result = static_cast<Account*>(gnc_account_foreach_descendant_until (first, thunk2, &counter));
    g_assert_cmpint (counter, == , 11);
    g_assert (result == NULL);
    counter = 0;
    result = static_cast<Account*>(gnc_account_foreach_descendant_until (second, thunk2, &counter));
    g_assert (result == expected);
    g_assert_cmpint (counter, == , 6);
}
/* More getter/setters:
 * xaccAccountGetType
 * qofAccountGetTypeString
 * qofAccountSetType
 * xaccAccountGetName
 * xaccAccountGetCode
 * xaccAccountGetDescription
 * xaccAccountGetColor
 * xaccAccountGetNotes
 * xaccAccountGetCommodity
 * gnc_account_set_start_balance
 * gnc_account_set_start_cleared_balance
 * gnc_account_set_start_reconciled_balance
 * xaccAccountGetBalance
 * xaccAccountGetClearedBalance C: 1
 * xaccAccountGetReconciledBalance
 */
/* gnc_account_get_full_name
gchar *
gnc_account_get_full_name (const Account *account)// C: 38 in 21 SCM: 29 in 19*/
static void
test_gnc_account_get_full_name (Fixture *fixture, gconstpointer pData)
{
    gchar *result;
    result = gnc_account_get_full_name (NULL);
    g_assert (result != NULL);
    g_assert_cmpstr (result, == , "");
    g_free (result);
    result = gnc_account_get_full_name (gnc_account_get_root (fixture->acct));
    g_assert (result != NULL);
    g_assert_cmpstr (result, == , "");
    g_free (result);
    result = gnc_account_get_full_name (fixture->acct);
    g_assert (result != NULL);
    g_assert_cmpstr (result, == , "foo:baz:waldo");
    g_free (result);

}

/* DxaccAccountGetCurrency
gnc_commodity *
DxaccAccountGetCurrency (const Account *acc)// C: 9 in 5
Deprecated, Don't test.
*/
/* xaccAccountGetProjectedMinimumBalance
gnc_numeric
xaccAccountGetProjectedMinimumBalance (const Account *acc)// C: 4 in 2 */
static void
test_xaccAccountGetProjectedMinimumBalance (Fixture *fixture, gconstpointer pData)
{
    gnc_numeric val, bal = gnc_numeric_zero ();
    gfloat dval;
    gfloat dbal = 0.0;
    SetupData *sdata = (SetupData*)pData;
    TxnParms* t_arr;
    int ind;
    gint min_ind = 4;
    g_assert (sdata != NULL);
    t_arr = (TxnParms*)sdata->txns;
    for (ind = 0; ind < min_ind; ind++)
    {
        SplitParms p = t_arr[ind].splits[1];
        bal = gnc_numeric_add_fixed (bal, p.amount);
    }
    dbal = gnc_numeric_to_double (bal);
    val = xaccAccountGetProjectedMinimumBalance (fixture->acct);
    dval = gnc_numeric_to_double (val);
    g_assert_cmpfloat (dval, == , 0.0);
    xaccAccountRecomputeBalance (fixture->acct);
    val = xaccAccountGetProjectedMinimumBalance (fixture->acct);
    dval = gnc_numeric_to_double (val);
    g_assert_cmpfloat (dval, == , dbal);
}
/* xaccAccountGetBalanceAsOfDate
gnc_numeric
xaccAccountGetBalanceAsOfDate (Account *acc, time64 date)// C: 12 in 7 SCM: 4 in 4*/
static void
test_xaccAccountGetBalanceAsOfDate (Fixture *fixture, gconstpointer pData)
{
    gnc_numeric val, bal = gnc_numeric_zero ();
    gfloat dval;
    gfloat dbal = 0.0;
    SetupData *sdata = (SetupData*)pData;
    TxnParms* t_arr;
    int ind;
    gint min_ind = 2;
    gint offset = 24 * 3600 * 3; /* 3 days in seconds */
    g_assert (sdata != NULL);
    t_arr = (TxnParms*)sdata->txns;
    for (ind = 0; ind < min_ind; ind++)
    {
        SplitParms p = t_arr[ind].splits[1];
        bal = gnc_numeric_add_fixed (bal, p.amount);
    }
    dbal = gnc_numeric_to_double (bal);
    xaccAccountRecomputeBalance (fixture->acct);
    val = xaccAccountGetBalanceAsOfDate (fixture->acct,
                                         (gnc_time (NULL) - offset));
    dval = gnc_numeric_to_double (val);
    g_assert_cmpfloat (dval, == , dbal);
}
/* xaccAccountGetPresentBalance
gnc_numeric
xaccAccountGetPresentBalance (const Account *acc)// C: 4 in 2 */
static void
test_xaccAccountGetPresentBalance (Fixture *fixture, gconstpointer pData)
{
    gnc_numeric val, bal = gnc_numeric_zero ();
    gfloat dval;
    gfloat dbal = 0.0;
    SetupData *sdata = (SetupData*)pData;
    TxnParms* t_arr;
    int ind;
    gint min_ind = 3;
    g_assert (sdata != NULL);
    t_arr = (TxnParms*)sdata->txns;
    for (ind = 0; ind < min_ind; ind++)
    {
        SplitParms p = t_arr[ind].splits[1];
        bal = gnc_numeric_add_fixed (bal, p.amount);
    }
    dbal = gnc_numeric_to_double (bal);
    xaccAccountRecomputeBalance (fixture->acct);
    val = xaccAccountGetPresentBalance (fixture->acct);
    dval = gnc_numeric_to_double (val);
    g_assert_cmpfloat (dval, == , dbal);
}
/*
 * xaccAccountConvertBalanceToCurrency
 * xaccAccountConvertBalanceToCurrencyAsOfDate are wrappers around
 * gnc_pricedb_convert_balance_latest_price and
 * gnc_pricedb_convert_balance_nearest_price_t64. Don't test.
 *
 * The rest of these are convenience functions that wrap
 * xaccAccountConvertBalanceToCurrency* with one of the balance getter
 * functions tested immediately above and one of the recursion
 * functions, tested above those. There's no point in testing them.
 *
 * xaccAccountGetXxxBalanceInCurrency
 * xaccAccountGetXxxBalanceAsOfDateInCurrency
 * xaccAccountBalanceHelper
 * xaccAccountBalanceAsOfDateHelper
 * xaccAccountGetXxxBalanceInCurrencyRecursive
 * xaccAccountGetXxxBalanceAsOfDateInCurrencyRecursive
 * xaccAccountGetBalanceInCurrency
 * xaccAccountGetClearedBalanceInCurrency
 * xaccAccountGetReconciledBalanceInCurrency
 * xaccAccountGetPresentBalanceInCurrency
 * xaccAccountGetProjectedMinimumBalanceInCurrency
 * xaccAccountGetBalanceAsOfDateInCurrency
 * xaccAccountGetBalanceChangeForPeriod
 */
/*
 * Yet more getters & setters:
 * xaccAccountGetSplitList
 * xaccAccountGetLotList
 */
/* xaccAccountFindOpenLots
LotList *
xaccAccountFindOpenLots (const Account *acc,// C: 24 in 13 */

static gboolean
bogus_lot_match_func_true (GNCLot *lot, gpointer p_data)
{
    return TRUE;
}

static gboolean
bogus_lot_match_func_false (GNCLot *lot, gpointer p_data)
{
    return FALSE;
}

static guint count_sorts = 0;
static gint
bogus_lot_sort_func (gconstpointer a, gconstpointer b)
{
    ++count_sorts;
    return 0;
}

static void
test_xaccAccountFindOpenLots (Fixture *fixture, gconstpointer pData)
{
    Account *root = gnc_account_get_root (fixture->acct);
    Account *acct = gnc_account_lookup_by_name (root, "baz");
    LotList* lots;

    g_assert (acct);
    lots = xaccAccountFindOpenLots (acct, NULL, NULL, NULL);
    g_assert (g_list_length (lots) == 2);
    if (lots) g_list_free (lots);
    lots = xaccAccountFindOpenLots (acct, bogus_lot_match_func_true,
                                    NULL, NULL);
    g_assert (g_list_length (lots) == 2);
    if (lots) g_list_free (lots);
    lots = xaccAccountFindOpenLots (acct, bogus_lot_match_func_false,
                                    NULL, NULL);
    g_assert (g_list_length (lots) == 0);
    if (lots) g_list_free (lots);
    lots = xaccAccountFindOpenLots (acct, NULL, NULL, bogus_lot_sort_func);
    g_assert_cmpint (count_sorts, == , 1);
    g_assert (g_list_length (lots) == 2);
    if (lots) g_list_free (lots);
    count_sorts = 0;
}

static gpointer
bogus_for_each_lot_func (GNCLot *lot, gpointer data)
{
    auto count = static_cast<unsigned int *>(data);
    ++*count;
    return (*count > 4 ? lot : NULL);
}

/* xaccAccountForEachLot
gpointer
xaccAccountForEachLot (const Account *acc,// C: 2 in 2 */
static void
test_xaccAccountForEachLot (Fixture *fixture, gconstpointer pData)
{
    Account *root = gnc_account_get_root (fixture->acct);
    Account *acct = gnc_account_lookup_by_name (root, "baz");
    guint count_calls = 0;

    g_assert (acct);
    xaccAccountForEachLot (acct, bogus_for_each_lot_func, &count_calls);
    g_assert_cmpint (count_calls, == , 3);
    xaccAccountForEachLot (acct, bogus_for_each_lot_func, &count_calls);
    g_assert_cmpint (count_calls, == , 5);
}
/* These getters and setters look in KVP, so I guess their delegators instead:
 * xaccAccountGetTaxRelated
 * xaccAccountSetTaxRelated
 * xaccAccountGetTaxUSCode
 * xaccAccountSetTaxUSCode
 * xaccAccountGetTaxUSPayerNameSource
 * xaccAccountSetTaxUSPayerNameSource
 * xaccAccountGetTaxUSCopyNumber
 * xaccAccountSetTaxUSCopyNumber
 * xaccAccountGetPlaceholder
 * xaccAccountSetPlaceholder
 * xaccAccountGetDescendantPlaceholder
 * xaccAccountGetHidden
 * xaccAccountSetHidden
 * xaccAccountIsHidden
*/
/* xaccAccountHasAncestor
gboolean
xaccAccountHasAncestor (const Account *acc, const Account * ancestor)// C: 5 in 3 */
static void
test_xaccAccountHasAncestor (Fixture *fixture, gconstpointer pData)
{
    Account *root = gnc_account_get_root (fixture->acct);
    Account *ltcg = gnc_account_lookup_by_name (root, "ltcg");
    Account *income = gnc_account_lookup_by_name (root, "income");
    Account *expense = gnc_account_lookup_by_name (root, "expense");

    g_assert (root);
    g_assert (ltcg);
    g_assert (income);
    g_assert (expense);
    g_assert (xaccAccountHasAncestor (fixture->acct, root));
    g_assert (xaccAccountHasAncestor (ltcg, income));
    g_assert (!xaccAccountHasAncestor (ltcg, expense));

}
inline GNCAccountType& operator++(GNCAccountType& x)
{
    using AcctTypeType = std::underlying_type<GNCAccountType>;
    if (x < ACCT_TYPE_LAST)
        x = static_cast<GNCAccountType>(x + 1);
    return x;
}

/* xaccAccountTypeEnumAsString
 * xaccAccountStringToType
 * xaccAccountStringToEnum
 * xaccAccountGetTypeStr
 * xaccAccountIsPriced
const char *
xaccAccountTypeEnumAsString (GNCAccountType type)// C: 5 in 3 */
static void
test_xaccAccountType_Stuff (void)
{
    auto loglevel = static_cast<GLogLevelFlags>(G_LOG_LEVEL_CRITICAL | G_LOG_FLAG_FATAL);
    auto logdomain = "gnc.account";
    auto msg1 = g_strdup_printf ("[xaccAccountTypeEnumAsString()] asked to translate unknown account type %d.\n", ACCT_TYPE_LAST);
    auto msg2 = "[xaccAccountStringToType()] asked to translate unknown account type string (null).\n";
    auto msg3 = "[xaccAccountStringToType()] asked to translate unknown account type string LAST.\n";
    guint loghandler = 0;
    auto check1 = test_error_struct_new(logdomain, loglevel, msg1);
    auto check2 = test_error_struct_new(logdomain, loglevel, msg2);
    auto check3 = test_error_struct_new(logdomain, loglevel, msg3);
    auto acc = static_cast<Account*>(g_object_new (GNC_TYPE_ACCOUNT, NULL));
    GNCAccountType type;

    for (type = ACCT_TYPE_NONE; type < ACCT_TYPE_LAST; ++type)
    {
        const gchar *type_name = xaccAccountTypeEnumAsString (type);
        const gchar *typestr;
        gchar *typestr_uc;

        g_assert (type_name);
        g_assert_cmpint (xaccAccountStringToEnum (type_name), == , type);
        if (type < 0 || type >= NUM_ACCOUNT_TYPES)
            continue;

        typestr = xaccAccountGetTypeStr (type);
        typestr_uc = g_ascii_strup (typestr, strlen (typestr));
        if (type == ACCT_TYPE_PAYABLE || type == ACCT_TYPE_RECEIVABLE)
        {
            auto cmpstr = g_strconcat ("A/", type_name, NULL);
            g_assert_cmpstr (typestr_uc, == , cmpstr);
            g_free (cmpstr);
        }
        else if (type == ACCT_TYPE_CREDIT)
        {
            auto cmpstr = g_strconcat (type_name, " CARD", NULL);
            g_assert_cmpstr (typestr_uc, == , cmpstr);
            g_free (cmpstr);
        }
        else if (type == ACCT_TYPE_MUTUAL)
        {
            auto cmpstr = g_strconcat (type_name, " FUND", NULL);
            g_assert_cmpstr (typestr_uc, == , cmpstr);
            g_free (cmpstr);
        }
        else
            g_assert_cmpstr (typestr_uc, == , type_name);
        g_free (typestr_uc);

	qof_instance_increase_editlevel (acc);
        g_object_set (acc, "type", type, NULL);
	qof_instance_decrease_editlevel (acc);
        if (type == ACCT_TYPE_STOCK || type == ACCT_TYPE_MUTUAL ||
                type == ACCT_TYPE_CURRENCY)
            g_assert (xaccAccountIsPriced (acc));
        else
            g_assert (!xaccAccountIsPriced (acc));

    }
    g_object_unref (acc);

    loghandler = g_log_set_handler (logdomain, loglevel,
                                    (GLogFunc)test_null_handler, check1);
    g_test_log_set_fatal_handler ((GTestLogFatalFunc)test_checked_handler, check1);
    g_assert (!xaccAccountTypeEnumAsString (ACCT_TYPE_LAST));
    g_assert_cmpint (check1->hits, ==, 1);

    g_log_remove_handler (logdomain, loghandler);
    g_free (msg1);
    loghandler = g_log_set_handler (logdomain, loglevel,
                                    (GLogFunc)test_null_handler, check2);
    g_test_log_set_fatal_handler ((GTestLogFatalFunc)test_checked_handler, check2);
    g_assert (!xaccAccountStringToType (NULL, &type));
    g_assert_cmpint (check2->hits, ==, 1);

    g_log_remove_handler (logdomain, loghandler);
    loghandler = g_log_set_handler (logdomain, loglevel,
                                    (GLogFunc)test_null_handler, check3);
    g_test_log_set_fatal_handler ((GTestLogFatalFunc)test_checked_handler, check3);
    g_assert (!xaccAccountStringToType ("LAST", &type));
    g_assert_cmpint (check3->hits, ==, 1);

    g_log_remove_handler (logdomain, loghandler);


}
/* xaccParentAccountTypesCompatibleWith
 * xaccAccountTypesCompatible
 * xaccAccountTypesCompatibleWith
guint32
xaccParentAccountTypesCompatibleWith (GNCAccountType type)// C: 5 in 3 */
static void
test_xaccAccountType_Compatibility (void)
{
    guint32 bank_compat = ((1 << ACCT_TYPE_BANK)       |
                           (1 << ACCT_TYPE_CASH)       |
                           (1 << ACCT_TYPE_ASSET)      |
                           (1 << ACCT_TYPE_STOCK)      |
                           (1 << ACCT_TYPE_MUTUAL)     |
                           (1 << ACCT_TYPE_CURRENCY)   |
                           (1 << ACCT_TYPE_CREDIT)     |
                           (1 << ACCT_TYPE_LIABILITY)  |
                           (1 << ACCT_TYPE_RECEIVABLE) |
                           (1 << ACCT_TYPE_PAYABLE)    |
                           (1 << ACCT_TYPE_ROOT));
    guint32 expense_compat = ((1 << ACCT_TYPE_INCOME)     |
                              (1 << ACCT_TYPE_EXPENSE)    |
                              (1 << ACCT_TYPE_ROOT));
    guint32 equity_compat = ((1 << ACCT_TYPE_EQUITY) | (1 << ACCT_TYPE_ROOT));
    guint32 trading_compat = ((1 << ACCT_TYPE_TRADING) | (1 << ACCT_TYPE_ROOT));
    guint32 currency_compat = ((1 << ACCT_TYPE_BANK)       |
                               (1 << ACCT_TYPE_CASH)       |
                               (1 << ACCT_TYPE_ASSET)      |
                               (1 << ACCT_TYPE_CREDIT)     |
                               (1 << ACCT_TYPE_LIABILITY)  |
                               (1 << ACCT_TYPE_INCOME)     |
                               (1 << ACCT_TYPE_EXPENSE)    |
                               (1 << ACCT_TYPE_EQUITY));
    guint32 stock_compat = ((1 << ACCT_TYPE_STOCK)      |
                            (1 << ACCT_TYPE_MUTUAL)     |
                            (1 << ACCT_TYPE_CURRENCY));
    guint32 immutable_ar_compat = (1 << ACCT_TYPE_RECEIVABLE);
    guint32 immutable_ap_compat = (1 << ACCT_TYPE_PAYABLE);
    guint32 immutable_trading_compat = (1 << ACCT_TYPE_TRADING);
    guint32 compat;
    GNCAccountType  type;
    auto msg1 = g_strdup_printf ("[xaccParentAccountTypesCompatibleWith()] bad account type: %d", ACCT_TYPE_ROOT);
    auto msg2 = g_strdup_printf ("[xaccParentAccountTypesCompatibleWith()] bad account type: %d", ACCT_TYPE_SAVINGS);
    auto logdomain = "gnc.account";
    auto loglevel = static_cast<GLogLevelFlags>(G_LOG_LEVEL_CRITICAL | G_LOG_FLAG_FATAL);
    auto check1 = test_error_struct_new(logdomain, loglevel, msg1);
    auto check2 = test_error_struct_new(logdomain, loglevel, msg2);
    gint loghandler;

    for (type = ACCT_TYPE_BANK; type < NUM_ACCOUNT_TYPES; ++type)
    {
        if (type == ACCT_TYPE_ROOT)
        {
            loghandler = g_log_set_handler (logdomain, loglevel,
                                            (GLogFunc)test_null_handler, check1);
            g_test_log_set_fatal_handler ((GTestLogFatalFunc)test_checked_handler,
                                          check1);
            compat = xaccParentAccountTypesCompatibleWith (type);
            g_log_remove_handler (logdomain, loghandler);
            g_assert_cmpint (compat, == , 0);
            g_assert_cmpint (check1->hits, ==, 1);
            g_free (msg1);
            continue;
        }
        compat = xaccParentAccountTypesCompatibleWith (type);

        if (type <= ACCT_TYPE_CURRENCY || type == ACCT_TYPE_PAYABLE
                || type == ACCT_TYPE_RECEIVABLE)
            g_assert_cmpint (compat, == , bank_compat);
        else if (type == ACCT_TYPE_INCOME || type == ACCT_TYPE_EXPENSE)
            g_assert_cmpint (compat, == , expense_compat);
        else if (type == ACCT_TYPE_EQUITY)
            g_assert_cmpint (compat, == , equity_compat);
        else if (type == ACCT_TYPE_TRADING)
            g_assert_cmpint (compat, == , trading_compat);
        for (auto parent = ACCT_TYPE_NONE; parent < ACCT_TYPE_LAST; ++parent)
            if (1 << parent & compat)
                g_assert (xaccAccountTypesCompatible (parent, type));
            else
                g_assert (!xaccAccountTypesCompatible (parent, type));

        compat = xaccAccountTypesCompatibleWith (type);
        if (type <= ACCT_TYPE_LIABILITY ||
            (type >= ACCT_TYPE_INCOME && type <= ACCT_TYPE_EQUITY))
            g_assert_cmpint (compat, == , currency_compat);
        else if (type >= ACCT_TYPE_STOCK && type <= ACCT_TYPE_CURRENCY)
            g_assert_cmpint (compat, == , stock_compat);
        else if (type == ACCT_TYPE_RECEIVABLE)
            g_assert_cmpint (compat, == , immutable_ar_compat);
        else if (type == ACCT_TYPE_PAYABLE)
            g_assert_cmpint (compat, == , immutable_ap_compat);
        else if (type == ACCT_TYPE_TRADING)
            g_assert_cmpint (compat, == , immutable_trading_compat);
    }

    loghandler = g_log_set_handler (logdomain, loglevel,
                                    (GLogFunc)test_null_handler, check2);
    g_test_log_set_fatal_handler ((GTestLogFatalFunc)test_checked_handler, check2);
    compat = xaccParentAccountTypesCompatibleWith (++type);
    g_log_remove_handler (logdomain, loghandler);
    g_assert_cmpint (compat, == , 0);
    g_assert_cmpint (check2->hits, ==, 1);
    g_free (msg2);
}

/* finder_help_function
static void
finder_help_function (const Account *acc, const char *description,// 3
Helper function, fully exercised by the following two public functions
*/
/* xaccAccountFindSplitByDesc
Split *
xaccAccountFindSplitByDesc (const Account *acc, const char *description)// C: 5 in 3 */

static void
test_xaccAccountFindSplitByDesc (Fixture *fixture, gconstpointer pData)
{
    Account *root = gnc_account_get_root (fixture->acct);
    Account *baz = gnc_account_lookup_by_name (root, "baz");
    gchar *memo;
    Split *split = xaccAccountFindSplitByDesc (baz, "pepper");
    g_assert (split);
    g_object_get (split, "memo", &memo, NULL);
    g_assert_cmpstr (memo, == , "pepper_baz");
    g_free (memo);
}
/* xaccAccountFindTransByDesc
Transaction *
xaccAccountFindTransByDesc (const Account *acc, const char *description)// C: 5 in 3 */
static void
test_xaccAccountFindTransByDesc (Fixture *fixture, gconstpointer pData)
{
    Account *root = gnc_account_get_root (fixture->acct);
    Account *baz = gnc_account_lookup_by_name (root, "baz");
    gchar *desc;
    Transaction *txn = xaccAccountFindTransByDesc (baz, "pepper");
    g_assert (txn);
    g_object_get (txn, "description", &desc, NULL);
    g_assert_cmpstr (desc, == , "pepper");
    g_free (desc);
}
/* gnc_account_join_children
void
gnc_account_join_children (Account *to_parent, Account *from_parent)// C: 4 in 2 SCM: 3 in 3*/
static void
test_gnc_account_join_children (Fixture *fixture, gconstpointer pData)
{
    Account *root = gnc_account_get_root (fixture->acct);
    Account *broker = gnc_account_lookup_by_name (root, "broker");
    Account *income = gnc_account_lookup_by_name (root, "income");
    gint broker_desc = gnc_account_n_descendants (broker);
    gint income_desc = gnc_account_n_descendants (income);

    g_test_message ("The following should fail because of account type incompatibility. It doesn't, which is a bug.");
    gnc_account_join_children (income, broker);
    g_assert_cmpint (gnc_account_n_descendants (income), == ,
                     broker_desc + income_desc);


}
/* gnc_account_merge_children
void
gnc_account_merge_children (Account *parent)// C: 4 in 2 SCM: 2 in 2*/
static void
test_gnc_account_merge_children (Fixture *fixture, gconstpointer pData)
{
    Account *root = gnc_account_get_root (fixture->acct);
    Account *taxable = gnc_account_lookup_by_name (root, "taxable");
    Account *expense = gnc_account_lookup_by_name (root, "expense");
    Account *div = gnc_account_lookup_by_name (root, "div");
    Account *div1 = gnc_account_lookup_by_name (root, "div1");
    gint taxable_desc = gnc_account_n_descendants (taxable);
    gint expense_desc = gnc_account_n_descendants (expense);
    TestSignal sig4, sig5;
    /* This segment doesn't test because of problems with resetting
     * the accounts on the splits. It will have to be rewritten with a
     * mock Split object
    Account *stocks = gnc_account_lookup_by_name (root, "stocks");
    Account *baz = gnc_account_lookup_by_name (root, "baz");
    Account *baz2 = gnc_account_lookup_by_name (root, "baz2");
    gint stocks_desc = gnc_account_n_descendants (stocks);
    gfloat stocks_balance = gnc_numeric_to_double (
                                xaccAccountGetBalance (stocks));
    gfloat baz_balance = gnc_numeric_to_double (xaccAccountGetBalance (baz));
    gfloat baz2_balance = gnc_numeric_to_double (xaccAccountGetBalance (baz2));
    TestSignal sig1, sig2, sig3;
    auto logdomain = "gnc.engine";
    auto loglevel = static_cast<GLogLevelFlags>(G_LOG_LEVEL_CRITICAL | G_LOG_FLAG_FATAL);
    auto msg = "[xaccSplitCommitEdit ()] Account grabbed split prematurely.";
    auto check = test_error_struct_new(logdomain, loglevel, msg);
    guint hdlr = g_log_set_handler (logdomain, loglevel,
    			   (GLogFunc)test_null_handler, check);
    g_test_log_set_fatal_handler ((GTestLogFatalFunc)test_checked_handler, check);

    sig1 = test_signal_new (QOF_INSTANCE (baz), QOF_EVENT_MODIFY, NULL);
    sig2 = test_signal_new (QOF_INSTANCE (baz2), QOF_EVENT_MODIFY, NULL);
    sig3 = test_signal_new (QOF_INSTANCE (baz2), QOF_EVENT_DESTROY, NULL);

    gnc_account_foreach_descendant (stocks, (AccountCb)print_account, NULL);
    g_object_set (baz2, "name", "baz", NULL);
    gnc_account_merge_children (stocks);
    gnc_account_foreach_descendant (stocks, (AccountCb)print_account, NULL);
    g_assert_cmpint (gnc_account_n_descendants (stocks), ==, stocks_desc - 1);
    g_assert_cmpfloat (gnc_numeric_to_double (xaccAccountGetBalance (stocks)),
    	       ==, stocks_balance);
    g_assert_cmpfloat (gnc_numeric_to_double (xaccAccountGetBalance (baz)),
    	       ==, baz_balance + baz2_balance);
    test_signal_assert_hits (sig1, 0);
    test_signal_assert_hits (sig2, 0);
    test_signal_assert_hits (sig3, 1);
    test_signal_free (sig1);
    test_signal_free (sig2);
    test_signal_free (sig3);
    g_log_remove_handler (logdomain, hdlr);
    g_free (msg);
    */
    sig4 = test_signal_new (QOF_INSTANCE (div), QOF_EVENT_MODIFY, NULL);
    sig5 = test_signal_new (QOF_INSTANCE (div1), QOF_EVENT_MODIFY, NULL);
    qof_instance_increase_editlevel (div1);
    g_object_set (div1, "name", "div", NULL);
    qof_instance_decrease_editlevel (div1);
    gnc_account_merge_children (taxable);
    g_assert_cmpint (gnc_account_n_descendants (taxable), == , taxable_desc - 1);
    test_signal_assert_hits (sig4, 1);
    test_signal_assert_hits (sig5, 3);
    test_signal_free (sig4);
    test_signal_free (sig5);
    gnc_account_merge_children (expense);
    g_assert_cmpint (gnc_account_n_descendants (expense), == , expense_desc);
}
/* xaccSplitsBeginStagedTransactionTraversals
 * xaccAccountBeginStagedTransactionTraversals
 * gnc_account_tree_begin_staged_transaction_traversals
 * xaccAccountStagedTransactionTraversal
 * gnc_account_tree_staged_transaction_traversal
 * Static helper functions for xaccAccount (Tree)?ForEach ()
 */
/* xaccTransactionTraverse
gboolean
xaccTransactionTraverse (Transaction *trans, int stage)// Used only by xaccSplitTransactionTraverses (not used) delete.
*/
/* xaccSplitTransactionTraverse
gboolean
xaccSplitTransactionTraverse (Split *split, int stage)// Not used, delete.
*/
/* do_one_split
 * do_one_account
 Trivial helper functions
*/
typedef struct
{
    guint count;
    gchar *name;
} Thunkdata;

static gint
thunk3 (Transaction *txn, gpointer data)
{
    Thunkdata *td = (Thunkdata*)data;
    ++(td->count);
    if (td->name)
    {
        gchar *txn_desc;
        gboolean result;
        g_object_get (txn, "description", &txn_desc, NULL);
        result = g_strcmp0 (td->name, txn_desc) == 0;
        g_free (txn_desc);
        if (result)
            return td->count;
    }
    return 0;
}

/* xaccAccountTreeForEachTransaction
int
xaccAccountTreeForEachTransaction (Account *acc, TransactionCallback proc,
                                   void *data);// C: 302 in 89 SCM: 1158 in 142*/
static void
test_xaccAccountTreeForEachTransaction (Fixture *fixture, gconstpointer pData )
{
    Thunkdata td = {0, NULL};
    Account *root = gnc_account_get_root (fixture->acct);
    gint result;
    result = xaccAccountTreeForEachTransaction (root, thunk3, &td);
    g_assert_cmpint (td.count, == , 9);
    g_assert_cmpint (result, == , 0);
    td.count = 0;
    td.name = g_strdup("pepper");
    result = xaccAccountTreeForEachTransaction (root, thunk3, &td);
    g_assert_cmpint (td.count, == , result);
    g_assert_cmpint (result, < , 9);
    g_free(td.name);
}
/* xaccAccountForEachTransaction
gint
xaccAccountForEachTransaction (const Account *acc, TransactionCallback proc,// C: 8 in 4 */
static void
test_xaccAccountForEachTransaction (Fixture *fixture, gconstpointer pData )
{
    Thunkdata td = {0, NULL};
    Account *root = gnc_account_get_root (fixture->acct);
    Account *money = gnc_account_lookup_by_name (root, "money");
    gint result;
    result = xaccAccountForEachTransaction (root, thunk3, &td);
    g_assert_cmpint (td.count, == , 0);
    g_assert (money);
    result = xaccAccountForEachTransaction (money, thunk3, &td);
    g_assert_cmpint (td.count, == , 9);
    g_assert_cmpint (result, == , 0);
    td.count = 0;
    td.name = g_strdup("pepper");
    result = xaccAccountForEachTransaction (money, thunk3, &td);
    g_assert_cmpint (td.count, == , result);
    g_assert_cmpint (result, < , 9);
    g_free(td.name);
}


void
test_suite_account (void)
{

    GNC_TEST_ADD_FUNC (suitename, "gnc set account separator", test_gnc_set_account_separator);
    GNC_TEST_ADD_FUNC (suitename, "gnc account name violations errmsg", test_gnc_account_name_violations_errmsg);
    GNC_TEST_ADD (suitename, "gnc account list name violations", Fixture, &bad_data, setup, test_gnc_account_list_name_violations,  teardown);
    GNC_TEST_ADD_FUNC (suitename, "account create and destroy", test_gnc_account_create_and_destroy);
    GNC_TEST_ADD (suitename, "book set/get root account", Fixture, NULL, setup, test_gnc_book_set_get_root_account, teardown);
    GNC_TEST_ADD_FUNC (suitename, "xaccMallocAccount", test_xaccMallocAccount);

    GNC_TEST_ADD_FUNC (suitename, "gnc account create root", test_gnc_account_create_root);
    GNC_TEST_ADD (suitename, "xaccCloneAccount", Fixture, NULL, setup, test_xaccCloneAccount,  teardown );
    /*Destroys the account, so we have to do the tear down in the test function */
    GNC_TEST_ADD (suitename, "xaccFreeAccountChildren", Fixture,  &good_data, setup, test_xaccFreeAccountChildren,  NULL);
    /* See comment at the beginning of test_xaccFreeAccount */
    GNC_TEST_ADD (suitename, "xaccFreeAccount", Fixture, &good_data, setup, test_xaccFreeAccount,  NULL );
    GNC_TEST_ADD (suitename, "xaccAccountCommitEdit", Fixture, &good_data, setup, test_xaccAccountCommitEdit,  NULL );
// GNC_TEST_ADD (suitename, "xaccAcctChildrenEqual", Fixture, NULL, setup, test_xaccAcctChildrenEqual,  teardown );
// GNC_TEST_ADD (suitename, "xaccAccountEqual", Fixture, NULL, setup, test_xaccAccountEqual,  teardown );
    GNC_TEST_ADD (suitename, "gnc account kvp getters & setters", Fixture, NULL, setup, test_gnc_account_kvp_setters_getters,  teardown );
    GNC_TEST_ADD (suitename, "test_gnc_account_get_map_entry", Fixture, NULL, setup, test_gnc_account_get_map_entry,  teardown );
    GNC_TEST_ADD (suitename, "gnc account insert & remove split", Fixture, NULL, setup, test_gnc_account_insert_remove_split,  teardown );
    GNC_TEST_ADD (suitename, "xaccAccount Insert and Remove Lot", Fixture, &good_data, setup, test_xaccAccountInsertRemoveLot,  teardown );
    GNC_TEST_ADD (suitename, "xaccAccountRecomputeBalance", Fixture, &some_data, setup, test_xaccAccountRecomputeBalance,  teardown );
    GNC_TEST_ADD_FUNC (suitename, "xaccAccountOrder", test_xaccAccountOrder );
    GNC_TEST_ADD (suitename, "qofAccountSetParent", Fixture, &some_data, setup, test_qofAccountSetParent,  teardown );
    GNC_TEST_ADD (suitename, "gnc account append/remove child", Fixture, NULL, setup, test_gnc_account_append_remove_child,  teardown );
    GNC_TEST_ADD (suitename, "gnc account n descendants", Fixture, &some_data, setup, test_gnc_account_n_descendants,  teardown );
    GNC_TEST_ADD (suitename, "gnc account get current depth", Fixture, &some_data, setup, test_gnc_account_get_current_depth,  teardown );
    GNC_TEST_ADD (suitename, "gnc account get tree depth", Fixture, &complex, setup, test_gnc_account_get_tree_depth,  teardown );
    GNC_TEST_ADD (suitename, "gnc account get descendants", Fixture, &complex, setup, test_gnc_account_get_descendants,  teardown );
    GNC_TEST_ADD (suitename, "gnc account get descendants sorted", Fixture, &complex, setup, test_gnc_account_get_descendants_sorted,  teardown );
    GNC_TEST_ADD (suitename, "gnc account lookup by name", Fixture, &complex, setup, test_gnc_account_lookup_by_name,  teardown );
    GNC_TEST_ADD (suitename, "gnc account lookup by name - duplicated", Fixture, &complex_duplicated, setup, test_gnc_account_lookup_by_name_duplicated,  teardown );
    GNC_TEST_ADD (suitename, "gnc account lookup by code", Fixture, &complex, setup, test_gnc_account_lookup_by_code,  teardown );
    GNC_TEST_ADD (suitename, "gnc account lookup by full name helper", Fixture, &complex, setup, test_gnc_account_lookup_by_full_name_helper,  teardown );
    GNC_TEST_ADD (suitename, "gnc account lookup by full name", Fixture, &complex, setup, test_gnc_account_lookup_by_full_name,  teardown );
    GNC_TEST_ADD (suitename, "gnc account foreach child", Fixture, &complex, setup, test_gnc_account_foreach_child,  teardown );
    GNC_TEST_ADD (suitename, "gnc account foreach descendant", Fixture, &complex, setup, test_gnc_account_foreach_descendant,  teardown );
    GNC_TEST_ADD (suitename, "gnc account foreach descendant until", Fixture, &complex, setup, test_gnc_account_foreach_descendant_until,  teardown );
    GNC_TEST_ADD (suitename, "gnc account get full name", Fixture, &good_data, setup, test_gnc_account_get_full_name,  teardown );
    GNC_TEST_ADD (suitename, "xaccAccountGetProjectedMinimumBalance", Fixture, &some_data, setup, test_xaccAccountGetProjectedMinimumBalance,  teardown );
    GNC_TEST_ADD (suitename, "xaccAccountGetBalanceAsOfDate", Fixture, &some_data, setup, test_xaccAccountGetBalanceAsOfDate,  teardown );
    GNC_TEST_ADD (suitename, "xaccAccountGetPresentBalance", Fixture, &some_data, setup, test_xaccAccountGetPresentBalance,  teardown );
    GNC_TEST_ADD (suitename, "xaccAccountFindOpenLots", Fixture, &complex_data, setup, test_xaccAccountFindOpenLots,  teardown );
    GNC_TEST_ADD (suitename, "xaccAccountForEachLot", Fixture, &complex_data, setup, test_xaccAccountForEachLot,  teardown );

    GNC_TEST_ADD (suitename, "xaccAccountHasAncestor", Fixture, &complex, setup, test_xaccAccountHasAncestor,  teardown );
    GNC_TEST_ADD_FUNC (suitename, "AccountType Stuff", test_xaccAccountType_Stuff );
    GNC_TEST_ADD_FUNC (suitename, "AccountType Compatibility", test_xaccAccountType_Compatibility);
    GNC_TEST_ADD (suitename, "xaccAccountFindSplitByDesc", Fixture, &complex_data, setup, test_xaccAccountFindSplitByDesc,  teardown );
    GNC_TEST_ADD (suitename, "xaccAccountFindTransByDesc", Fixture, &complex_data, setup, test_xaccAccountFindTransByDesc,  teardown );
    GNC_TEST_ADD (suitename, "gnc account join children", Fixture, &complex, setup, test_gnc_account_join_children,  teardown );
    GNC_TEST_ADD (suitename, "gnc account merge children", Fixture, &complex_data, setup, test_gnc_account_merge_children,  teardown );
    GNC_TEST_ADD (suitename, "xaccAccountForEachTransaction", Fixture, &complex_data, setup, test_xaccAccountForEachTransaction,  teardown );
    GNC_TEST_ADD (suitename, "xaccAccountTreeForEachTransaction", Fixture, &complex_data, setup, test_xaccAccountTreeForEachTransaction,  teardown );


}<|MERGE_RESOLUTION|>--- conflicted
+++ resolved
@@ -1089,17 +1089,14 @@
 {
     Account *account = xaccMallocAccount (gnc_account_get_book (fixture->acct));
     xaccAccountSetType (account, ACCT_TYPE_EQUITY);
-<<<<<<< HEAD
     gnc_numeric h_balance = gnc_numeric_create (1700, 100);
     gnc_numeric l_balance = gnc_numeric_create (1000, 100);
     gnc_numeric balance_limit;
-=======
     gnc_numeric post_balance = gnc_numeric_create (2345, 100);
     gnc_numeric returned_post_balance;
     time64 date = gnc_time (nullptr);
     time64 returned_date;
     int prev_months, prev_days;
->>>>>>> 6df866f8
 
     // equity_type getter/setter
     g_assert (xaccAccountGetIsOpeningBalance (account) == FALSE);
@@ -1242,7 +1239,6 @@
     xaccAccountSetNotes (account, nullptr);
     g_assert_cmpstr (xaccAccountGetNotes (account), ==, nullptr);
 
-<<<<<<< HEAD
     // Balance Limits getter/setter
     g_assert (xaccAccountGetHigherBalanceLimit (account, &balance_limit) == false);
     g_assert (xaccAccountGetLowerBalanceLimit (account, &balance_limit) == false);
@@ -1268,7 +1264,7 @@
     g_assert (xaccAccountGetHigherBalanceLimit (account, &balance_limit) == false);
     g_assert (xaccAccountGetLowerBalanceLimit (account, &balance_limit) == false);
     g_assert (xaccAccountGetIncludeSubAccountBalances (account) == false);
-=======
+
     // Reconcile getter/setter
     date = date - (60*60*24*7); // -7 days
     xaccAccountSetReconcileLastDate (account, date);
@@ -1297,7 +1293,6 @@
     g_assert (xaccAccountGetReconcileChildrenStatus (account) == false); //default
     xaccAccountSetReconcileChildrenStatus (account, true);
     g_assert (xaccAccountGetReconcileChildrenStatus (account) == true);
->>>>>>> 6df866f8
 
     // STOCK_ACCOUNT tests from now on
     xaccAccountSetType (account, ACCT_TYPE_STOCK);
