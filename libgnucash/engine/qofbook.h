--- conflicted
+++ resolved
@@ -364,11 +364,7 @@
 /** Access functions for reading and setting the used-features on this book.
  */
 GHashTable *qof_book_get_features (QofBook *book);
-<<<<<<< HEAD
-void qof_book_unset_feature (QofBook *book, const gchar *key, const gchar *descr);
-=======
 void qof_book_unset_feature (QofBook *book, const gchar *key);
->>>>>>> f2354d6b
 void qof_book_set_feature (QofBook *book, const gchar *key, const gchar *descr);
 
 void qof_book_begin_edit(QofBook *book);
