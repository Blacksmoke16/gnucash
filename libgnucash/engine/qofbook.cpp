--- conflicted
+++ resolved
@@ -1139,27 +1139,6 @@
     }
 }
 
-<<<<<<< HEAD
-
-void
-qof_book_unset_feature (QofBook *book, const gchar *key, const gchar *descr)
-{
-    KvpFrame *frame = qof_instance_get_slots (QOF_INSTANCE (book));
-    KvpValue* feature = nullptr;
-    auto feature_slot = frame->get_slot({GNC_FEATURES});
-    if (feature_slot)
-    {
-        auto feature_frame = feature_slot->get<KvpFrame*>();
-        feature = feature_frame->get_slot({key});
-    }
-    if (feature == nullptr || g_strcmp0 (feature->get<const char*>(), descr))
-    {
-        qof_book_begin_edit (book);
-        delete frame->set_path({GNC_FEATURES, key}, nullptr);
-        qof_instance_set_dirty (QOF_INSTANCE (book));
-        qof_book_commit_edit (book);
-    }
-=======
 std::vector<std::string>
 qof_book_get_unknown_features (QofBook *book, const FeaturesTable& features)
 {
@@ -1200,7 +1179,6 @@
     delete frame->set_path({GNC_FEATURES, key}, nullptr);
     qof_instance_set_dirty (QOF_INSTANCE (book));
     qof_book_commit_edit (book);
->>>>>>> f2354d6b
 }
 
 void
