--- conflicted
+++ resolved
@@ -1090,11 +1090,7 @@
     }
     catch (const std::exception& err)
     {
-<<<<<<< HEAD
-        DEBUG("%s", err.what());
-=======
         PINFO ("%s", err.what());
->>>>>>> 07fbcc0e
         return FALSE;
     }
 }
