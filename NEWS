--- conflicted
+++ resolved
@@ -1,6 +1,5 @@
 Version history:
 ------- -------
-<<<<<<< HEAD
 2.7.0  - 19 September 2017
        The Gnucash Development Team is pleased to release Gnucash 2.7.0,
        the first release of an unstable series leading to Gnucash 2.8.0.
@@ -75,7 +74,6 @@
        applications-specific directory, gnucash.
 
 
-=======
 2.6.18 - 24 September 2017
 
 The following bugs are fixed:
@@ -94,7 +92,6 @@
       Implement dist, distcheck, and uninstall targets for CMake build.
 
 Updated Translations: Farsi, German, Japanese, Latvian, Serbian, Spanish
->>>>>>> 5ac84962
 
 2.6.17 - 2 July 2017
 
