--- conflicted
+++ resolved
@@ -448,12 +448,7 @@
             <property name="can-focus">False</property>
             <property name="halign">center</property>
             <property name="margin-bottom">12</property>
-<<<<<<< HEAD
-            <property name="label" translatable="yes">
-Do you utilise an escrow account, if so an account must be specified…</property>
-=======
             <property name="label" translatable="yes">Do you utilise an escrow account, if so an account must be specified…</property>
->>>>>>> f18fd609
             <property name="justify">center</property>
             <property name="wrap">True</property>
           </object>
