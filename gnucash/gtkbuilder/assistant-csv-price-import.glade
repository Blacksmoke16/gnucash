<?xml version="1.0" encoding="UTF-8"?>
<!-- Generated with glade 3.38.2 -->
<interface>
  <requires lib="gtk+" version="3.22"/>
  <object class="GtkAdjustment" id="end_row_adj">
    <property name="upper">1000</property>
    <property name="step-increment">1</property>
    <property name="page-increment">10</property>
  </object>
  <object class="GtkListStore" id="liststore1">
    <columns>
      <!-- column-name string -->
      <column type="gchararray"/>
      <!-- column-name save -->
      <column type="gchararray"/>
      <!-- column-name commodity -->
      <column type="gpointer"/>
    </columns>
  </object>
  <object class="GtkListStore" id="liststore2">
    <columns>
      <!-- column-name string -->
      <column type="gchararray"/>
      <!-- column-name save -->
      <column type="gchararray"/>
      <!-- column-name currency -->
      <column type="gpointer"/>
    </columns>
  </object>
  <object class="GtkAdjustment" id="start_row_adj">
    <property name="upper">1000</property>
    <property name="step-increment">1</property>
    <property name="page-increment">10</property>
  </object>
  <object class="GtkAssistant" id="CSV Price Assistant">
    <property name="can-focus">False</property>
    <property name="border-width">12</property>
    <property name="title" translatable="yes">CSV Price Import</property>
    <property name="default-width">400</property>
    <property name="default-height">500</property>
    <signal name="apply" handler="csv_price_imp_assist_finish_cb" swapped="no"/>
    <signal name="cancel" handler="csv_price_imp_assist_close_cb" swapped="no"/>
    <signal name="close" handler="csv_price_imp_assist_close_cb" swapped="no"/>
    <signal name="destroy" handler="csv_price_imp_assist_close_cb" swapped="no"/>
    <signal name="prepare" handler="csv_price_imp_assist_prepare_cb" swapped="no"/>
    <child>
      <object class="GtkLabel" id="start_page">
        <property name="visible">True</property>
        <property name="can-focus">False</property>
        <property name="valign">start</property>
        <property name="margin-start">12</property>
        <property name="margin-end">12</property>
        <property name="label" translatable="yes" comments="You should localize the (british) examples to your region.">This assistant will help you import Prices from a CSV file.

There is a minimum number of columns that have to be present for a successful import, these are Date, Amount, From Namespace, From Symbol and Currency To. If all entries are for the same Commodity / Currency then you can select them and then the columns will be Date and Amount.

Various options exist for specifying the delimiter as well as a fixed width option. With the fixed width option, double click on the table of rows displayed to set a column width, then right mouse to change if required.

Examples are "FTSE","RR.L","21/11/2016",5.345,"GBP" and CURRENCY;USD;2016-11-21;1.56;GBP

There is an option for specifying the start row, end row and an option to skip alternate rows beginning from the start row which can be used if you have some header text. Also there is an option to overwrite existing prices for that day if required.

Lastly, for repeated imports the preview page has buttons to Load and Save the settings. You can save your adjusted settings to reuse them on later imports. After loading your settings you can also tweak them again for similar imports and save them under another name. Note you can't save to built-in presets.

This operation is not reversible, so make sure you have a working backup.

Click on "Next" to proceed or "Cancel" to Abort Import.</property>
        <property name="wrap">True</property>
      </object>
      <packing>
        <property name="page-type">intro</property>
        <property name="title" translatable="yes">Price Import Assistant</property>
        <property name="complete">True</property>
        <property name="has-padding">False</property>
      </packing>
    </child>
    <child>
      <object class="GtkBox" id="file_page">
        <property name="visible">True</property>
        <property name="can-focus">False</property>
        <property name="border-width">12</property>
        <property name="orientation">vertical</property>
        <child>
          <object class="GtkLabel" id="label7">
            <property name="visible">True</property>
            <property name="can-focus">False</property>
            <property name="label" translatable="yes">
<<<<<<< HEAD
Select location and file name for the Import, then click "OK"…
=======
Select location and file name for the Import, then click "Next"...
>>>>>>> 6ba5b57e
</property>
            <property name="wrap">True</property>
          </object>
          <packing>
            <property name="expand">False</property>
            <property name="fill">False</property>
            <property name="position">0</property>
          </packing>
        </child>
      </object>
      <packing>
        <property name="title" translatable="yes">Select File for Import</property>
        <property name="has-padding">False</property>
      </packing>
    </child>
    <child>
      <object class="GtkBox" id="preview_page">
        <property name="visible">True</property>
        <property name="can-focus">False</property>
        <property name="events">GDK_POINTER_MOTION_MASK | GDK_POINTER_MOTION_HINT_MASK | GDK_BUTTON_PRESS_MASK | GDK_BUTTON_RELEASE_MASK</property>
        <property name="border-width">12</property>
        <property name="orientation">vertical</property>
        <property name="spacing">2</property>
        <child>
          <!-- n-columns=2 n-rows=2 -->
          <object class="GtkGrid" id="table1">
            <property name="visible">True</property>
            <property name="can-focus">False</property>
            <property name="halign">start</property>
            <property name="row-spacing">6</property>
            <property name="column-spacing">6</property>
            <child>
              <object class="GtkFrame" id="frame6">
                <property name="visible">True</property>
                <property name="can-focus">False</property>
                <property name="label-xalign">0</property>
                <property name="shadow-type">in</property>
                <child>
                  <object class="GtkBox" id="combo_hbox">
                    <property name="visible">True</property>
                    <property name="can-focus">False</property>
                    <property name="border-width">3</property>
                    <child>
                      <placeholder/>
                    </child>
                    <child>
                      <object class="GtkButton" id="delete_settings">
                        <property name="visible">True</property>
                        <property name="can-focus">True</property>
                        <property name="receives-default">True</property>
                        <property name="tooltip-text" translatable="yes">Delete Settings
Deletes the settings saved under the name as entered in the adjacent text field.
There are two reserved names which can never be deleted:
- No settings
- Gnucash default export format</property>
                        <signal name="clicked" handler="csv_price_imp_preview_del_settings_cb" swapped="no"/>
                        <child>
                          <object class="GtkImage" id="image2">
                            <property name="visible">True</property>
                            <property name="can-focus">False</property>
                            <property name="icon-name">edit-delete</property>
                          </object>
                        </child>
                      </object>
                      <packing>
                        <property name="expand">False</property>
                        <property name="fill">False</property>
                        <property name="pack-type">end</property>
                        <property name="position">0</property>
                      </packing>
                    </child>
                    <child>
                      <object class="GtkButton" id="save_settings">
                        <property name="visible">True</property>
                        <property name="can-focus">True</property>
                        <property name="receives-default">True</property>
                        <property name="tooltip-text" translatable="yes">Save Settings
Saves current settings under the name as entered in the adjacent text field.
There are two reserved names which can't be used to save custom settings:
- No settings
- Gnucash default export format</property>
                        <signal name="clicked" handler="csv_price_imp_preview_save_settings_cb" swapped="no"/>
                        <child>
                          <object class="GtkImage" id="image1">
                            <property name="visible">True</property>
                            <property name="can-focus">False</property>
                            <property name="icon-name">document-save</property>
                          </object>
                        </child>
                      </object>
                      <packing>
                        <property name="expand">False</property>
                        <property name="fill">False</property>
                        <property name="pack-type">end</property>
                        <property name="position">2</property>
                      </packing>
                    </child>
                  </object>
                </child>
                <child type="label">
                  <object class="GtkLabel" id="label12">
                    <property name="visible">True</property>
                    <property name="can-focus">False</property>
                    <property name="halign">start</property>
                    <property name="label" translatable="yes">&lt;b&gt;Load and Save Settings&lt;/b&gt;</property>
                    <property name="use-markup">True</property>
                    <property name="track-visited-links">False</property>
                  </object>
                </child>
              </object>
              <packing>
                <property name="left-attach">0</property>
                <property name="top-attach">0</property>
              </packing>
            </child>
            <child>
              <object class="GtkFrame" id="frame10">
                <property name="visible">True</property>
                <property name="can-focus">False</property>
                <property name="events">GDK_POINTER_MOTION_MASK | GDK_POINTER_MOTION_HINT_MASK | GDK_BUTTON_PRESS_MASK | GDK_BUTTON_RELEASE_MASK</property>
                <property name="label-xalign">0</property>
                <child>
                  <object class="GtkBox" id="vbox1">
                    <property name="visible">True</property>
                    <property name="can-focus">False</property>
                    <property name="margin-start">6</property>
                    <property name="margin-end">6</property>
                    <property name="orientation">vertical</property>
                    <property name="spacing">3</property>
                    <child>
                      <!-- n-columns=2 n-rows=2 -->
                      <object class="GtkGrid" id="table4">
                        <property name="visible">True</property>
                        <property name="can-focus">False</property>
                        <child>
                          <object class="GtkRadioButton" id="csv_button">
                            <property name="label" translatable="yes">Separators</property>
                            <property name="visible">True</property>
                            <property name="can-focus">True</property>
                            <property name="receives-default">False</property>
                            <property name="events">GDK_POINTER_MOTION_MASK | GDK_POINTER_MOTION_HINT_MASK | GDK_BUTTON_PRESS_MASK | GDK_BUTTON_RELEASE_MASK</property>
                            <property name="halign">start</property>
                            <property name="active">True</property>
                            <property name="draw-indicator">True</property>
                            <signal name="toggled" handler="csv_price_imp_preview_sep_fixed_sel_cb" swapped="no"/>
                          </object>
                          <packing>
                            <property name="left-attach">0</property>
                            <property name="top-attach">0</property>
                          </packing>
                        </child>
                        <child>
                          <object class="GtkRadioButton" id="fixed_button">
                            <property name="label" translatable="yes">Fixed-Width</property>
                            <property name="visible">True</property>
                            <property name="can-focus">True</property>
                            <property name="receives-default">False</property>
                            <property name="events">GDK_POINTER_MOTION_MASK | GDK_POINTER_MOTION_HINT_MASK | GDK_BUTTON_PRESS_MASK | GDK_BUTTON_RELEASE_MASK</property>
                            <property name="halign">start</property>
                            <property name="draw-indicator">True</property>
                            <property name="group">csv_button</property>
                          </object>
                          <packing>
                            <property name="left-attach">1</property>
                            <property name="top-attach">0</property>
                          </packing>
                        </child>
                        <child>
                          <object class="GtkSeparator" id="hseparator1">
                            <property name="visible">True</property>
                            <property name="can-focus">False</property>
                            <property name="hexpand">True</property>
                          </object>
                          <packing>
                            <property name="left-attach">0</property>
                            <property name="top-attach">1</property>
                            <property name="width">2</property>
                          </packing>
                        </child>
                      </object>
                      <packing>
                        <property name="expand">False</property>
                        <property name="fill">False</property>
                        <property name="position">0</property>
                      </packing>
                    </child>
                    <child>
                      <!-- n-columns=3 n-rows=3 -->
                      <object class="GtkGrid" id="separator_table">
                        <property name="visible">True</property>
                        <property name="can-focus">False</property>
                        <property name="events">GDK_POINTER_MOTION_MASK | GDK_POINTER_MOTION_HINT_MASK | GDK_BUTTON_PRESS_MASK | GDK_BUTTON_RELEASE_MASK</property>
                        <property name="column-spacing">3</property>
                        <child>
                          <object class="GtkCheckButton" id="space_cbutton">
                            <property name="label" translatable="yes">Space</property>
                            <property name="visible">True</property>
                            <property name="can-focus">True</property>
                            <property name="receives-default">False</property>
                            <property name="events">GDK_POINTER_MOTION_MASK | GDK_POINTER_MOTION_HINT_MASK | GDK_BUTTON_PRESS_MASK | GDK_BUTTON_RELEASE_MASK</property>
                            <property name="halign">start</property>
                            <property name="draw-indicator">True</property>
                            <signal name="toggled" handler="csv_price_imp_preview_sep_button_cb" swapped="no"/>
                          </object>
                          <packing>
                            <property name="left-attach">0</property>
                            <property name="top-attach">0</property>
                          </packing>
                        </child>
                        <child>
                          <object class="GtkCheckButton" id="tab_cbutton">
                            <property name="label" translatable="yes">Tab</property>
                            <property name="visible">True</property>
                            <property name="can-focus">True</property>
                            <property name="receives-default">False</property>
                            <property name="events">GDK_POINTER_MOTION_MASK | GDK_POINTER_MOTION_HINT_MASK | GDK_BUTTON_PRESS_MASK | GDK_BUTTON_RELEASE_MASK</property>
                            <property name="halign">start</property>
                            <property name="draw-indicator">True</property>
                            <signal name="toggled" handler="csv_price_imp_preview_sep_button_cb" swapped="no"/>
                          </object>
                          <packing>
                            <property name="left-attach">1</property>
                            <property name="top-attach">0</property>
                          </packing>
                        </child>
                        <child>
                          <object class="GtkCheckButton" id="comma_cbutton">
                            <property name="label" translatable="yes">Comma (,)</property>
                            <property name="visible">True</property>
                            <property name="can-focus">True</property>
                            <property name="receives-default">False</property>
                            <property name="events">GDK_POINTER_MOTION_MASK | GDK_POINTER_MOTION_HINT_MASK | GDK_BUTTON_PRESS_MASK | GDK_BUTTON_RELEASE_MASK</property>
                            <property name="halign">start</property>
                            <property name="active">True</property>
                            <property name="draw-indicator">True</property>
                            <signal name="toggled" handler="csv_price_imp_preview_sep_button_cb" swapped="no"/>
                          </object>
                          <packing>
                            <property name="left-attach">2</property>
                            <property name="top-attach">0</property>
                          </packing>
                        </child>
                        <child>
                          <object class="GtkCheckButton" id="colon_cbutton">
                            <property name="label" translatable="yes">Colon (:)</property>
                            <property name="visible">True</property>
                            <property name="can-focus">True</property>
                            <property name="receives-default">False</property>
                            <property name="events">GDK_POINTER_MOTION_MASK | GDK_POINTER_MOTION_HINT_MASK | GDK_BUTTON_PRESS_MASK | GDK_BUTTON_RELEASE_MASK</property>
                            <property name="halign">start</property>
                            <property name="draw-indicator">True</property>
                            <signal name="toggled" handler="csv_price_imp_preview_sep_button_cb" swapped="no"/>
                          </object>
                          <packing>
                            <property name="left-attach">2</property>
                            <property name="top-attach">1</property>
                          </packing>
                        </child>
                        <child>
                          <object class="GtkCheckButton" id="semicolon_cbutton">
                            <property name="label" translatable="yes">Semicolon (;)</property>
                            <property name="visible">True</property>
                            <property name="can-focus">True</property>
                            <property name="receives-default">False</property>
                            <property name="events">GDK_POINTER_MOTION_MASK | GDK_POINTER_MOTION_HINT_MASK | GDK_BUTTON_PRESS_MASK | GDK_BUTTON_RELEASE_MASK</property>
                            <property name="halign">start</property>
                            <property name="draw-indicator">True</property>
                            <signal name="toggled" handler="csv_price_imp_preview_sep_button_cb" swapped="no"/>
                          </object>
                          <packing>
                            <property name="left-attach">0</property>
                            <property name="top-attach">1</property>
                          </packing>
                        </child>
                        <child>
                          <object class="GtkCheckButton" id="hyphen_cbutton">
                            <property name="label" translatable="yes">Hyphen (-)</property>
                            <property name="visible">True</property>
                            <property name="can-focus">True</property>
                            <property name="receives-default">False</property>
                            <property name="events">GDK_POINTER_MOTION_MASK | GDK_POINTER_MOTION_HINT_MASK | GDK_BUTTON_PRESS_MASK | GDK_BUTTON_RELEASE_MASK</property>
                            <property name="halign">start</property>
                            <property name="draw-indicator">True</property>
                            <signal name="toggled" handler="csv_price_imp_preview_sep_button_cb" swapped="no"/>
                          </object>
                          <packing>
                            <property name="left-attach">1</property>
                            <property name="top-attach">1</property>
                          </packing>
                        </child>
                        <child>
                          <object class="GtkCheckButton" id="custom_cbutton">
                            <property name="label" translatable="yes">Custom</property>
                            <property name="visible">True</property>
                            <property name="can-focus">True</property>
                            <property name="receives-default">False</property>
                            <property name="events">GDK_POINTER_MOTION_MASK | GDK_POINTER_MOTION_HINT_MASK | GDK_BUTTON_PRESS_MASK | GDK_BUTTON_RELEASE_MASK</property>
                            <property name="halign">start</property>
                            <property name="draw-indicator">True</property>
                            <signal name="toggled" handler="csv_price_imp_preview_sep_button_cb" swapped="no"/>
                          </object>
                          <packing>
                            <property name="left-attach">0</property>
                            <property name="top-attach">2</property>
                          </packing>
                        </child>
                        <child>
                          <object class="GtkEntry" id="custom_entry">
                            <property name="visible">True</property>
                            <property name="can-focus">True</property>
                            <property name="events">GDK_POINTER_MOTION_MASK | GDK_POINTER_MOTION_HINT_MASK | GDK_BUTTON_PRESS_MASK | GDK_BUTTON_RELEASE_MASK</property>
                            <property name="invisible-char">●</property>
                            <property name="primary-icon-activatable">False</property>
                            <property name="secondary-icon-activatable">False</property>
                            <signal name="changed" handler="csv_price_imp_preview_sep_button_cb" swapped="no"/>
                          </object>
                          <packing>
                            <property name="left-attach">1</property>
                            <property name="top-attach">2</property>
                          </packing>
                        </child>
                        <child>
                          <placeholder/>
                        </child>
                      </object>
                      <packing>
                        <property name="expand">False</property>
                        <property name="fill">False</property>
                        <property name="position">1</property>
                      </packing>
                    </child>
                    <child>
                      <object class="GtkBox" id="fw_instructions_hbox">
                        <property name="can-focus">False</property>
                        <property name="no-show-all">True</property>
                        <child>
                          <object class="GtkImage" id="instructions_image1">
                            <property name="visible">True</property>
                            <property name="can-focus">False</property>
                            <property name="events">GDK_POINTER_MOTION_MASK | GDK_POINTER_MOTION_HINT_MASK | GDK_BUTTON_PRESS_MASK | GDK_BUTTON_RELEASE_MASK</property>
                            <property name="icon-name">dialog-information</property>
                          </object>
                          <packing>
                            <property name="expand">False</property>
                            <property name="fill">True</property>
                            <property name="padding">2</property>
                            <property name="position">0</property>
                          </packing>
                        </child>
                        <child>
                          <!-- n-columns=2 n-rows=2 -->
                          <object class="GtkGrid" id="table2">
                            <property name="visible">True</property>
                            <property name="can-focus">False</property>
                            <property name="column-spacing">5</property>
                            <child>
                              <object class="GtkLabel" id="label2">
                                <property name="visible">True</property>
                                <property name="can-focus">False</property>
                                <property name="label">•</property>
                                <property name="wrap">True</property>
                              </object>
                              <packing>
                                <property name="left-attach">0</property>
                                <property name="top-attach">0</property>
                              </packing>
                            </child>
                            <child>
                              <object class="GtkLabel" id="label3">
                                <property name="visible">True</property>
                                <property name="can-focus">False</property>
                                <property name="halign">start</property>
                                <property name="label" translatable="yes">Double-click anywhere on the table below to insert a column break</property>
                                <property name="wrap">True</property>
                                <property name="xalign">0</property>
                              </object>
                              <packing>
                                <property name="left-attach">1</property>
                                <property name="top-attach">0</property>
                              </packing>
                            </child>
                            <child>
                              <object class="GtkLabel" id="label4">
                                <property name="visible">True</property>
                                <property name="can-focus">False</property>
                                <property name="label">•</property>
                                <property name="wrap">True</property>
                              </object>
                              <packing>
                                <property name="left-attach">0</property>
                                <property name="top-attach">1</property>
                              </packing>
                            </child>
                            <child>
                              <object class="GtkLabel" id="label5">
                                <property name="visible">True</property>
                                <property name="can-focus">False</property>
                                <property name="halign">start</property>
                                <property name="label" translatable="yes">Right-click anywhere in a column to modify it (widen, narrow, merge)</property>
                                <property name="wrap">True</property>
                                <property name="xalign">0</property>
                              </object>
                              <packing>
                                <property name="left-attach">1</property>
                                <property name="top-attach">1</property>
                              </packing>
                            </child>
                          </object>
                          <packing>
                            <property name="expand">True</property>
                            <property name="fill">True</property>
                            <property name="position">1</property>
                          </packing>
                        </child>
                      </object>
                      <packing>
                        <property name="expand">False</property>
                        <property name="fill">False</property>
                        <property name="position">2</property>
                      </packing>
                    </child>
                    <child>
                      <!-- n-columns=1 n-rows=2 -->
                      <object class="GtkGrid" id="table5">
                        <property name="visible">True</property>
                        <property name="can-focus">False</property>
                        <child>
                          <object class="GtkSeparator" id="hseparator4">
                            <property name="visible">True</property>
                            <property name="can-focus">False</property>
                            <property name="margin-top">3</property>
                            <property name="margin-bottom">3</property>
                            <property name="hexpand">True</property>
                          </object>
                          <packing>
                            <property name="left-attach">0</property>
                            <property name="top-attach">0</property>
                          </packing>
                        </child>
                        <child>
                          <object class="GtkCheckButton" id="over_write_button">
                            <property name="label" translatable="yes">Allow existing prices to be over written.</property>
                            <property name="visible">True</property>
                            <property name="can-focus">True</property>
                            <property name="focus-on-click">False</property>
                            <property name="receives-default">False</property>
                            <property name="tooltip-text" translatable="yes">Normally prices are not over written, select this to change that. This setting is not saved.</property>
                            <property name="draw-indicator">True</property>
                            <signal name="toggled" handler="csv_price_imp_preview_overwrite_cb" swapped="no"/>
                          </object>
                          <packing>
                            <property name="left-attach">0</property>
                            <property name="top-attach">1</property>
                          </packing>
                        </child>
                      </object>
                      <packing>
                        <property name="expand">False</property>
                        <property name="fill">False</property>
                        <property name="position">3</property>
                      </packing>
                    </child>
                  </object>
                </child>
                <child type="label">
                  <object class="GtkLabel" id="label19">
                    <property name="visible">True</property>
                    <property name="can-focus">False</property>
                    <property name="events">GDK_POINTER_MOTION_MASK | GDK_POINTER_MOTION_HINT_MASK | GDK_BUTTON_PRESS_MASK | GDK_BUTTON_RELEASE_MASK</property>
                    <property name="halign">start</property>
                    <property name="label" translatable="yes">&lt;b&gt;File Format&lt;/b&gt;</property>
                    <property name="use-markup">True</property>
                  </object>
                </child>
              </object>
              <packing>
                <property name="left-attach">0</property>
                <property name="top-attach">1</property>
              </packing>
            </child>
            <child>
              <object class="GtkFrame" id="frame8">
                <property name="visible">True</property>
                <property name="can-focus">False</property>
                <property name="label-xalign">0</property>
                <child>
                  <!-- n-columns=2 n-rows=7 -->
                  <object class="GtkGrid" id="table3">
                    <property name="visible">True</property>
                    <property name="can-focus">False</property>
                    <property name="margin-start">6</property>
                    <property name="margin-end">6</property>
                    <property name="margin-bottom">6</property>
                    <property name="row-spacing">6</property>
                    <property name="column-spacing">6</property>
                    <child>
                      <object class="GtkLabel" id="label20">
                        <property name="visible">True</property>
                        <property name="can-focus">False</property>
                        <property name="halign">end</property>
                        <property name="label" translatable="yes">Date Format</property>
                      </object>
                      <packing>
                        <property name="left-attach">0</property>
                        <property name="top-attach">1</property>
                      </packing>
                    </child>
                    <child>
                      <object class="GtkLabel" id="label21">
                        <property name="visible">True</property>
                        <property name="can-focus">False</property>
                        <property name="halign">end</property>
                        <property name="label" translatable="yes">Currency Format</property>
                      </object>
                      <packing>
                        <property name="left-attach">0</property>
                        <property name="top-attach">2</property>
                      </packing>
                    </child>
                    <child>
                      <object class="GtkLabel" id="label16">
                        <property name="visible">True</property>
                        <property name="can-focus">False</property>
                        <property name="halign">end</property>
                        <property name="label" translatable="yes">Encoding</property>
                      </object>
                      <packing>
                        <property name="left-attach">0</property>
                        <property name="top-attach">0</property>
                      </packing>
                    </child>
                    <child>
                      <object class="GtkLabel" id="label17">
                        <property name="visible">True</property>
                        <property name="can-focus">False</property>
                        <property name="halign">end</property>
                        <property name="label" translatable="yes">Leading Lines to Skip</property>
                      </object>
                      <packing>
                        <property name="left-attach">0</property>
                        <property name="top-attach">4</property>
                      </packing>
                    </child>
                    <child>
                      <object class="GtkLabel" id="label18">
                        <property name="visible">True</property>
                        <property name="can-focus">False</property>
                        <property name="halign">end</property>
                        <property name="label" translatable="yes">Trailing Lines to Skip</property>
                      </object>
                      <packing>
                        <property name="left-attach">0</property>
                        <property name="top-attach">5</property>
                      </packing>
                    </child>
                    <child>
                      <object class="GtkBox" id="hbox2">
                        <property name="visible">True</property>
                        <property name="can-focus">False</property>
                        <child>
                          <object class="GtkSpinButton" id="start_row">
                            <property name="visible">True</property>
                            <property name="can-focus">True</property>
                            <property name="invisible-char">●</property>
                            <property name="primary-icon-activatable">False</property>
                            <property name="secondary-icon-activatable">False</property>
                            <property name="adjustment">start_row_adj</property>
                            <property name="numeric">True</property>
                            <signal name="value-changed" handler="csv_price_imp_preview_srow_cb" swapped="no"/>
                          </object>
                          <packing>
                            <property name="expand">False</property>
                            <property name="fill">False</property>
                            <property name="position">0</property>
                          </packing>
                        </child>
                      </object>
                      <packing>
                        <property name="left-attach">1</property>
                        <property name="top-attach">4</property>
                      </packing>
                    </child>
                    <child>
                      <object class="GtkBox" id="hbox3">
                        <property name="visible">True</property>
                        <property name="can-focus">False</property>
                        <child>
                          <object class="GtkSpinButton" id="end_row">
                            <property name="visible">True</property>
                            <property name="can-focus">True</property>
                            <property name="invisible-char">●</property>
                            <property name="primary-icon-activatable">False</property>
                            <property name="secondary-icon-activatable">False</property>
                            <property name="adjustment">end_row_adj</property>
                            <property name="numeric">True</property>
                            <signal name="value-changed" handler="csv_price_imp_preview_erow_cb" swapped="no"/>
                          </object>
                          <packing>
                            <property name="expand">False</property>
                            <property name="fill">False</property>
                            <property name="position">0</property>
                          </packing>
                        </child>
                      </object>
                      <packing>
                        <property name="left-attach">1</property>
                        <property name="top-attach">5</property>
                      </packing>
                    </child>
                    <child>
                      <object class="GtkSeparator" id="hseparator2">
                        <property name="visible">True</property>
                        <property name="can-focus">False</property>
                        <property name="margin-start">3</property>
                        <property name="margin-end">3</property>
                      </object>
                      <packing>
                        <property name="left-attach">0</property>
                        <property name="top-attach">3</property>
                        <property name="width">2</property>
                      </packing>
                    </child>
                    <child>
                      <object class="GtkLabel" id="skip_rows_label">
                        <property name="visible">True</property>
                        <property name="can-focus">False</property>
                        <property name="halign">end</property>
                        <property name="label" translatable="yes">Skip alternate lines</property>
                      </object>
                      <packing>
                        <property name="left-attach">0</property>
                        <property name="top-attach">6</property>
                      </packing>
                    </child>
                    <child>
                      <object class="GtkCheckButton" id="skip_rows">
                        <property name="visible">True</property>
                        <property name="can-focus">True</property>
                        <property name="receives-default">False</property>
                        <property name="tooltip-text" translatable="yes">Starting from the first line that is actually imported every second line will be skipped. This option will take the leading lines to skip into account as well.
For example
* if "Leading Lines to Skip" is set to 3, the first line to import will be line 4. Lines 5, 7, 9,… will be skipped.
* if "Leading Lines to Skip" is set to 4, the first line to import will be line 5. Lines 6, 8, 10,… will be skipped.</property>
                        <property name="halign">start</property>
                        <property name="draw-indicator">True</property>
                        <signal name="toggled" handler="csv_price_imp_preview_skiprows_cb" swapped="no"/>
                      </object>
                      <packing>
                        <property name="left-attach">1</property>
                        <property name="top-attach">6</property>
                      </packing>
                    </child>
                    <child>
                      <object class="GtkBox" id="date_format_container">
                        <property name="visible">True</property>
                        <property name="can-focus">False</property>
                        <property name="hexpand">True</property>
                      </object>
                      <packing>
                        <property name="left-attach">1</property>
                        <property name="top-attach">1</property>
                      </packing>
                    </child>
                    <child>
                      <object class="GtkBox" id="currency_format_container">
                        <property name="visible">True</property>
                        <property name="can-focus">False</property>
                        <property name="hexpand">True</property>
                      </object>
                      <packing>
                        <property name="left-attach">1</property>
                        <property name="top-attach">2</property>
                      </packing>
                    </child>
                    <child>
                      <object class="GtkBox" id="encoding_container">
                        <property name="visible">True</property>
                        <property name="can-focus">False</property>
                        <property name="hexpand">True</property>
                      </object>
                      <packing>
                        <property name="left-attach">1</property>
                        <property name="top-attach">0</property>
                      </packing>
                    </child>
                  </object>
                </child>
                <child type="label">
                  <object class="GtkLabel" id="label13">
                    <property name="visible">True</property>
                    <property name="can-focus">False</property>
                    <property name="halign">start</property>
                    <property name="label" translatable="yes">&lt;b&gt;Miscellaneous&lt;/b&gt;</property>
                    <property name="use-markup">True</property>
                  </object>
                </child>
              </object>
              <packing>
                <property name="left-attach">1</property>
                <property name="top-attach">1</property>
              </packing>
            </child>
            <child>
              <placeholder/>
            </child>
          </object>
          <packing>
            <property name="expand">False</property>
            <property name="fill">False</property>
            <property name="position">0</property>
          </packing>
        </child>
        <child>
          <object class="GtkBox" id="hbox1">
            <property name="visible">True</property>
            <property name="can-focus">False</property>
            <property name="halign">start</property>
            <property name="margin-bottom">6</property>
            <child>
              <object class="GtkFrame" id="frame1">
                <property name="visible">True</property>
                <property name="can-focus">False</property>
                <property name="label-xalign">0</property>
                <property name="shadow-type">none</property>
                <child>
                  <object class="GtkBox" id="commodity_hbox">
                    <property name="visible">True</property>
                    <property name="can-focus">False</property>
                    <child>
                      <object class="GtkComboBox" id="commodity_cbox">
                        <property name="visible">True</property>
                        <property name="can-focus">False</property>
                        <property name="model">liststore1</property>
                        <child>
                          <object class="GtkCellRendererText" id="cellrenderertext1"/>
                          <attributes>
                            <attribute name="text">0</attribute>
                          </attributes>
                        </child>
                      </object>
                      <packing>
                        <property name="expand">False</property>
                        <property name="fill">False</property>
                        <property name="position">0</property>
                      </packing>
                    </child>
                  </object>
                </child>
                <child type="label">
                  <object class="GtkLabel" id="label1">
                    <property name="visible">True</property>
                    <property name="can-focus">False</property>
                    <property name="label" translatable="yes">&lt;b&gt;Commodity From&lt;/b&gt;</property>
                    <property name="use-markup">True</property>
                  </object>
                </child>
              </object>
              <packing>
                <property name="expand">False</property>
                <property name="fill">False</property>
                <property name="position">0</property>
              </packing>
            </child>
            <child>
              <object class="GtkFrame" id="frame3">
                <property name="visible">True</property>
                <property name="can-focus">False</property>
                <property name="label-xalign">0</property>
                <property name="shadow-type">none</property>
                <child>
                  <object class="GtkBox" id="currency_hbox">
                    <property name="visible">True</property>
                    <property name="can-focus">False</property>
                    <child>
                      <object class="GtkComboBox" id="currency_cbox">
                        <property name="visible">True</property>
                        <property name="can-focus">False</property>
                        <property name="model">liststore1</property>
                        <child>
                          <object class="GtkCellRendererText" id="cellrenderertext3"/>
                          <attributes>
                            <attribute name="text">0</attribute>
                          </attributes>
                        </child>
                      </object>
                      <packing>
                        <property name="expand">False</property>
                        <property name="fill">False</property>
                        <property name="position">0</property>
                      </packing>
                    </child>
                  </object>
                </child>
                <child type="label">
                  <object class="GtkLabel" id="label8">
                    <property name="visible">True</property>
                    <property name="can-focus">False</property>
                    <property name="label" translatable="yes">Currency To</property>
                    <attributes>
                      <attribute name="weight" value="bold"/>
                    </attributes>
                  </object>
                </child>
              </object>
              <packing>
                <property name="expand">False</property>
                <property name="fill">False</property>
                <property name="position">2</property>
              </packing>
            </child>
          </object>
          <packing>
            <property name="expand">False</property>
            <property name="fill">False</property>
            <property name="position">1</property>
          </packing>
        </child>
        <child>
          <object class="GtkScrolledWindow" id="scrolledwindow2">
            <property name="visible">True</property>
            <property name="can-focus">True</property>
            <child>
              <object class="GtkTreeView" id="treeview">
                <property name="visible">True</property>
                <property name="can-focus">True</property>
                <property name="events">GDK_POINTER_MOTION_MASK | GDK_POINTER_MOTION_HINT_MASK | GDK_BUTTON_PRESS_MASK | GDK_BUTTON_RELEASE_MASK</property>
                <property name="enable-grid-lines">both</property>
                <child internal-child="selection">
                  <object class="GtkTreeSelection"/>
                </child>
              </object>
            </child>
          </object>
          <packing>
            <property name="expand">True</property>
            <property name="fill">True</property>
            <property name="position">2</property>
          </packing>
        </child>
        <child>
          <object class="GtkBox" id="hbox13">
            <property name="visible">True</property>
            <property name="can-focus">False</property>
            <property name="events">GDK_POINTER_MOTION_MASK | GDK_POINTER_MOTION_HINT_MASK | GDK_BUTTON_PRESS_MASK | GDK_BUTTON_RELEASE_MASK</property>
            <child>
              <object class="GtkImage" id="instructions_image">
                <property name="visible">True</property>
                <property name="can-focus">False</property>
                <property name="events">GDK_POINTER_MOTION_MASK | GDK_POINTER_MOTION_HINT_MASK | GDK_BUTTON_PRESS_MASK | GDK_BUTTON_RELEASE_MASK</property>
                <property name="icon-name">dialog-information</property>
              </object>
              <packing>
                <property name="expand">False</property>
                <property name="fill">True</property>
                <property name="padding">2</property>
                <property name="position">0</property>
              </packing>
            </child>
            <child>
              <object class="GtkLabel" id="instructions_label">
                <property name="visible">True</property>
                <property name="can-focus">False</property>
                <property name="events">GDK_POINTER_MOTION_MASK | GDK_POINTER_MOTION_HINT_MASK | GDK_BUTTON_PRESS_MASK | GDK_BUTTON_RELEASE_MASK</property>
                <property name="halign">start</property>
                <property name="label" translatable="yes">Select the type of each column to import.</property>
              </object>
              <packing>
                <property name="expand">True</property>
                <property name="fill">True</property>
                <property name="position">1</property>
              </packing>
            </child>
          </object>
          <packing>
            <property name="expand">False</property>
            <property name="fill">False</property>
            <property name="padding">5</property>
            <property name="position">3</property>
          </packing>
        </child>
        <child>
          <object class="GtkBox" id="hbox14">
            <property name="visible">True</property>
            <property name="can-focus">False</property>
            <child>
              <object class="GtkCheckButton" id="skip_errors_button">
                <property name="label" translatable="yes">Skip Errors</property>
                <property name="can-focus">True</property>
                <property name="receives-default">False</property>
                <property name="image-position">right</property>
                <property name="draw-indicator">True</property>
                <signal name="toggled" handler="csv_price_imp_preview_skiperrors_cb" swapped="no"/>
              </object>
              <packing>
                <property name="expand">False</property>
                <property name="fill">False</property>
                <property name="pack-type">end</property>
                <property name="position">0</property>
              </packing>
            </child>
          </object>
          <packing>
            <property name="expand">False</property>
            <property name="fill">False</property>
            <property name="position">4</property>
          </packing>
        </child>
      </object>
      <packing>
        <property name="title" translatable="yes">Import Preview</property>
        <property name="complete">True</property>
        <property name="has-padding">False</property>
      </packing>
    </child>
    <child>
      <object class="GtkBox" id="confirm_page">
        <property name="visible">True</property>
        <property name="can-focus">False</property>
        <property name="valign">center</property>
        <property name="border-width">12</property>
        <property name="orientation">vertical</property>
        <child>
          <object class="GtkLabel" id="finish_label">
            <property name="visible">True</property>
            <property name="can-focus">False</property>
            <property name="label" translatable="yes">&lt;b&gt;Press "Apply" to add the Prices.
"Cancel" to abort.&lt;/b&gt;</property>
            <property name="use-markup">True</property>
            <property name="justify">center</property>
            <property name="wrap">True</property>
          </object>
          <packing>
            <property name="expand">False</property>
            <property name="fill">True</property>
            <property name="position">0</property>
          </packing>
        </child>
      </object>
      <packing>
        <property name="page-type">confirm</property>
        <property name="title" translatable="yes">Import Prices Now</property>
        <property name="has-padding">False</property>
      </packing>
    </child>
    <child>
      <object class="GtkBox" id="summary_page">
        <property name="visible">True</property>
        <property name="can-focus">False</property>
        <property name="valign">center</property>
        <property name="border-width">12</property>
        <property name="orientation">vertical</property>
        <child>
          <object class="GtkLabel" id="summary_label">
            <property name="visible">True</property>
            <property name="can-focus">False</property>
            <property name="label">label</property>
            <property name="use-markup">True</property>
            <property name="wrap">True</property>
          </object>
          <packing>
            <property name="expand">True</property>
            <property name="fill">True</property>
            <property name="position">0</property>
          </packing>
        </child>
      </object>
      <packing>
        <property name="page-type">summary</property>
        <property name="title" translatable="yes">Import Summary</property>
        <property name="complete">True</property>
        <property name="has-padding">False</property>
      </packing>
    </child>
    <child internal-child="action_area">
      <object class="GtkBox">
        <property name="can-focus">False</property>
      </object>
    </child>
  </object>
</interface><|MERGE_RESOLUTION|>--- conflicted
+++ resolved
@@ -85,11 +85,7 @@
             <property name="visible">True</property>
             <property name="can-focus">False</property>
             <property name="label" translatable="yes">
-<<<<<<< HEAD
-Select location and file name for the Import, then click "OK"…
-=======
 Select location and file name for the Import, then click "Next"...
->>>>>>> 6ba5b57e
 </property>
             <property name="wrap">True</property>
           </object>
