<?xml version="1.0" encoding="UTF-8"?>
<!-- Generated with glade 3.38.2 -->
<interface>
  <requires lib="gtk+" version="3.22"/>
  <object class="GtkAdjustment" id="num_hrows_adj">
    <property name="upper">100</property>
    <property name="step-increment">1</property>
    <property name="page-increment">10</property>
  </object>
  <object class="GtkAssistant" id="csv_account_import_assistant">
    <property name="can-focus">False</property>
    <property name="border-width">12</property>
    <property name="title" translatable="yes">CSV Import Assistant</property>
    <property name="default-width">400</property>
    <property name="default-height">500</property>
    <signal name="apply" handler="csv_import_assistant_finish" swapped="no"/>
    <signal name="cancel" handler="csv_import_assistant_cancel" swapped="no"/>
    <signal name="close" handler="csv_import_assistant_close" swapped="no"/>
    <signal name="prepare" handler="csv_import_assistant_prepare" swapped="no"/>
    <child>
      <object class="GtkBox" id="start_page">
        <property name="visible">True</property>
        <property name="can-focus">False</property>
        <property name="border-width">12</property>
        <property name="orientation">vertical</property>
        <child>
          <object class="GtkLabel" id="start_label">
            <property name="visible">True</property>
            <property name="can-focus">False</property>
            <property name="label" translatable="yes" comments="Run the assistant in your language to see GTK's translation of the button labels.">
This assistant will help you import Accounts from a file.

The file must be in the same format as that exported as this is a fixed format import which can be seen by looking at a file created by using the "Export Account Tree to CSV" export menu option.

If the account is missing, based on the full account name, it will be added as long as the security / currency specified exists. If the account exists, then four fields will be updated. These are code, description, notes and color.

Click on "Next" to proceed or "Cancel" to Abort Import.
</property>
            <property name="justify">center</property>
            <property name="wrap">True</property>
          </object>
          <packing>
            <property name="expand">False</property>
            <property name="fill">False</property>
            <property name="position">0</property>
          </packing>
        </child>
      </object>
      <packing>
        <property name="page-type">intro</property>
        <property name="title" translatable="yes">Import Account Assistant</property>
        <property name="complete">True</property>
        <property name="has-padding">False</property>
      </packing>
    </child>
    <child>
      <object class="GtkBox" id="file_page">
        <property name="visible">True</property>
        <property name="can-focus">False</property>
        <property name="border-width">12</property>
        <property name="orientation">vertical</property>
        <child>
          <object class="GtkLabel" id="label4">
            <property name="visible">True</property>
            <property name="can-focus">False</property>
<<<<<<< HEAD
            <property name="label" translatable="yes">
Enter file name and location for the Import…
</property>
=======
            <property name="label" translatable="yes">Enter file name and location for the Import…</property>
>>>>>>> f18fd609
            <property name="wrap">True</property>
          </object>
          <packing>
            <property name="expand">False</property>
            <property name="fill">False</property>
            <property name="position">0</property>
          </packing>
        </child>
      </object>
      <packing>
        <property name="title" translatable="yes">Choose File to Import</property>
        <property name="has-padding">False</property>
      </packing>
    </child>
    <child>
      <object class="GtkBox" id="import_tree_page">
        <property name="visible">True</property>
        <property name="can-focus">False</property>
        <property name="border-width">12</property>
        <property name="orientation">vertical</property>
        <child>
          <object class="GtkBox" id="hbox1">
            <property name="visible">True</property>
            <property name="can-focus">False</property>
            <child>
              <object class="GtkLabel" id="label3">
                <property name="visible">True</property>
                <property name="can-focus">False</property>
                <property name="margin-start">6</property>
                <property name="margin-end">6</property>
                <property name="label" translatable="yes">Number of rows for the Header</property>
              </object>
              <packing>
                <property name="expand">False</property>
                <property name="fill">False</property>
                <property name="position">0</property>
              </packing>
            </child>
            <child>
              <object class="GtkSpinButton" id="num_hrows">
                <property name="visible">True</property>
                <property name="can-focus">True</property>
                <property name="invisible-char">●</property>
                <property name="primary-icon-activatable">False</property>
                <property name="secondary-icon-activatable">False</property>
                <property name="adjustment">num_hrows_adj</property>
                <signal name="value-changed" handler="csv_import_hrows_cb" swapped="no"/>
              </object>
              <packing>
                <property name="expand">False</property>
                <property name="fill">False</property>
                <property name="position">1</property>
              </packing>
            </child>
          </object>
          <packing>
            <property name="expand">False</property>
            <property name="fill">False</property>
            <property name="position">0</property>
          </packing>
        </child>
        <child>
          <object class="GtkFrame" id="separator_frame">
            <property name="visible">True</property>
            <property name="can-focus">False</property>
            <property name="label-xalign">0</property>
            <property name="shadow-type">in</property>
            <child>
              <!-- n-columns=3 n-rows=2 -->
              <object class="GtkGrid" id="table4">
                <property name="visible">True</property>
                <property name="can-focus">False</property>
                <property name="border-width">6</property>
                <property name="column-spacing">6</property>
                <child>
                  <object class="GtkRadioButton" id="radio_comma">
                    <property name="label" translatable="yes">Comma Separated</property>
                    <property name="visible">True</property>
                    <property name="can-focus">True</property>
                    <property name="receives-default">False</property>
                    <property name="halign">start</property>
                    <property name="active">True</property>
                    <property name="draw-indicator">True</property>
                    <signal name="toggled" handler="csv_import_sep_cb" swapped="no"/>
                  </object>
                  <packing>
                    <property name="left-attach">0</property>
                    <property name="top-attach">0</property>
                  </packing>
                </child>
                <child>
                  <object class="GtkRadioButton" id="radio_semi">
                    <property name="label" translatable="yes">Semicolon Separated</property>
                    <property name="visible">True</property>
                    <property name="can-focus">True</property>
                    <property name="receives-default">False</property>
                    <property name="halign">start</property>
                    <property name="draw-indicator">True</property>
                    <property name="group">radio_comma</property>
                    <signal name="toggled" handler="csv_import_sep_cb" swapped="no"/>
                  </object>
                  <packing>
                    <property name="left-attach">1</property>
                    <property name="top-attach">0</property>
                  </packing>
                </child>
                <child>
                  <object class="GtkRadioButton" id="radio_custom">
                    <property name="label" translatable="yes">Custom regular Expression</property>
                    <property name="visible">True</property>
                    <property name="can-focus">True</property>
                    <property name="receives-default">False</property>
                    <property name="halign">start</property>
                    <property name="draw-indicator">True</property>
                    <property name="group">radio_comma</property>
                    <signal name="toggled" handler="csv_import_sep_cb" swapped="no"/>
                  </object>
                  <packing>
                    <property name="left-attach">0</property>
                    <property name="top-attach">1</property>
                  </packing>
                </child>
                <child>
                  <object class="GtkRadioButton" id="radio_colon">
                    <property name="label" translatable="yes">Colon Separated</property>
                    <property name="visible">True</property>
                    <property name="can-focus">True</property>
                    <property name="receives-default">False</property>
                    <property name="halign">start</property>
                    <property name="draw-indicator">True</property>
                    <property name="group">radio_comma</property>
                    <signal name="toggled" handler="csv_import_sep_cb" swapped="no"/>
                  </object>
                  <packing>
                    <property name="left-attach">2</property>
                    <property name="top-attach">0</property>
                  </packing>
                </child>
                <child>
                  <placeholder/>
                </child>
                <child>
                  <placeholder/>
                </child>
              </object>
            </child>
            <child type="label">
              <object class="GtkLabel" id="label6">
                <property name="visible">True</property>
                <property name="can-focus">False</property>
                <property name="label" translatable="yes">Select Separator Type</property>
                <property name="use-markup">True</property>
              </object>
            </child>
          </object>
          <packing>
            <property name="expand">False</property>
            <property name="fill">False</property>
            <property name="padding">7</property>
            <property name="position">1</property>
          </packing>
        </child>
        <child>
          <object class="GtkFrame" id="preview_frame">
            <property name="visible">True</property>
            <property name="can-focus">False</property>
            <property name="label-xalign">0</property>
            <property name="shadow-type">in</property>
            <child>
              <object class="GtkScrolledWindow" id="scroll_window">
                <property name="visible">True</property>
                <property name="can-focus">True</property>
                <property name="border-width">6</property>
                <child>
                  <object class="GtkTreeView" id="treeview">
                    <property name="visible">True</property>
                    <property name="can-focus">True</property>
                    <child internal-child="selection">
                      <object class="GtkTreeSelection" id="treeview-selection1"/>
                    </child>
                  </object>
                </child>
              </object>
            </child>
            <child type="label">
              <object class="GtkLabel" id="label8">
                <property name="visible">True</property>
                <property name="can-focus">False</property>
                <property name="label" translatable="yes">Preview</property>
                <property name="use-markup">True</property>
              </object>
            </child>
          </object>
          <packing>
            <property name="expand">True</property>
            <property name="fill">True</property>
            <property name="position">2</property>
          </packing>
        </child>
      </object>
      <packing>
        <property name="title" translatable="yes">Import Account Preview, first 10 rows only</property>
        <property name="complete">True</property>
        <property name="has-padding">False</property>
      </packing>
    </child>
    <child>
      <object class="GtkLabel" id="end_page">
        <property name="visible">True</property>
        <property name="can-focus">False</property>
        <property name="label" translatable="yes">Press Apply to create export file.
Cancel to abort.</property>
        <property name="wrap">True</property>
      </object>
      <packing>
        <property name="page-type">confirm</property>
        <property name="title" translatable="yes">Import Accounts Now</property>
        <property name="has-padding">False</property>
      </packing>
    </child>
    <child>
      <object class="GtkBox" id="summary_page">
        <property name="visible">True</property>
        <property name="can-focus">False</property>
        <property name="border-width">12</property>
        <property name="orientation">vertical</property>
        <child>
          <object class="GtkLabel" id="summary_label">
            <property name="visible">True</property>
            <property name="can-focus">False</property>
            <property name="label">label</property>
            <property name="use-markup">True</property>
          </object>
          <packing>
            <property name="expand">True</property>
            <property name="fill">True</property>
            <property name="position">0</property>
          </packing>
        </child>
        <child>
          <object class="GtkScrolledWindow" id="summary_error_scrolledwindow">
            <property name="visible">True</property>
            <property name="can-focus">False</property>
            <property name="border-width">1</property>
            <property name="shadow-type">etched-in</property>
            <child>
              <object class="GtkTextView" id="summary_error_view">
                <property name="visible">True</property>
                <property name="can-focus">False</property>
                <property name="margin-start">3</property>
                <property name="margin-end">3</property>
                <property name="left-margin">2</property>
                <property name="right-margin">2</property>
                <property name="accepts-tab">False</property>
              </object>
            </child>
          </object>
          <packing>
            <property name="expand">True</property>
            <property name="fill">True</property>
            <property name="position">1</property>
          </packing>
        </child>
      </object>
      <packing>
        <property name="page-type">summary</property>
        <property name="title" translatable="yes">Import Summary</property>
        <property name="complete">True</property>
        <property name="has-padding">False</property>
      </packing>
    </child>
    <child internal-child="action_area">
      <object class="GtkBox">
        <property name="can-focus">False</property>
      </object>
    </child>
  </object>
</interface><|MERGE_RESOLUTION|>--- conflicted
+++ resolved
@@ -63,13 +63,7 @@
           <object class="GtkLabel" id="label4">
             <property name="visible">True</property>
             <property name="can-focus">False</property>
-<<<<<<< HEAD
-            <property name="label" translatable="yes">
-Enter file name and location for the Import…
-</property>
-=======
             <property name="label" translatable="yes">Enter file name and location for the Import…</property>
->>>>>>> f18fd609
             <property name="wrap">True</property>
           </object>
           <packing>
