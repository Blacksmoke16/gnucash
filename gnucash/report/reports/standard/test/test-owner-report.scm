(use-modules (gnucash engine))
(use-modules (gnucash app-utils))
(use-modules (tests test-engine-extras))
(use-modules (gnucash reports))
(use-modules (gnucash report stylesheets plain))
(use-modules (gnucash report))
(use-modules (tests test-report-extras))
(use-modules (srfi srfi-1))
(use-modules (srfi srfi-64))
(use-modules (tests srfi64-extras))
(use-modules (sxml simple))
(use-modules (sxml xpath))
(use-modules (system vm coverage))
(use-modules (system vm vm))

(define uuid-list
  (list (cons 'customer-new "c146317be32e4948a561ec7fc89d15c1")))

(setlocale LC_ALL "C")

(define (run-test)
  (if #f
      (coverage-test run-test-proper)
      (run-test-proper)))

(define (coverage-test tester)
  (let* ((currfile (dirname (current-filename)))
         (path (string-take currfile (string-rindex currfile #\/))))
    (add-to-load-path path))
  (call-with-values
      (lambda()
        (with-code-coverage tester))
    (lambda (data result)
      (let ((port (open-output-file "/tmp/lcov.info")))
        (coverage-data->lcov data port)
        (close port)))))

(define (teardown)
  (gnc-clear-current-session))

(define (run-test-proper)
  (let ((saved-format (qof-date-format-get)))
    (qof-date-format-set QOF-DATE-FORMAT-ISO)
    (test-runner-factory gnc:test-runner)
    (test-begin "test-owner-report")
    (test-group-with-cleanup "test-owner-report"
      (owner-tests)
      (teardown))
    (qof-date-format-set saved-format)
    (test-end "test-owner-report")))

(define (sxml-get-row-col sxml row col)
  (sxml->table-row-col sxml 3 row col))

(define (set-option! options section name value)
  (let ((option (gnc:lookup-option options section name)))
    (if option
        (gnc:option-set-value option value)
        (test-assert (format #f "wrong-option ~a ~a" section name) #f))))

(define (get-currency sym)
  (gnc-commodity-table-lookup
   (gnc-commodity-table-get-table (gnc-get-current-book))
   (gnc-commodity-get-namespace (gnc-default-report-currency))
   sym))

(define structure
  (list "Root" (list (cons 'type ACCT-TYPE-ASSET)
                     (cons 'commodity (get-currency "USD")))
        (list "Asset"
              (list "Bank-GBP" (list (cons 'commodity (get-currency "GBP"))))
              (list "Bank-EUR" (list (cons 'commodity (get-currency "EUR"))))
              (list "Bank-USD"))
        (list "VAT"
              (list "VAT-on-Purchases")
              (list "VAT-on-Sales" (list (cons 'type ACCT-TYPE-LIABILITY))))
        (list "Income" (list (cons 'type ACCT-TYPE-INCOME))
              (list "Income-USD")
              (list "Income-GBP" (list (cons 'commodity (get-currency "GBP"))))
              (list "Income-EUR" (list (cons 'commodity (get-currency "EUR")))))
        (list "A/Receivable" (list (cons 'type ACCT-TYPE-RECEIVABLE))
              (list "AR-USD")
              (list "AR-GBP" (list (cons 'commodity (get-currency "GBP"))))
              (list "AR-EUR" (list (cons 'commodity (get-currency "EUR")))))
        (list "A/Payable" (list (cons 'type ACCT-TYPE-PAYABLE))
              (list "AP-USD")
              (list "AP-GBP" (list (cons 'commodity (get-currency "GBP"))))
              (list "AP-EUR" (list (cons 'commodity (get-currency "EUR")))))))

(define (owner-tests)
  ;; This function will perform implementation testing on the customer report.
  (define (options->sxml variant options test-title)
    (define uuid (cdr (assq variant uuid-list)))
    ;; (format #t "[~a] Options:\n~a"
    ;;         test-title
    ;;         (gnc:html-render-options-changed options #t))
    (gnc:options->sxml uuid options (format #f "test-~a" variant) test-title))
  (define (options->invoice inv)
    (let* ((inv-uuid "5123a759ceb9483abf2182d01c140e8d") ;invoice
           (inv-options (gnc:make-report-options inv-uuid)))
      (set-option! inv-options "General" "Invoice Number" inv)
      (gnc:options->sxml inv-uuid inv-options "test" "test-invoice")))

  (let* ((env (create-test-env))
         (account-alist (env-create-account-structure-alist env structure))
         (get-acct (lambda (name)
                     (or (assoc-ref account-alist name)
                     (error "invalid account name" name))))
         (YEAR (gnc:time64-get-year (gnc:get-today)))

         (cust-1 (let ((cust-1 (gncCustomerCreate (gnc-get-current-book))))
                   (gncCustomerSetID cust-1 "cust-1-id")
                   (gncCustomerSetName cust-1 "cust-1-name")
                   (gncCustomerSetNotes cust-1 "cust-1-notes")
                   (gncCustomerSetCurrency cust-1 (get-currency "USD"))
                   (gncCustomerSetTaxIncluded cust-1 1) ;1 = GNC-TAXINCLUDED-YES
                   cust-1))

         (owner-1 (let ((owner-1 (gncOwnerNew)))
                    (gncOwnerInitCustomer owner-1 cust-1)
                    owner-1))

         ;; inv-1 is generated for a customer
         (inv-1 (let ((inv-1 (gncInvoiceCreate (gnc-get-current-book))))
                  (gncInvoiceSetOwner inv-1 owner-1)
                  (gncInvoiceSetNotes inv-1 "inv-1-notes")
                  (gncInvoiceSetBillingID inv-1 "inv-1-billing-id")
                  (gncInvoiceSetCurrency inv-1 (get-currency "USD"))
                  inv-1))

         (job-1 (let ((job-1 (gncJobCreate (gnc-get-current-book))))
                  (gncJobSetID job-1 "job-1-id")
                  (gncJobSetName job-1 "job-1-name")
                  (gncJobSetOwner job-1 owner-1)
                  job-1))
         (owner-2 (let ((owner-2 (gncOwnerNew)))
                    (gncOwnerInitJob owner-2 job-1)
                    owner-2))
         ;; inv-2 is generated from a customer's job
         (inv-2 (let ((inv-2 (gncInvoiceCreate (gnc-get-current-book))))
                  (gncInvoiceSetOwner inv-2 owner-2)
                  (gncInvoiceSetNotes inv-2 "inv-2-notes")
                  (gncInvoiceSetCurrency inv-2 (get-currency "USD"))
                  inv-2))

         (entry (lambda (amt)
                  (let ((entry (gncEntryCreate (gnc-get-current-book))))
                    (gncEntrySetDateGDate entry (time64-to-gdate (current-time)))
                    (gncEntrySetDescription entry "entry-desc")
                    (gncEntrySetAction entry "entry-action")
                    (gncEntrySetNotes entry "entry-notes")
                    (gncEntrySetInvAccount entry (get-acct "Income-USD"))
                    (gncEntrySetDocQuantity entry 1 #f)
                    (gncEntrySetInvPrice entry amt)
                    entry)))

         ;; entry-1  1 widgets of $6 = $6
         (entry-1 (entry 6))

         ;; entry-2  3 widgets of EUR4 = EUR12
         (entry-2 (let ((entry-2 (gncEntryCreate (gnc-get-current-book))))
                    (gncEntrySetDateGDate entry-2 (time64-to-gdate (current-time)))
                    (gncEntrySetDescription entry-2 "entry-2-desc")
                    (gncEntrySetAction entry-2 "entry-2-action")
                    (gncEntrySetNotes entry-2 "entry-2-notes")
                    (gncEntrySetInvAccount entry-2 (get-acct "Income-EUR"))
                    (gncEntrySetDocQuantity entry-2 3 #f)
                    (gncEntrySetInvPrice entry-2 4)
                    entry-2))

         ;; entry-3  5 widgets of GBP7 = GBP35
         (entry-3 (let ((entry-3 (gncEntryCreate (gnc-get-current-book))))
                    (gncEntrySetDateGDate entry-3 (time64-to-gdate (current-time)))
                    (gncEntrySetDescription entry-3 "entry-3-desc")
                    (gncEntrySetAction entry-3 "entry-3-action")
                    (gncEntrySetNotes entry-3 "entry-3-notes")
                    (gncEntrySetInvAccount entry-3 (get-acct "Income-GBP"))
                    (gncEntrySetDocQuantity entry-3 5 #f)
                    (gncEntrySetInvPrice entry-3 7)
                    entry-3))

         (standard-vat-sales-tt
          (let ((tt (gncTaxTableCreate (gnc-get-current-book))))
            (gncTaxTableIncRef tt)
            (gncTaxTableSetName tt "10% vat on sales")
            (let ((entry (gncTaxTableEntryCreate)))
              (gncTaxTableEntrySetAccount entry (get-acct "VAT-on-Sales"))
              (gncTaxTableEntrySetType entry GNC-AMT-TYPE-PERCENT)
              (gncTaxTableEntrySetAmount entry 10)
              (gncTaxTableAddEntry tt entry))
            tt))

         (standard-vat-purchases-tt
          (let ((tt (gncTaxTableCreate (gnc-get-current-book))))
            (gncTaxTableIncRef tt)
            (gncTaxTableSetName tt "10% vat on purchases")
            (let ((entry (gncTaxTableEntryCreate)))
              (gncTaxTableEntrySetAccount entry (get-acct "VAT-on-Purchases"))
              (gncTaxTableEntrySetType entry GNC-AMT-TYPE-PERCENT)
              (gncTaxTableEntrySetAmount entry 10)
              (gncTaxTableAddEntry tt entry))
            tt)))

    (define* (default-testing-options variant owner account)
      ;; owner-report will run from 1.1.1980 to 1.7.1980
      (let ((options (gnc:make-report-options
                      (assq-ref uuid-list variant))))
        (set-option! options "General"
                     (case variant
                       ((customer) "Customer")
                       ((customer-new) "Customer")
                       ((job) "Job"))
                     owner)
        (set-option! options "General" "From"
                     (cons 'absolute (gnc-dmy2time64 1 1 1980)))
        (set-option! options "General" "To"
                     (cons 'absolute (gnc-dmy2time64 1 7 1980)))
        (cond
         ((eq? variant 'customer-new)
          (set-option! options "Display Columns" "Links" 'detailed))
         (else
          (set-option! options "General" "Account" account)))
        options))

    ;; inv-1 $6, due 18.7.1980 after report-date i.e. "current"
    (let ((inv-1-copy (gncInvoiceCopy inv-1)))
      (gncInvoiceAddEntry inv-1-copy (entry 27/4))
      (gncInvoicePostToAccount inv-1-copy
                               (get-acct "AR-USD")         ;post-to acc
                               (gnc-dmy2time64 13 05 1980) ;posted
                               (gnc-dmy2time64 18 07 1980) ;due
                               "inv current $6.75" #t #f))

    ;; inv-1-copy due 18.6.1980, <30days before report date
    ;; amount due $12
    (let ((inv-1-copy (gncInvoiceCopy inv-1)))
      (gncInvoiceAddEntry inv-1-copy (entry 4))
      (gncInvoicePostToAccount inv-1-copy
                               (get-acct "AR-USD")         ;post-to acc
                               (gnc-dmy2time64 13 04 1980) ;posted
                               (gnc-dmy2time64 18 06 1980) ;due
                               "inv <30days $4.00" #t #f))

    ;; inv-1-copy due 18.5.1980, 30-60days before report date
    ;; amount due $6
    (let ((inv-1-copy (gncInvoiceCopy inv-1)))
      (gncInvoiceAddEntry inv-1-copy (entry 17/2))
      (gncInvoicePostToAccount inv-1-copy
                               (get-acct "AR-USD")         ;post-to acc
                               (gnc-dmy2time64 13 03 1980) ;posted
                               (gnc-dmy2time64 18 05 1980) ;due
                               "inv 30-60 $8.50" #t #f))

    ;; inv-1-copy due 18.4.1980, 60-90days before report date
    ;; amount due $6
    (let ((inv-1-copy (gncInvoiceCopy inv-1)))
      (gncInvoiceAddEntry inv-1-copy (entry 15/2))
      (gncInvoicePostToAccount inv-1-copy
                               (get-acct "AR-USD")         ;post-to acc
                               (gnc-dmy2time64 13 02 1980) ;posted
                               (gnc-dmy2time64 18 04 1980) ;due
                               "inv 60-90 $7.50" #t #f))

    ;; inv-1-copy due 18.3.1980, >90days before report date
    ;; amount due $11.50, drip-payments
    (let ((inv-1-copy (gncInvoiceCopy inv-1)))
      (gncInvoiceAddEntry inv-1-copy (entry 23/2))
      (gncInvoicePostToAccount inv-1-copy
                               (get-acct "AR-USD")         ;post-to acc
                               (gnc-dmy2time64 13 01 1980) ;posted
                               (gnc-dmy2time64 18 03 1980) ;due
                               "inv >90 $11.50" #t #f)
      (gncInvoiceApplyPayment
       inv-1-copy '() (get-acct "Bank-USD") 3/2 1
       (gnc-dmy2time64 18 03 1980)
       "inv >90 payment" "pay only $1.50")
      (gncInvoiceApplyPayment
       inv-1-copy '() (get-acct "Bank-USD") 2 1
       (gnc-dmy2time64 20 03 1980)
       "inv >90 payment" "pay only $2.00"))

    ;; inv-1-copy due 18.3.1980, >90days before report date
    ;; amount due $11.50, drip-payments
    (let ((inv-1-copy (gncInvoiceCopy inv-1)))
      (gncInvoiceAddEntry inv-1-copy (entry 200))
      (gncInvoicePostToAccount inv-1-copy
                               (get-acct "AR-USD")         ;post-to acc
                               (gnc-dmy2time64 18 04 1980) ;posted
                               (gnc-dmy2time64 18 04 1980) ;due
                               "inv $200" #t #f)
      (gncInvoiceApplyPayment
       inv-1-copy '() (get-acct "Bank-USD") 200 1
       (gnc-dmy2time64 19 04 1980)
       "inv $200" "fully paid"))

    (let ((inv-1-copy (gncInvoiceCopy inv-1)))
      (gncInvoiceAddEntry inv-1-copy (entry -3))
      (gncInvoiceSetIsCreditNote inv-1-copy #t)
      (gncInvoicePostToAccount inv-1-copy
                               (get-acct "AR-USD")         ;post-to acc
                               (gnc-dmy2time64 22 06 1980) ;posted
                               (gnc-dmy2time64 22 06 1980) ;due
                               "inv $3 CN" #t #f))

    (display "new-owner-report tests:\n")
    (test-begin "new-customer-report")
    (let* ((options (default-testing-options 'customer-new
                      owner-1 (get-acct "AR-USD")))
           (sxml (options->sxml 'customer-new options "new-customer-report basic")))
      (test-equal "inv-descriptions"
        '("inv >90 $11.50" "-$2.00" "inv 60-90 $7.50" "inv 30-60 $8.50"
          "inv >90 payment" "inv >90 payment" "inv <30days $4.00"
          "inv $200" "inv $200" "inv current $6.75" "inv $3 CN"
          "$31.75" "$7.50")
        ((sxpath `(// (table 3) // tr (td 5) // *text*))
         sxml))
      (test-equal "credit-amounts"
        '("$11.50" "-$2.00" "$7.50" "$8.50" "$4.00" "$200.00" "$6.75" "$8.00")
        ((sxpath `(// (table 3) // tr (td 6) // *text*))
         sxml))
      (test-equal "debit-amounts"
        '("$1.50" "$2.00" "$200.00" "$3.00" "$31.75")
        ((sxpath `(// (table 3) // tr (td 7) // *text*))
         sxml))
      (test-equal "balance-amounts"
        '("$11.50" "$19.00" "$27.50" "$26.00" "$24.00" "$28.00"
          "$228.00" "$28.00" "$34.75" "$31.75")
        ((sxpath `(// (table 3) // tr (td 8) // *text*))
         sxml))
      (test-equal "positive-link-amounts"
        '("-$1.50" "-$2.00" "$8.00" "$7.50" "$8.50" "$11.50" "$11.50"
          "$4.00" "-$200.00" "$200.00" "$6.75")
        ((sxpath `(// (table 3) // tr
                      (td -1 (@ (equal? (class "number-cell")))) //
                      *text*))
         sxml))
      (test-equal "negative-link-amounts"
        '("-$3.00")
        ((sxpath `(// (table 3) // tr
                      (td -1 (@ (equal? (class "number-cell neg")))) //
                      *text*))
         sxml))
      ;; from the report, find the 3rd table, last row, find embedded
      ;; table, retrieve tr contents
      (test-equal "aging-table"
        '("$0.00" "$6.75" "$1.00" "$8.50" "$7.50" "$8.00" "$31.75")
        ((sxpath `(// (table 3) // (tr -1) // table // tbody // tr // *text*))
<<<<<<< HEAD
         sxml)))
    (test-end "new-customer-report")))
=======
         sxml))

      (test-equal "dr/cr headers"
        '("Date" "Due Date" "Reference" "Type" "Description"
          "Debits" "Credits" "Balance" "Date" "Reference" "Type"
          "Description" "Partial Amount" "Amount")
        ((sxpath `(// (table 3) // thead // (tr 2) // *text*))
         sxml))
      )
    (test-end "new-customer-report")

    (display "job-report tests:\n")
    ;; inv for job
    (let ((inv-2-copy (gncInvoiceCopy inv-2)))
      (gncInvoiceAddEntry inv-2-copy (entry 25/4))
      (gncInvoicePostToAccount inv-2-copy
                               (get-acct "AR-USD")         ;post-to acc
                               (gnc-dmy2time64 13 05 1980) ;posted
                               (gnc-dmy2time64 18 06 1980) ;due
                               "inv for job" #t #f)
      (gncInvoiceApplyPayment
       inv-2-copy '() (get-acct "Bank-USD") 25/4 1
       (gnc-dmy2time64 18 06 1980)
       "inv for job" "fully paid"))

    (test-begin "job-report")
    (let* ((options (default-testing-options 'job owner-2 (get-acct "AR-USD")))
           (sxml (options->sxml 'job options "job-report basic")))
      (test-equal "inv-descriptions"
        '("inv for job" "inv for job")
        (sxml-get-row-col sxml #f 5))
      (test-equal "amounts"
        '("$6.25" "-$6.25")
        (sxml-get-row-col sxml #f 6)))
    (test-end "job-report")))
>>>>>>> b8dad64b
<|MERGE_RESOLUTION|>--- conflicted
+++ resolved
@@ -345,10 +345,6 @@
       (test-equal "aging-table"
         '("$0.00" "$6.75" "$1.00" "$8.50" "$7.50" "$8.00" "$31.75")
         ((sxpath `(// (table 3) // (tr -1) // table // tbody // tr // *text*))
-<<<<<<< HEAD
-         sxml)))
-    (test-end "new-customer-report")))
-=======
          sxml))
 
       (test-equal "dr/cr headers"
@@ -358,30 +354,4 @@
         ((sxpath `(// (table 3) // thead // (tr 2) // *text*))
          sxml))
       )
-    (test-end "new-customer-report")
-
-    (display "job-report tests:\n")
-    ;; inv for job
-    (let ((inv-2-copy (gncInvoiceCopy inv-2)))
-      (gncInvoiceAddEntry inv-2-copy (entry 25/4))
-      (gncInvoicePostToAccount inv-2-copy
-                               (get-acct "AR-USD")         ;post-to acc
-                               (gnc-dmy2time64 13 05 1980) ;posted
-                               (gnc-dmy2time64 18 06 1980) ;due
-                               "inv for job" #t #f)
-      (gncInvoiceApplyPayment
-       inv-2-copy '() (get-acct "Bank-USD") 25/4 1
-       (gnc-dmy2time64 18 06 1980)
-       "inv for job" "fully paid"))
-
-    (test-begin "job-report")
-    (let* ((options (default-testing-options 'job owner-2 (get-acct "AR-USD")))
-           (sxml (options->sxml 'job options "job-report basic")))
-      (test-equal "inv-descriptions"
-        '("inv for job" "inv for job")
-        (sxml-get-row-col sxml #f 5))
-      (test-equal "amounts"
-        '("$6.25" "-$6.25")
-        (sxml-get-row-col sxml #f 6)))
-    (test-end "job-report")))
->>>>>>> b8dad64b
+    (test-end "new-customer-report")))