--- conflicted
+++ resolved
@@ -60,13 +60,14 @@
 
 (define (null-test variant uuid)
   ;; This null-test tests for the presence of report.
-  (let ((options (gnc:make-report-options uuid)))
+  (let* ((book (gnc-get-current-book))
+         (options (gnc:make-report-options uuid)))
     (test-assert (format #f "null-test ~a" variant)
       (options->sxml uuid options "null-test"))))
 
 (define (portfolio-tests)
   (test-group-with-cleanup "portfolio-tests"
-    (let ((account-alist (create-stock-test-data))
+    (let* ((account-alist (create-stock-test-data))
            (options (gnc:make-report-options portfolio-uuid)))
       (set-option! options "General" "Price Source" 'pricedb-latest)
       (let ((sxml (options->sxml portfolio-uuid options "latest")))
@@ -97,14 +98,9 @@
 
 (define (advanced-tests)
   (test-group-with-cleanup "advanced-portfolio-tests"
-<<<<<<< HEAD
+;; let* required here to ensure that the book is created before creating the options.
     (let* ((account-alist (create-stock-test-data))
            (options (gnc:make-report-options advanced-uuid)))
-=======
-;; let* required here to ensure that the book is created before creating the options.
-    (let* ((account-alist (create-stock-test-data))
-          (options (gnc:make-report-options advanced-uuid)))
->>>>>>> dec66bc8
       (let ((sxml (options->sxml advanced-uuid options "basic average")))
         (test-equal "advanced: average basis"
           '("AAPL" "AAPL" "NASDAQ" "42.00" "$6.0000" "$484.88" "$252.00" "$800.00"
