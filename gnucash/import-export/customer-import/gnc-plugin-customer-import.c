--- conflicted
+++ resolved
@@ -53,14 +53,7 @@
 
 static GActionEntry gnc_plugin_actions [] =
 {
-<<<<<<< HEAD
-    /* Menu Items */
-    { "ImportMenuAction", NULL, N_("_Import"), NULL, NULL, NULL },
-    /* Menu entry with label and tooltip */
-    { "customer_importAction", "go-previous", N_("Import _Customers & Vendors…"), NULL, N_("Import Customers and Vendors from a CSV text file."),  G_CALLBACK(gnc_plugin_customer_import_cmd_test) },
-=======
     { "customer_importAction", gnc_plugin_customer_import_cmd_test, NULL, NULL, NULL },
->>>>>>> cc91c7d3
 };
 /** The number of actions provided by this plugin. */
 static guint gnc_plugin_n_actions = G_N_ELEMENTS(gnc_plugin_actions);
