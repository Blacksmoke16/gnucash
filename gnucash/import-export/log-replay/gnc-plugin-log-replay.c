/*
 * gnc-plugin-log-replay.c --
 * Copyright (C) 2003 David Hampton <hampton@employees.org>
 * Author: Jan Arne Petersen <jpetersen@uni-bonn.de>
 *
 * This program is free software; you can redistribute it and/or
 * modify it under the terms of the GNU General Public License as
 * published by the Free Software Foundation; either version 2 of
 * the License, or (at your option) any later version.
 *
 * This program is distributed in the hope that it will be useful,
 * but WITHOUT ANY WARRANTY; without even the implied warranty of
 * MERCHANTABILITY or FITNESS FOR A PARTICULAR PURPOSE.  See the
 * GNU General Public License for more details.
 *
 * You should have received a copy of the GNU General Public License
 * along with this program; if not, contact:
 *
 * Free Software Foundation           Voice:  +1-617-542-5942
 * 51 Franklin Street, Fifth Floor    Fax:    +1-617-542-2652
 * Boston, MA  02110-1301,  USA       gnu@gnu.org
 */

#include <config.h>

#include <gtk/gtk.h>
#include <glib/gi18n.h>

#include "gnc-log-replay.h"
#include "gnc-plugin-log-replay.h"
#include "gnc-plugin-manager.h"
#include "gnc-component-manager.h"

static void gnc_plugin_log_replay_class_init (GncPluginLogreplayClass *klass);
static void gnc_plugin_log_replay_init (GncPluginLogreplay *plugin);
static void gnc_plugin_log_replay_finalize (GObject *object);

/* Command callbacks */
static void gnc_plugin_log_replay_cmd_new_log_replay (GSimpleAction *simple, GVariant *parameter, gpointer user_data);


#define PLUGIN_ACTIONS_NAME "gnc-plugin-log-replay-actions"
#define PLUGIN_UI_FILENAME  "gnc-plugin-log-replay.ui"

static GActionEntry gnc_plugin_actions [] =
{
<<<<<<< HEAD
    {
        "LogReplayAction", "go-previous", N_("_Replay GnuCash .log file…"), NULL,
        N_("Replay a GnuCash log file after a crash. This cannot be undone."),
        G_CALLBACK (gnc_plugin_log_replay_cmd_new_log_replay)
    },
=======
    { "LogReplayAction", gnc_plugin_log_replay_cmd_new_log_replay, NULL, NULL, NULL },
};
/** The number of actions provided by this plugin. */
static guint gnc_plugin_n_actions = G_N_ELEMENTS(gnc_plugin_actions);

/** The default menu items that need to be add to the menu */
static const gchar *gnc_plugin_load_ui_items [] =
{
    "FilePlaceholder1",
    NULL,
>>>>>>> cc91c7d3
};

typedef struct GncPluginLogreplayPrivate
{
    gpointer dummy;
} GncPluginLogreplayPrivate;

G_DEFINE_TYPE_WITH_PRIVATE(GncPluginLogreplay, gnc_plugin_log_replay, GNC_TYPE_PLUGIN)

#define GNC_PLUGIN_LOG_REPLAY_GET_PRIVATE(o)  \
   ((GncPluginLogreplayPrivate*)gnc_plugin_log_replay_get_instance_private((GncPluginLogReplay*)o))

static GObjectClass *parent_class = NULL;

GncPlugin *
gnc_plugin_log_replay_new (void)
{
    return GNC_PLUGIN (g_object_new (GNC_TYPE_PLUGIN_LOG_REPLAY, NULL));
}

static void
gnc_plugin_log_replay_class_init (GncPluginLogreplayClass *klass)
{
    GObjectClass *object_class = G_OBJECT_CLASS (klass);
    GncPluginClass *plugin_class = GNC_PLUGIN_CLASS (klass);

    parent_class = g_type_class_peek_parent (klass);

    object_class->finalize = gnc_plugin_log_replay_finalize;

    /* plugin info */
    plugin_class->plugin_name  = GNC_PLUGIN_LOG_REPLAY_NAME;

    /* widget addition/removal */
    plugin_class->actions_name    = PLUGIN_ACTIONS_NAME;
    plugin_class->actions         = gnc_plugin_actions;
    plugin_class->n_actions       = gnc_plugin_n_actions;
    plugin_class->ui_filename     = PLUGIN_UI_FILENAME;
    plugin_class->ui_updates      = gnc_plugin_load_ui_items;
}

static void
gnc_plugin_log_replay_init (GncPluginLogreplay *plugin)
{
}

static void
gnc_plugin_log_replay_finalize (GObject *object)
{
    g_return_if_fail (GNC_IS_PLUGIN_LOG_REPLAY (object));

    G_OBJECT_CLASS (parent_class)->finalize (object);
}

/************************************************************
 *              Plugin Function Implementation              *
 ************************************************************/

/************************************************************
 *                    Command Callbacks                     *
 ************************************************************/

static void
gnc_plugin_log_replay_cmd_new_log_replay (GSimpleAction *simple,
                                          GVariant      *parameter,
                                          gpointer       user_data)
{
    GncMainWindowActionData *data = user_data;
    gnc_suspend_gui_refresh();
    gnc_file_log_replay (GTK_WINDOW (data->window));
    gnc_resume_gui_refresh();
}

/************************************************************
 *                    Plugin Bootstrapping                   *
 ************************************************************/

void
gnc_plugin_log_replay_create_plugin (void)
{
    GncPlugin *plugin = gnc_plugin_log_replay_new ();

    gnc_plugin_manager_add_plugin (gnc_plugin_manager_get (), plugin);
}<|MERGE_RESOLUTION|>--- conflicted
+++ resolved
@@ -44,13 +44,6 @@
 
 static GActionEntry gnc_plugin_actions [] =
 {
-<<<<<<< HEAD
-    {
-        "LogReplayAction", "go-previous", N_("_Replay GnuCash .log file…"), NULL,
-        N_("Replay a GnuCash log file after a crash. This cannot be undone."),
-        G_CALLBACK (gnc_plugin_log_replay_cmd_new_log_replay)
-    },
-=======
     { "LogReplayAction", gnc_plugin_log_replay_cmd_new_log_replay, NULL, NULL, NULL },
 };
 /** The number of actions provided by this plugin. */
@@ -61,7 +54,6 @@
 {
     "FilePlaceholder1",
     NULL,
->>>>>>> cc91c7d3
 };
 
 typedef struct GncPluginLogreplayPrivate
