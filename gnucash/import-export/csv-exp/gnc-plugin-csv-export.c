--- conflicted
+++ resolved
@@ -47,24 +47,6 @@
 
 static GActionEntry gnc_plugin_actions [] =
 {
-<<<<<<< HEAD
-    {
-        "CsvExportTreeAction", "go-next", N_("Export Account T_ree to CSV…"), NULL,
-        N_("Export the Account Tree to a CSV file"),
-        G_CALLBACK (gnc_plugin_csv_export_tree_cmd)
-    },
-    {
-        "CsvExportTransAction", "go-next", N_("Export _Transactions to CSV…"), NULL,
-        N_("Export the Transactions to a CSV file"),
-        G_CALLBACK (gnc_plugin_csv_export_trans_cmd)
-    },
-    {
-        "CsvExportRegisterAction", "go-next", N_("Export A_ctive Register to CSV…")
-	/* _A is already used by Export Accounts */, NULL,
-        N_("Export the Active Register to a CSV file"),
-        G_CALLBACK (gnc_plugin_csv_export_register_cmd)
-    },
-=======
     { "CsvExportTreeAction", gnc_plugin_csv_export_tree_cmd, NULL, NULL, NULL },
     { "CsvExportTransAction", gnc_plugin_csv_export_trans_cmd, NULL, NULL, NULL },
     { "CsvExportRegisterAction", gnc_plugin_csv_export_register_cmd, NULL, NULL, NULL },
@@ -77,7 +59,6 @@
 {
     "FilePlaceholder5",
     NULL,
->>>>>>> cc91c7d3
 };
 
 typedef struct GncPluginCsvExportPrivate
