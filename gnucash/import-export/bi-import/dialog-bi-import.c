/*
 * dialog-bi-import.c -- Invoice importer Core functions
 *
 * This program is free software; you can redistribute it and/or
 * modify it under the terms of the GNU General Public License as
 * published by the Free Software Foundation; either version 2 of
 * the License, or (at your option) any later version.
 *
 * This program is distributed in the hope that it will be useful,
 * but WITHOUT ANY WARRANTY; without even the implied warranty of
 * MERCHANTABILITY or FITNESS FOR A PARTICULAR PURPOSE.  See the
 * GNU General Public License for more details.
 *
 * You should have received a copy of the GNU General Public License
 * along with this program; if not, contact:
 *
 * Free Software Foundation           Voice:  +1-617-542-5942
 * 51 Franklin Street, Fifth Floor    Fax:    +1-617-542-2652
 * Boston, MA  02110-1301,  USA       gnu@gnu.org
 */

/**
 * @internal
 * @file dialog-bi-import.c
 * @brief core import functions for invoice import plugin
 * @author Copyright (C) 2009 Sebastian Held <sebastian.held@gmx.de>
 * @author Rob Laan <rob.laan@chello.nl>
 */

#ifdef HAVE_CONFIG_H
#include <config.h>
#endif

#include <glib/gi18n.h>
#include <regex.h>
#include <glib.h>
#include <glib/gstdio.h>

#include "gnc-date.h"
#include "gnc-ui.h"
#include "gnc-ui-util.h"
#include "gnc-gui-query.h"
#include "gncAddress.h"
#include "gncVendorP.h"
#include "gncVendor.h"
#include "gncEntry.h"
#include "gnc-prefs.h"

#include "gnc-exp-parser.h"

// query
#include "Query.h"
#include "qof.h"
#include "gncIDSearch.h"
#include "dialog-bi-import.h"
#include "dialog-bi-import-helper.h"

// To open the invoices for editing
#include "gnc-plugin-page-invoice.h"
#include "dialog-invoice.h"
#include "business-gnome-utils.h"

// this helper macro takes a regexp match and fills the model
#define FILL_IN_HELPER(match_name,column) \
            temp = g_match_info_fetch_named (match_info, match_name); \
            if (temp) \
            { \
                g_strstrip( temp ); \
                gtk_list_store_set (store, &iter, column, temp, -1); \
                g_free (temp); \
            }

static QofLogModule log_module = G_LOG_DOMAIN; //G_LOG_BUSINESS;
static char * un_escape(char *str);

/** \brief Imports a csv file with invoice data into a GtkListStore.

 Opens the csv file and attempts to match each row with the regular
 expression provided in parser_regexp. This is a regular expression
 that matches each field of the import row and the user selected field
 separators (, or ;), optionally with the fields enclosed in quotes.

 If the match is successful, the fields of the import row are transferred to
 a row in the GtkListStore store. If the match is not successful, the
 row is ignored. Maintains information about number of rows imported,
 the number of rows ignored, and the actual ignored rows.

 @param filename      The csv filename to read
 @param parser_regexp The regular expression with which to match the import rows
 @param store         To store the matched data
 @param max_rows      The maximum number of rows to import; use 0 for no maximum.
 @param stats         Return information about matched and non-matched rows. Use NULL if the information is not required.

 */

bi_import_result
gnc_bi_import_read_file (const gchar * filename, const gchar * parser_regexp,
                         GtkListStore * store, guint max_rows,
                         bi_import_stats * stats)
{
    // some statistics
    bi_import_stats stats_fallback;
    FILE *f;

    // regexp
    char *line = NULL;
    gchar *line_utf8 = NULL;
    gchar *temp = NULL;
    GMatchInfo *match_info;
    GError *err;
    GRegex *regexpat;

    // model
    GtkTreeIter iter;

    f = g_fopen (filename, "rt");
    if (!f)
    {
        //gnc_error_dialog (NULL, _("File %s cannot be opened."), filename );
        return RESULT_OPEN_FAILED;
    }

    // set up statistics
    if (!stats)
        stats = &stats_fallback;

    // compile the regular expression and check for errors
    err = NULL;
    regexpat =
        g_regex_new (parser_regexp, G_REGEX_EXTENDED | G_REGEX_OPTIMIZE | G_REGEX_DUPNAMES, 0, &err);
    if (err != NULL)
    {
        GtkWidget *dialog;
        gchar *errmsg;

        errmsg = g_strdup_printf (_("Error in regular expression '%s':\n%s"),
                                  parser_regexp, err->message);
        g_error_free (err);
        err = NULL;

        dialog = gtk_message_dialog_new (NULL,
                                         GTK_DIALOG_MODAL,
                                         GTK_MESSAGE_ERROR,
                                         GTK_BUTTONS_OK, "%s", errmsg);
        gtk_dialog_run (GTK_DIALOG (dialog));
        gtk_widget_destroy (dialog);
        g_free (errmsg);
        errmsg = 0;

        fclose (f);
        return RESULT_ERROR_IN_REGEXP;
    }

    // start the import
    stats->n_imported = 0;
    stats->n_ignored = 0;
    stats->ignored_lines = g_string_new (NULL);
#define buffer_size 1000
    line = g_malloc0 (buffer_size);
    while (!feof (f)
            && ((max_rows == 0)
                || (stats->n_imported + stats->n_ignored < max_rows)))
    {
        int l;
        // read one line
        if (!fgets (line, buffer_size, f))
            break;			// eof
        // now strip the '\n' from the end of the line
        l = strlen (line);
        if ((l > 0) && (line[l - 1] == '\n'))
            line[l - 1] = 0;

        // convert line from locale into utf8
        line_utf8 = g_locale_to_utf8 (line, -1, NULL, NULL, NULL);

        // parse the line
        match_info = NULL;	// it seems, that in contrast to documentation, match_info is not always set -> g_match_info_free will segfault
        if (g_regex_match (regexpat, line_utf8, 0, &match_info))
        {
            // match found
            stats->n_imported++;

            // fill in the values
            gtk_list_store_append (store, &iter);
            FILL_IN_HELPER ("id", ID); /* FIXME: Should "id" be translated? I don't think so. */
            FILL_IN_HELPER ("date_opened", DATE_OPENED);
            FILL_IN_HELPER ("owner_id", OWNER_ID);
            FILL_IN_HELPER ("billing_id", BILLING_ID);
            FILL_IN_HELPER ("notes", NOTES);

            FILL_IN_HELPER ("date", DATE);
            FILL_IN_HELPER ("desc", DESC);
            FILL_IN_HELPER ("action", ACTION);
            FILL_IN_HELPER ("account", ACCOUNT);
            FILL_IN_HELPER ("quantity", QUANTITY);
            FILL_IN_HELPER ("price", PRICE);
            FILL_IN_HELPER ("disc_type", DISC_TYPE);
            FILL_IN_HELPER ("disc_how", DISC_HOW);
            FILL_IN_HELPER ("discount", DISCOUNT);
            FILL_IN_HELPER ("taxable", TAXABLE);
            FILL_IN_HELPER ("taxincluded", TAXINCLUDED);
            FILL_IN_HELPER ("tax_table", TAX_TABLE);

            FILL_IN_HELPER ("date_posted", DATE_POSTED);
            FILL_IN_HELPER ("due_date", DUE_DATE);
            FILL_IN_HELPER ("account_posted", ACCOUNT_POSTED);
            FILL_IN_HELPER ("memo_posted", MEMO_POSTED);
            FILL_IN_HELPER ("accu_splits", ACCU_SPLITS);
        }
        else
        {
            // ignore line
            stats->n_ignored++;
            g_string_append (stats->ignored_lines, line_utf8);
            g_string_append_c (stats->ignored_lines, '\n');
        }

        g_match_info_free (match_info);
        match_info = 0;
        g_free (line_utf8);
        line_utf8 = 0;
    }
    g_free (line);
    line = 0;

    g_regex_unref (regexpat);
    regexpat = 0;
    fclose (f);

    if (stats == &stats_fallback)
        // stats are not requested -> free the string
        g_string_free (stats->ignored_lines, TRUE);

    return RESULT_OK;
}


/** \brief Adjusts and validates invoice import data.

 Replaces missing or invalid data with defaults:
 - if quantity is not set, default to 1
 - if date_opened is not set or invalid, default to today
 - if date is not set or invalid, default to date_opened
 - if due date is not set or invalid, default to date_posted

 Validates the import data; any error causes all rows of the same invoice
 to be deleted from the import data:
 - id is not set, and there is no previous id
 - owner_id is not set, or customer/vendor does not exist
 - date_posted is not valid
 - account_posted does not exist
 - account posted is not the applicable type, A/P or A/R
 - price is not set
 - account does not exist

 Adjustment and validation for header fields is only done for the first row of an invoice,
 which is assumed to hold the header data for all items of the same invoice.
 Currency related validation is done in subsqequent processing by gnc_bi_import_create_bis.

 @param store Holds the rows of invoice import data
 @param n_rows_fixed Increased for every data row that is adjusted in this function
 @param n_rows_ignored Increased for every data row that is deleted in this function
 @param info Updated with the error messages from this function
 @param type The type of the import data, BILL or INVOICE

 */

void
gnc_bi_import_fix_bis (GtkListStore * store, guint * n_rows_fixed, guint * n_rows_ignored,
                       GString * info, gchar *type)
{
    GtkTreeIter iter, first_row_of_invoice;
    gboolean valid, row_fixed, on_first_row_of_invoice, ignore_invoice;
    gchar *id = NULL, *date_opened = NULL, *date_posted = NULL, *due_date = NULL, *account_posted = NULL,
        *owner_id = NULL, *date = NULL, *account = NULL, *quantity = NULL, *price = NULL;
    GString *running_id;
    Account *acc = NULL;
    guint dummy;
    gint row = 1, fixed_for_invoice = 0, invoice_line = 0;
    const gchar* date_format_string = qof_date_format_get_string (qof_date_format_get()); // Get the user set date format string

    DEBUG("date_format_string: %s",date_format_string);
    // allow the call to this function with only GtkListeStore* specified
    if (!n_rows_fixed)
        n_rows_fixed = &dummy;
    if (!n_rows_ignored)
        n_rows_ignored = &dummy;

    *n_rows_fixed = 0;
    *n_rows_ignored = 0;

    // Init control variables
    running_id = g_string_new("");
    ignore_invoice = FALSE;
    on_first_row_of_invoice = TRUE;
<<<<<<< HEAD
    
    g_string_append_printf (info, _("Validation…\n") );
=======

    g_string_append_printf (info, _("Validation...\n") );
>>>>>>> f18fd609

    // Walk through the list, reading each row.
    valid = gtk_tree_model_get_iter_first (GTK_TREE_MODEL (store), &iter);
    while (valid)
    {
        ++invoice_line;
        row_fixed = FALSE;

        //  If this is a row for a new invoice id, validate header values.
        if (on_first_row_of_invoice)
        {
            gtk_tree_model_get (GTK_TREE_MODEL (store), &iter,
                                ID, &id,
                                DATE_OPENED, &date_opened,
                                DATE_POSTED, &date_posted,
                                DUE_DATE, &due_date,
                                ACCOUNT_POSTED, &account_posted,
                                OWNER_ID, &owner_id, -1);

            g_string_assign (running_id, id);
            first_row_of_invoice = iter;

            // Validate the invoice id.
            if (strlen (id) == 0)
            {
                // If there was an earlier valid id, then it replaces an empty id when the next row is read at the end of the loop.
                // So an empty id error can only happen on the first row of an import file.
                ignore_invoice = TRUE;
                g_string_append_printf (info,
                                        _("Row %d: no invoice ID in first row of import file.\n"), row);
            }

            // Validate customer or vendor.
            if (strlen (owner_id) == 0)
            {
                ignore_invoice = TRUE;
                g_string_append_printf (info,
                                        _("Row %d, invoice %s/%u: owner not set.\n"),
                                        row, id, invoice_line);
            }
            // Verify that customer or vendor exists.
            if (g_ascii_strcasecmp (type, "BILL") == 0)
            {
                if (!gnc_search_vendor_on_id
                    (gnc_get_current_book (), owner_id))
                {
                    // Vendor not found.
                    ignore_invoice = TRUE;
                    g_string_append_printf (info,
                                            _("Row %d, invoice %s/%u: vendor %s does not exist.\n"),
                                            row, id, invoice_line, owner_id);
                }
            }
            else if (g_ascii_strcasecmp (type, "INVOICE") == 0)
            {
                if (!gnc_search_customer_on_id
                    (gnc_get_current_book (), owner_id))
                {
                    // Customer not found.
                    ignore_invoice = TRUE;
                    g_string_append_printf (info,
                                            _("Row %d, invoice %s/%u: customer %s does not exist.\n"),
                                            row, id, invoice_line, owner_id);
                }
            }

            if (strlen(date_posted) != 0)
            {
                // Validate the date posted and due date.
                if (!isDateValid(date_posted))
                {
                    // Invalid date posted in first row of invoice, ignore the invoice
                    ignore_invoice = TRUE;
                    g_string_append_printf (info,
                                            _("Row %d, invoice %s/%u: %s is not a valid posting date.\n"),
                                            row, id, invoice_line, date_posted);

                    // Verify the due date.
                    if (!isDateValid(due_date))
                    {
                        // Invalid due date in first row of invoice, without valid posting date to substitute.
                        g_string_append_printf (info,
                                                _("Row %d, invoice %s/%u: %s is not a valid due date.\n"),
                                                row, id, invoice_line, due_date);
                    }
                }
                else
                {
                    // Verify the due date.
                    if (!isDateValid(due_date))
                    {
                        // Fix this by using the date posted.
                        gtk_list_store_set (store, &iter, DUE_DATE,
                                            date_posted, -1);
                        row_fixed = TRUE;
                    }
                }

            // Validate account posted.
            // Account should exists, and should be of type A/R for invoices, A/P for bills.
                 acc = gnc_account_lookup_for_register
                (gnc_get_current_root_account (), account_posted);
                if (acc == NULL)
                {
                    ignore_invoice = TRUE;
                    g_string_append_printf (info,
                                            _("Row %d, invoice %s/%u: account %s does not exist.\n"),
                                            row, id, invoice_line, account_posted);
                }
                else
                {
                    if (g_ascii_strcasecmp (type, "BILL") == 0)
                    {

                        if (xaccAccountGetType (acc) != ACCT_TYPE_PAYABLE)
                        {
                            ignore_invoice = TRUE;
                            g_string_append_printf (info,
                                                    _("Row %d, invoice %s/%u: account %s is not of type Accounts Payable.\n"),
                                                    row, id, invoice_line, account_posted);
                        }
                    }
                    else if (g_ascii_strcasecmp (type, "INVOICE") == 0)
                    {
                        if (xaccAccountGetType (acc) != ACCT_TYPE_RECEIVABLE)
                        {
                            ignore_invoice = TRUE;
                            g_string_append_printf (info,
                                                    _("Row %d, invoice %s/%u: account %s is not of type Accounts Receivable.\n"),
                                                    row, id, invoice_line, account_posted);
                        }
                    }
                }
            }

            // Verify the date opened.
            if(!isDateValid(date_opened))
            {
                // Fix this by using the current date.
                gchar temp[20];
                GDate date;
                g_date_clear (&date, 1);
                gnc_gdate_set_today (&date);
                g_date_strftime (temp, 20, date_format_string, &date);    // Create a user specified date string.
                gtk_list_store_set (store, &iter, DATE_OPENED,
                                    temp, -1);
                row_fixed = TRUE;
            }
        }

        // Validate and fix item data for each row.

        // Get item data.
        gtk_tree_model_get (GTK_TREE_MODEL (store), &iter,
                            DATE, &date,
                            ACCOUNT, &account,
                            QUANTITY, &quantity,
                            PRICE, &price, -1);


        // Validate the price.
        if (strlen (price) == 0)
        {
            // No valid price, delete the row
            ignore_invoice = TRUE;
            g_string_append_printf (info,
                                    _("Row %d, invoice %s/%u: price not set.\n"),
                                    row, id, invoice_line);
        }

        // Validate the account
        acc = gnc_account_lookup_for_register (gnc_get_current_root_account (),
                                               account);
        if (acc == NULL)
        {
            ignore_invoice = TRUE;
            g_string_append_printf (info,
                                    _("Row %d, invoice %s/%u: account %s does not exist.\n"),
                                    row, id, invoice_line, account);
        }

        // Fix item data.
        if (!ignore_invoice)
        {

            // Verify the quantity.
            if (strlen (quantity) == 0)
            {
                // The quantity is not set, default to 1.
                gtk_list_store_set (store, &iter, QUANTITY, "1", -1);
                row_fixed = TRUE;
            }

            // Verify the item date
            if(!isDateValid(date))
            {
                // Invalid item date, replace with date opened
                gtk_list_store_set (store, &iter, DATE,
                                    date_opened, -1);
                row_fixed = TRUE;
            }

        }
        if (row_fixed) ++fixed_for_invoice;

        // Get the next row and its id.
        valid = gtk_tree_model_iter_next (GTK_TREE_MODEL (store), &iter);
        if (valid) gtk_tree_model_get (GTK_TREE_MODEL (store), &iter, ID, &id, -1);


        // If the id of the next row is blank, it takes the id of the previous row.
        if (valid && strlen(id) == 0)
        {
            strcpy( id, running_id->str);
            gtk_list_store_set (store, &iter, ID, id, -1);
        }

        // If this row was the last row of the invoice...
        if (!valid || (valid && g_strcmp0 (id, running_id->str) != 0))
        {
            // If invoice should be ignored, remove all rows of this invoice.
            if (ignore_invoice)
            {
                iter = first_row_of_invoice;
                do
                {
                    (*n_rows_ignored)++;
                    valid = gtk_list_store_remove (store, &iter);
                    if (valid) gtk_tree_model_get (GTK_TREE_MODEL (store), &iter, ID, &id, -1);
                }
                while (valid && (g_strcmp0 (id, running_id->str) == 0));

                if (running_id->len != 0)
                {
                    g_string_append_printf (info,
                                            _("Error(s) in invoice %s, all rows of this invoice ignored.\n"),
                                            running_id->str);
                }
                else
                {
                    g_string_append_printf (info,
                                            _("Error(s) in invoice without id, all rows of this invoice ignored.\n"));
                }

                // Fixes for ignored invoices don't count in the statistics.
                fixed_for_invoice = 0;

                ignore_invoice = FALSE;
            }

            on_first_row_of_invoice = TRUE;
            (*n_rows_fixed) += fixed_for_invoice;
            fixed_for_invoice = 0;
            invoice_line = 0;

            g_free (id);
            g_free (date_opened);
            g_free (date_posted);
            g_free (due_date);
            g_free (account_posted);
            g_free (owner_id);
        }
        else on_first_row_of_invoice = FALSE;

        g_free (date);
        g_free (account);
        g_free (quantity);
        g_free (price);

        row++;
    }

    // Deallocate strings.
    g_string_free (running_id, TRUE);

}


/** \brief Creates and updates invoices from validated import data.

 Loops through the import data to create and update invoices.
 The first data row for an invoice is assumed to hold the header data.

 If an invoice already exists, the user is asked, once per import,
 to confirm that invoices should be updated.
 If not confirmed, any rows for existing invoices are ignored.
 If confirmed, entries are added to existing invoices.
 Posted invoices, however, are never updated.

 If the field date_posted is set, the system will
 attempt to also post the invoice. The system will not
 post the invoice if the entries of the invoice hold different currencies,
 or if the currency of the invoice differs from the currency of the account_posted.

 As per user selection, the system displays tabs for either all affected invoices,
 all affected invoices not yet posted, or no invoices at all.

 */

void
gnc_bi_import_create_bis (GtkListStore * store, QofBook * book,
                          guint * n_invoices_created,
                          guint * n_invoices_updated,
                          guint * n_rows_ignored,
                          gchar * type, gchar * open_mode, GString * info,
                          GtkWindow *parent)
{
    gboolean valid, on_first_row_of_invoice, invoice_posted;
    GtkTreeIter iter, first_row_of_invoice;
    gchar *id = NULL, *date_opened = NULL, *owner_id = NULL, *billing_id = NULL, *notes = NULL;
    gchar *date = NULL, *desc = NULL, *action = NULL, *account = NULL, *quantity = NULL,
          *price = NULL, *disc_type = NULL, *disc_how = NULL, *discount = NULL, *taxable = NULL,
          *taxincluded = NULL, *tax_table = NULL;
    gchar *date_posted = NULL, *due_date = NULL, *account_posted = NULL, *memo_posted = NULL,
          *accumulatesplits = NULL;
    guint dummy;
    GncInvoice *invoice;
    GncEntry *entry;
    gint day, month, year;
    gnc_numeric value;
    GncOwner *owner;
    Account *acc = NULL;
    enum update {YES = GTK_RESPONSE_YES, NO = GTK_RESPONSE_NO, NOT_ASKED = GTK_RESPONSE_NONE} update;
    GtkWidget *dialog;
    time64 today;
    InvoiceWindow *iw;
    GString *running_id;

    // these arguments are needed
    g_return_if_fail (store && book);
    // logic of this function only works for bills or invoices
    g_return_if_fail ((g_ascii_strcasecmp (type, "INVOICE") == 0) ||
            (g_ascii_strcasecmp (type, "BILL") == 0));

    // allow to call this function without statistics
    if (!n_invoices_created)
        n_invoices_created = &dummy;
    if (!n_invoices_updated)
        n_invoices_updated = &dummy;
    *n_invoices_created = 0;
    *n_invoices_updated = 0;

    invoice = NULL;
    update = NOT_ASKED;
    on_first_row_of_invoice = TRUE;
    running_id = g_string_new("");
<<<<<<< HEAD
    
    g_string_append_printf (info, _("\nProcessing…\n") );
    
=======

    g_string_append_printf (info, "\n%s\n", _("Processing…") );

>>>>>>> f18fd609
    valid = gtk_tree_model_get_iter_first (GTK_TREE_MODEL (store), &iter);
    while (valid)
    {
        // Walk through the list, reading each row
        gtk_tree_model_get (GTK_TREE_MODEL (store), &iter,
                            ID, &id,
                            DATE_OPENED, &date_opened,
                            DATE_POSTED, &date_posted,       // if autoposting requested
                            DUE_DATE, &due_date,             // if autoposting requested
                            ACCOUNT_POSTED, &account_posted, // if autoposting requested
                            MEMO_POSTED, &memo_posted,       // if autoposting requested
                            ACCU_SPLITS, &accumulatesplits,  // if autoposting requested
                            OWNER_ID, &owner_id,
                            BILLING_ID, &billing_id,
                            NOTES, &notes,
                            DATE, &date,
                            DESC, &desc,
                            ACTION, &action,
                            ACCOUNT, &account,
                            QUANTITY, &quantity,
                            PRICE, &price,
                            DISC_TYPE, &disc_type,
                            DISC_HOW, &disc_how,
                            DISCOUNT, &discount,
                            TAXABLE, &taxable,
                            TAXINCLUDED, &taxincluded,
                            TAX_TABLE, &tax_table, -1);

        if (on_first_row_of_invoice)
        {
            g_string_assign(running_id, id);
            first_row_of_invoice = iter;

            if (g_ascii_strcasecmp (type, "BILL") == 0)
                invoice = gnc_search_bill_on_id (book, id);
            else if (g_ascii_strcasecmp (type, "INVOICE") == 0)
                invoice = gnc_search_invoice_on_id (book, id);
            DEBUG( "Existing %s ID: %s\n", type, gncInvoiceGetID(invoice));

            // If the search is empty then there is no existing invoice so make a new one
            if (invoice == NULL)
            {
                 DEBUG( "Creating a new : %s\n", type );
                // new invoice
                invoice = gncInvoiceCreate (book);
                /* Protect against thrashing the DB and trying to write the invoice
                 * record prematurely */
                gncInvoiceBeginEdit (invoice);
                gncInvoiceSetID (invoice, id);
                owner = gncOwnerNew ();
                if (g_ascii_strcasecmp (type, "BILL") == 0)
                    gncOwnerInitVendor (owner,
                                        gnc_search_vendor_on_id (book, owner_id));
                else if (g_ascii_strcasecmp (type, "INVOICE") == 0)
                    gncOwnerInitCustomer (owner,
                                          gnc_search_customer_on_id (book, owner_id));
                gncInvoiceSetOwner (invoice, owner);
                gncInvoiceSetCurrency (invoice, gncOwnerGetCurrency (owner));	// Set the invoice currency based on the owner
                qof_scan_date (date_opened, &day, &month, &year);
                gncInvoiceSetDateOpened (invoice,
                                         gnc_dmy2time64 (day, month, year));
                gncInvoiceSetBillingID (invoice, billing_id ? billing_id : "");
                notes = un_escape(notes);
                gncInvoiceSetNotes (invoice, notes ? notes : "");
                gncInvoiceSetActive (invoice, TRUE);
                //if (g_ascii_strcasecmp(type,"INVOICE"))gncInvoiceSetBillTo( invoice, billto );
                (*n_invoices_created)++;
                g_string_append_printf (info, _("Invoice %s created.\n"),id);

                gncInvoiceCommitEdit (invoice);
            }
            else			// Dealing with an existing invoice.
            {
                // For the first existing invoice in the import file,
                // ask the user to confirm update of existing invoices.
                if (update == NOT_ASKED)
                {
                    dialog = gtk_message_dialog_new (parent,
                                                     GTK_DIALOG_MODAL,
                                                     GTK_MESSAGE_ERROR,
                                                     GTK_BUTTONS_YES_NO,
                                                     "%s",
                                                     _("Do you want to update existing bills/invoices?"));
                    update = gtk_dialog_run (GTK_DIALOG (dialog));
                    gtk_widget_destroy (dialog);
                }

                if (update == NO)
                {
                    // If the user does not want to update existing invoices, ignore all rows of the invoice.
                    g_string_append_printf (info,_("Invoice %s not updated because it already exists.\n"),id);
                    while (valid && g_strcmp0 (id, running_id->str) == 0)
                    {
                        (*n_rows_ignored)++;
                        valid = gtk_tree_model_iter_next (GTK_TREE_MODEL (store), &iter);
                        if (valid)
                            gtk_tree_model_get (GTK_TREE_MODEL (store), &iter, ID, &id, -1);
                    }
                    on_first_row_of_invoice = TRUE;
                    continue;
                }

                if (gncInvoiceIsPosted (invoice))
                {
                    // If the invoice is already posted, ignore all rows of the invoice.
                    g_string_append_printf (info,_("Invoice %s not updated because it is already posted.\n"),id);
                    while (valid && g_strcmp0 (id, running_id->str) == 0)
                    {
                        (*n_rows_ignored)++;
                        valid = gtk_tree_model_iter_next (GTK_TREE_MODEL (store), &iter);
                        if (valid)
                            gtk_tree_model_get (GTK_TREE_MODEL (store), &iter, ID, &id, -1);
                    }
                    on_first_row_of_invoice = TRUE;
                    continue;
                }

                (*n_invoices_updated)++;
                g_string_append_printf (info, _("Invoice %s updated.\n"),id);
            }
        }

        // Add entry to invoice/bill
        entry = gncEntryCreate (book);
        gncEntryBeginEdit(entry);
        qof_scan_date (date, &day, &month, &year);
        {
            GDate *date = g_date_new_dmy(day, month, year);
            gncEntrySetDateGDate (entry, date);
            g_date_free (date);
        }
        today = gnc_time (NULL);
        gncEntrySetDateEntered(entry, today);
        // Remove escaped quotes
        desc = un_escape(desc);
        notes = un_escape(notes);
        gncEntrySetDescription (entry, desc);
        gncEntrySetAction (entry, action);
        value = gnc_numeric_zero();
        gnc_exp_parser_parse (quantity, &value, NULL);
        gncEntrySetQuantity (entry, value);
        acc = gnc_account_lookup_for_register (gnc_get_current_root_account (),
                                               account);

        if (g_ascii_strcasecmp (type, "BILL") == 0)
        {
            gncEntrySetBillAccount (entry, acc);
            value = gnc_numeric_zero();
            gnc_exp_parser_parse (price, &value, NULL);
            gncEntrySetBillPrice (entry, value);
            gncEntrySetBillTaxable (entry, text2bool (taxable));
            gncEntrySetBillTaxIncluded (entry, text2bool (taxincluded));
            gncEntrySetBillTaxTable (entry, gncTaxTableLookupByName (book, tax_table));
            gncBillAddEntry (invoice, entry);
        }
        else if (g_ascii_strcasecmp (type, "INVOICE") == 0)
        {
            gncEntrySetNotes (entry, notes);
            gncEntrySetInvAccount (entry, acc);
            value = gnc_numeric_zero();
            gnc_exp_parser_parse (price, &value, NULL);
            gncEntrySetInvPrice (entry, value);
            gncEntrySetInvTaxable (entry, text2bool (taxable));
            gncEntrySetInvTaxIncluded (entry, text2bool (taxincluded));
            gncEntrySetInvTaxTable (entry, gncTaxTableLookupByName (book, tax_table));
            value = gnc_numeric_zero();
            gnc_exp_parser_parse (discount, &value, NULL);
            gncEntrySetInvDiscount (entry, value);
            gncEntrySetInvDiscountType (entry, text2disc_type (disc_type));
            gncEntrySetInvDiscountHow (entry, text2disc_how (disc_how));
            gncInvoiceAddEntry (invoice, entry);
        }
        gncEntryCommitEdit(entry);
        valid = gtk_tree_model_iter_next (GTK_TREE_MODEL (store), &iter);
        // handle auto posting of invoices

        if (valid)
            gtk_tree_model_get (GTK_TREE_MODEL (store), &iter, ID, &id, -1);
        else
            id = NULL;

        if (g_strcmp0 (id, running_id->str) == 0) // The next row is for the same invoice.
        {
            on_first_row_of_invoice = FALSE;
        }
        else // The next row is for a new invoice; try to post the invoice.
        {
            // Use posting values from the first row of this invoice.
            gtk_tree_model_get (GTK_TREE_MODEL (store), &first_row_of_invoice,
                                ID, &id,
                                DATE_POSTED, &date_posted,
                                DUE_DATE, &due_date,
                                ACCOUNT_POSTED, &account_posted,
                                MEMO_POSTED, &memo_posted,
                                ACCU_SPLITS, &accumulatesplits, -1);
            invoice_posted = FALSE;

            if (strlen(date_posted) != 0)
            {
                // autopost this invoice
                GHashTable *foreign_currs;
                gboolean auto_pay;
                time64 p_date, d_date;
                guint curr_count;
                gboolean scan_date_r;
                scan_date_r = qof_scan_date (date_posted, &day, &month, &year);
                DEBUG("Invoice %s is marked to be posted because...", id);
                DEBUG("qof_scan_date = %d", scan_date_r);
                if (g_ascii_strcasecmp (type, "INVOICE") == 0)
                    auto_pay = gnc_prefs_get_bool (GNC_PREFS_GROUP_INVOICE, GNC_PREF_AUTO_PAY);
                else
                    auto_pay = gnc_prefs_get_bool (GNC_PREFS_GROUP_BILL, GNC_PREF_AUTO_PAY);
                // Do we have any foreign currencies to deal with?
                foreign_currs = gncInvoiceGetForeignCurrencies (invoice);
                curr_count = g_hash_table_size (foreign_currs);
                DEBUG("curr_count = %d",curr_count);
                // Only auto-post if there's a single currency involved
                if(curr_count == 0)
                {
                    acc = gnc_account_lookup_for_register
                          (gnc_get_current_root_account (), account_posted);
                    // Check if the currencies match
                    if(gncInvoiceGetCurrency(invoice) == gnc_account_get_currency_or_parent(acc))
                    {
                        qof_scan_date (date_posted, &day, &month, &year);
                        p_date = gnc_dmy2time64 (day, month, year);
                        qof_scan_date (due_date, &day, &month, &year);
                        d_date = gnc_dmy2time64 (day, month, year);
                        gncInvoicePostToAccount (invoice, acc, p_date, d_date,
                                             memo_posted,
                                             text2bool (accumulatesplits),
                                             auto_pay);
                        PWARN("Invoice %s posted",id);
                        invoice_posted = TRUE;
                        g_string_append_printf (info, _("Invoice %s posted.\n"),id);
                    }
                    else // No match! Don't post it.
                    {
                        PWARN("Invoice %s NOT posted because currencies don't match", id);
                        g_string_append_printf (info,_("Invoice %s NOT posted because currencies don't match.\n"), id);
                    }
                }
                else
                {
                    PWARN("Invoice %s NOT posted because it requires currency conversion.",id);
                    g_string_append_printf (info,_("Invoice %s NOT posted because it requires currency conversion.\n"),id);
                }
                g_hash_table_unref (foreign_currs);
            }
            else
            {
                PWARN("Invoice %s is NOT marked for posting",id);
            }

            // open new bill / invoice in a tab, if requested
            if (g_ascii_strcasecmp(open_mode, "ALL") == 0
                    || (g_ascii_strcasecmp(open_mode, "NOT_POSTED") == 0
                        && !invoice_posted))
            {
                iw =  gnc_ui_invoice_edit (parent, invoice);
                gnc_plugin_page_invoice_new (iw);
            }

            // The next row will be for a new invoice.
            on_first_row_of_invoice = TRUE;
        }
    }

    if (*n_invoices_updated + *n_invoices_created == 0)
        g_string_append_printf (info, _("Nothing to process.\n"));

    // cleanup
    g_free (id);
    g_free (date_opened);
    g_free (owner_id);
    g_free (billing_id);
    g_free (notes);
    g_free (date);
    g_free (desc);
    g_free (action);
    g_free (account);
    g_free (quantity);
    g_free (price);
    g_free (disc_type);
    g_free (disc_how);
    g_free (discount);
    g_free (taxable);
    g_free (taxincluded);
    g_free (tax_table);
    g_free (date_posted);
    g_free (due_date);
    g_free (account_posted);
    g_free (memo_posted);
    g_free (accumulatesplits);

    g_string_free (running_id, TRUE);
}

/* Change any escaped quotes ("") to (")
 * @param char* String to be modified
 * @return char* Modified string.
*/
static char*
un_escape(char *str)
{
    gchar quote = '"';
    gchar *newStr = NULL, *tmpstr = str;
    int n = strlen (str), i;
    newStr = g_malloc (n + 1);
    memset (newStr, 0, n + 1);

    for (i = 0; *tmpstr != '\0'; ++i, ++tmpstr)
    {
        newStr[i] = *tmpstr == quote ? *(++tmpstr) : *(tmpstr);
        if (*tmpstr == '\0')
            break;
    }
    g_free (str);
    return newStr;
}<|MERGE_RESOLUTION|>--- conflicted
+++ resolved
@@ -293,13 +293,8 @@
     running_id = g_string_new("");
     ignore_invoice = FALSE;
     on_first_row_of_invoice = TRUE;
-<<<<<<< HEAD
     
     g_string_append_printf (info, _("Validation…\n") );
-=======
-
-    g_string_append_printf (info, _("Validation...\n") );
->>>>>>> f18fd609
 
     // Walk through the list, reading each row.
     valid = gtk_tree_model_get_iter_first (GTK_TREE_MODEL (store), &iter);
@@ -646,15 +641,9 @@
     update = NOT_ASKED;
     on_first_row_of_invoice = TRUE;
     running_id = g_string_new("");
-<<<<<<< HEAD
-    
-    g_string_append_printf (info, _("\nProcessing…\n") );
-    
-=======
 
     g_string_append_printf (info, "\n%s\n", _("Processing…") );
 
->>>>>>> f18fd609
     valid = gtk_tree_model_get_iter_first (GTK_TREE_MODEL (store), &iter);
     while (valid)
     {
