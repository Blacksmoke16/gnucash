/*
 * gnc-plugin-bi-import.c -- Invoice Importer Plugin
 *
 * This program is free software; you can redistribute it and/or
 * modify it under the terms of the GNU General Public License as
 * published by the Free Software Foundation; either version 2 of
 * the License, or (at your option) any later version.
 *
 * This program is distributed in the hope that it will be useful,
 * but WITHOUT ANY WARRANTY; without even the implied warranty of
 * MERCHANTABILITY or FITNESS FOR A PARTICULAR PURPOSE.  See the
 * GNU General Public License for more details.
 *
 * You should have received a copy of the GNU General Public License
 * along with this program; if not, contact:
 *
 * Free Software Foundation           Voice:  +1-617-542-5942
 * 51 Franklin Street, Fifth Floor    Fax:    +1-617-542-2652
 * Boston, MA  02110-1301,  USA       gnu@gnu.org
 */

/**
 * @internal
 * @file gnc-plugin-bi-import.c
 * @brief Plugin registration of the bi-import plugin
 * @author Copyright (C) 2009 Sebastian Held <sebastian.held@gmx.de>
 */


#ifdef HAVE_CONFIG_H
#include <config.h>
#endif
#include <glib/gi18n.h>

#include "dialog-utils.h"

#include "gnc-plugin-bi-import.h"
#include "dialog-bi-import-gui.h"
#include "gnc-plugin-manager.h"

/* This static indicates the debugging module that this .o belongs to.  */
static QofLogModule log_module = G_LOG_DOMAIN;

static void gnc_plugin_bi_import_class_init         (GncPluginbi_importClass *klass);
static void gnc_plugin_bi_import_init               (GncPluginbi_import *plugin);
static void gnc_plugin_bi_import_finalize           (GObject *object);

/* Command callbacks */
static void gnc_plugin_bi_import_cmd_test (GSimpleAction *simple, GVariant *parameter, gpointer user_data);

#define PLUGIN_ACTIONS_NAME "gnc-plugin-bi-import-actions"
#define PLUGIN_UI_FILENAME  "gnc-plugin-bi-import.ui"

static GActionEntry gnc_plugin_actions [] =
{
<<<<<<< HEAD
    /* Menu Items */
    { "ImportMenuAction", NULL, N_("_Import"), NULL, NULL, NULL },
    { "bi_importAction", "go-previous", N_("Import Bills & _Invoices…"), NULL, N_("Import bills and invoices from a CSV text file"),  G_CALLBACK(gnc_plugin_bi_import_cmd_test) },
=======
    { "bi_importAction", gnc_plugin_bi_import_cmd_test, NULL, NULL, NULL },
>>>>>>> cc91c7d3
};
/** The number of actions provided by this plugin. */
static guint gnc_plugin_n_actions = G_N_ELEMENTS(gnc_plugin_actions);

/** The default menu items that need to be add to the menu */
static const gchar *gnc_plugin_load_ui_items [] =
{
    "FilePlaceholder1",
    NULL,
};

/************************************************************
 *                   Object Implementation                  *
 ************************************************************/

G_DEFINE_TYPE(GncPluginbi_import, gnc_plugin_bi_import, GNC_TYPE_PLUGIN);

GncPlugin *
gnc_plugin_bi_import_new (void)
{
    return GNC_PLUGIN (g_object_new (GNC_TYPE_PLUGIN_BI_IMPORT, (gchar*) NULL));
}

static void
gnc_plugin_bi_import_class_init (GncPluginbi_importClass *klass)
{
    GObjectClass *object_class = G_OBJECT_CLASS (klass);
    GncPluginClass *plugin_class = GNC_PLUGIN_CLASS(klass);

    object_class->finalize = gnc_plugin_bi_import_finalize;

    /* plugin info */
    plugin_class->plugin_name  = GNC_PLUGIN_BI_IMPORT_NAME;

    /* widget addition/removal */
    plugin_class->actions_name    = PLUGIN_ACTIONS_NAME;
    plugin_class->actions         = gnc_plugin_actions;
    plugin_class->n_actions       = gnc_plugin_n_actions;
    plugin_class->ui_filename     = PLUGIN_UI_FILENAME;
    plugin_class->ui_updates      = gnc_plugin_load_ui_items;
}

static void
gnc_plugin_bi_import_init (GncPluginbi_import *plugin)
{
}

static void
gnc_plugin_bi_import_finalize (GObject *object)
{
}

/************************************************************
*                    Plugin Bootstrapping                   *
************************************************************/

void
gnc_plugin_bi_import_create_plugin (void)
{
    GncPlugin *plugin = gnc_plugin_bi_import_new ();

    gnc_plugin_manager_add_plugin (gnc_plugin_manager_get (), plugin);
}

/************************************************************
 *                    Command Callbacks                     *
 ************************************************************/

static void
gnc_plugin_bi_import_cmd_test (GSimpleAction *simple,
                               GVariant      *parameter,
                               gpointer       user_data)
{
    GncMainWindowActionData *data = user_data;

    ENTER ("action %p, main window data %p", simple, data);
    PINFO ("bi_import");

    gnc_plugin_bi_import_showGUI(GTK_WINDOW(data->window));

    LEAVE (" ");
}<|MERGE_RESOLUTION|>--- conflicted
+++ resolved
@@ -53,13 +53,7 @@
 
 static GActionEntry gnc_plugin_actions [] =
 {
-<<<<<<< HEAD
-    /* Menu Items */
-    { "ImportMenuAction", NULL, N_("_Import"), NULL, NULL, NULL },
-    { "bi_importAction", "go-previous", N_("Import Bills & _Invoices…"), NULL, N_("Import bills and invoices from a CSV text file"),  G_CALLBACK(gnc_plugin_bi_import_cmd_test) },
-=======
     { "bi_importAction", gnc_plugin_bi_import_cmd_test, NULL, NULL, NULL },
->>>>>>> cc91c7d3
 };
 /** The number of actions provided by this plugin. */
 static guint gnc_plugin_n_actions = G_N_ELEMENTS(gnc_plugin_actions);
