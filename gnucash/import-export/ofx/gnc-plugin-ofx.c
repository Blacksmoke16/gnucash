--- conflicted
+++ resolved
@@ -42,13 +42,6 @@
 
 static GActionEntry gnc_plugin_actions [] =
 {
-<<<<<<< HEAD
-    {
-        "OfxImportAction", "go-previous", N_("Import _OFX/QFX…"), NULL,
-        N_("Process an OFX/QFX response file"),
-        G_CALLBACK (gnc_plugin_ofx_cmd_import)
-    },
-=======
     { "OfxImportAction", gnc_plugin_ofx_cmd_import, NULL, NULL, NULL },
 };
 /** The number of actions provided by this plugin. */
@@ -59,7 +52,6 @@
 {
     "FilePlaceholder1",
     NULL,
->>>>>>> cc91c7d3
 };
 
 typedef struct GncPluginOfxPrivate
