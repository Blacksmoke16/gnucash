--- conflicted
+++ resolved
@@ -1185,25 +1185,6 @@
         scm_gc_unprotect_object(priv->edited_reports);
 }
 
-<<<<<<< HEAD
-/** Short labels for use on the toolbar buttons. */
-static action_toolbar_labels toolbar_labels[] =
-{
-    { "FilePrintAction", 	    N_("Print") },
-    { "ReportExportAction",   N_("Export") },
-    { "ReportOptionsAction",  N_("Options") },
-    /* Translators: This string is meant to be a short alternative for "Save Report Configuration"
-       to be used as toolbar button label. */
-    { "ReportSaveAction", N_("Save Config") },
-    /* Translators: This string is meant to be a short alternative for "Save Report Configuration As…"
-       to be used as toolbar button label. */
-    { "ReportSaveAsAction", N_("Save Config As…") },
-    { "FilePrintPDFAction", N_("Make Pdf") },
-    { nullptr, nullptr },
-};
-
-=======
->>>>>>> cc91c7d3
 static const gchar *initially_insensitive_actions[] =
 {
     nullptr
@@ -1301,57 +1282,6 @@
 
     if (priv->webkit2)
     {
-<<<<<<< HEAD
-        {
-            "FilePrintAction", "document-print", N_("_Print Report…"), "<primary>p",
-            N_("Print the current report"),
-            G_CALLBACK(gnc_plugin_page_report_print_cb)
-        },
-        {
-            "FilePrintPDFAction", GNC_ICON_PDF_EXPORT, N_("Export as P_DF…"), nullptr,
-            N_("Export the current report as a PDF document"),
-            G_CALLBACK(gnc_plugin_page_report_exportpdf_cb)
-        },
-
-        {
-            "EditCutAction", "edit-cut", N_("Cu_t"), "<primary>X",
-            N_("Cut the current selection and copy it to clipboard"),
-            nullptr
-        },
-        {
-            "EditCopyAction", "edit-copy", N_("_Copy"), "<primary>C",
-            N_("Copy the current selection to clipboard"),
-            G_CALLBACK(gnc_plugin_page_report_copy_cb)
-        },
-        {
-            "EditPasteAction", "edit-paste", N_("_Paste"), "<primary>V",
-            N_("Paste the clipboard content at the cursor position"),
-            nullptr
-        },
-        {
-            "ViewRefreshAction", "view-refresh", N_("_Refresh"), "<primary>r",
-            N_("Refresh this window"),
-            G_CALLBACK (gnc_plugin_page_report_reload_cb)
-        },
-        {
-            "ReportSaveAction", "document-save", N_("Save _Report Configuration"), "<primary><alt>s",
-            report_save_str, G_CALLBACK(gnc_plugin_page_report_save_cb)
-        },
-        {
-            "ReportSaveAsAction", "document-save-as", N_("Save Report Configuration As…"), "<primary><alt><shift>s",
-            report_saveas_str, G_CALLBACK(gnc_plugin_page_report_save_as_cb)
-        },
-        {
-            "ReportExportAction", "go-next", N_("Export _Report"), nullptr,
-            N_("Export HTML-formatted report to file"),
-            G_CALLBACK(gnc_plugin_page_report_export_cb)
-        },
-        {
-            "ReportOptionsAction", "document-properties", N_("_Report Options"), nullptr,
-            N_("Edit report options"),
-            G_CALLBACK(gnc_plugin_page_report_options_cb)
-        },
-=======
         GtkWidget *pdf_item = gnc_main_window_menu_find_menu_item (window, "FilePrintPDFAction");
         gtk_widget_hide (pdf_item);
     }
@@ -1368,7 +1298,6 @@
     GncPluginPage *parent;
     gboolean use_new;
     gchar *name;
->>>>>>> cc91c7d3
 
     DEBUG("property reportId=%d", reportId);
     priv = GNC_PLUGIN_PAGE_REPORT_GET_PRIVATE(plugin_page);
