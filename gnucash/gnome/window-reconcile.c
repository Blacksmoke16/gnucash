/********************************************************************\
 * window-reconcile.c -- the reconcile window                       *
 * Copyright (C) 1997 Robin D. Clark                                *
 * Copyright (C) 1998-2000 Linas Vepstas                            *
 * Copyright (C) 2002 Christian Stimming                            *
 * Copyright (C) 2006 David Hampton                                 *
 *                                                                  *
 * This program is free software; you can redistribute it and/or    *
 * modify it under the terms of the GNU General Public License as   *
 * published by the Free Software Foundation; either version 2 of   *
 * the License, or (at your option) any later version.              *
 *                                                                  *
 * This program is distributed in the hope that it will be useful,  *
 * but WITHOUT ANY WARRANTY; without even the implied warranty of   *
 * MERCHANTABILITY or FITNESS FOR A PARTICULAR PURPOSE.  See the    *
 * GNU General Public License for more details.                     *
 *                                                                  *
 * You should have received a copy of the GNU General Public License*
 * along with this program; if not, contact:                        *
 *                                                                  *
 * Free Software Foundation           Voice:  +1-617-542-5942       *
 * 51 Franklin Street, Fifth Floor    Fax:    +1-617-542-2652       *
 * Boston, MA  02110-1301,  USA       gnu@gnu.org                   *
 *                                                                  *
 *   Author: Rob Clark                                              *
 * Internet: rclark@cs.hmc.edu                                      *
 *  Address: 609 8th Street                                         *
 *           Huntington Beach, CA 92648-4632                        *
\********************************************************************/

#include <config.h>

#include <gtk/gtk.h>
#include <glib/gi18n.h>
#ifdef __G_IR_SCANNER__
#undef __G_IR_SCANNER__
#endif
#include <gdk/gdkkeysyms.h>

#include "Scrub.h"
#include "Scrub3.h"
#include "dialog-account.h"
#include "dialog-transfer.h"
#include "dialog-utils.h"
#include "gnc-amount-edit.h"
#include "gnc-component-manager.h"
#include "gnc-date.h"
#include "gnc-date-edit.h"
#include "gnc-event.h"
#include "gnc-filepath-utils.h"
#include "gnc-gnome-utils.h"
#include "gnc-gtk-utils.h"
//#include "gnc-main-window.h"
#include "gnc-plugin-page-register.h"
#include "gnc-prefs.h"
#include "gnc-ui.h"
#include "gnc-ui-balances.h"
#include "gnc-window.h"
#include "reconcile-view.h"
#include "window-reconcile.h"
#include "gnc-session.h"
#ifdef MAC_INTEGRATION
#include <gtkmacintegration/gtkosxapplication.h>
#endif

#define WINDOW_RECONCILE_CM_CLASS "window-reconcile"
#define GNC_PREF_AUTO_CC_PAYMENT        "auto-cc-payment"
#define GNC_PREF_ALWAYS_REC_TO_TODAY    "always-reconcile-to-today"


/** STRUCTS *********************************************************/
struct _RecnWindow
{
    GncGUID account;             /* The account that we are reconciling  */
    gnc_numeric new_ending;      /* The new ending balance               */
    time64 statement_date;       /* The statement date                   */

    gint component_id;           /* id of component                      */

    GtkWidget *window;           /* The reconcile window                 */

    GtkBuilder *builder;         /* The builder object */
    GSimpleActionGroup *simple_action_group; /* The action group for the window */

    GncPluginPage *page;

    GtkWidget *starting;         /* The starting balance                 */
    GtkWidget *ending;           /* The ending balance                   */
    GtkWidget *recn_date;        /* The statement date                   */
    GtkWidget *reconciled;       /* The reconciled balance               */
    GtkWidget *difference;       /* Text field, amount left to reconcile */

    GtkWidget *total_debit;      /* Text field, total debit reconciled   */
    GtkWidget *total_credit;     /* Text field, total credit reconciled  */

    GtkWidget *debit;            /* Debit matrix show unreconciled debit */
    GtkWidget *credit;           /* Credit matrix, shows credits...      */

    GtkWidget *debit_frame;      /* Frame around debit matrix            */
    GtkWidget *credit_frame;     /* Frame around credit matrix           */

    gboolean   delete_refresh;   /* do a refresh upon a window deletion  */
};


/* This structure doesn't contain everything involved in the
 * startRecnWindow, just pointers that have to be passed in to
 * callbacks that need more than one piece of data to operate on.
 * This is also used by the interest transfer dialog code.
 */
typedef struct _startRecnWindowData
{
    Account       *account;         /* the account being reconciled            */
    GNCAccountType account_type;    /* the type of the account                 */

    GtkWidget     *startRecnWindow; /* the startRecnWindow dialog              */
    GtkWidget     *xfer_button;     /* the dialog's interest transfer button   */
    GtkWidget     *date_value;      /* the dialog's ending date field          */
    GtkWidget     *future_icon;
    GtkWidget     *future_text;
    GNCAmountEdit *end_value;       /* the dialog's ending balance amount edit */
    gnc_numeric    original_value;  /* the dialog's original ending balance    */
    gboolean       user_set_value;  /* the user changed the ending value       */

    XferDialog    *xferData;        /* the interest xfer dialog (if it exists) */
    gboolean       include_children;

    time64         date;            /* the interest xfer reconcile date        */
} startRecnWindowData;

/** PROTOTYPES ******************************************************/
static gnc_numeric recnRecalculateBalance (RecnWindow *recnData);

static void   recn_destroy_cb (GtkWidget *w, gpointer data);
static void   recn_cancel (RecnWindow *recnData);
static gboolean recn_delete_cb (GtkWidget *widget, GdkEvent *event, gpointer data);
static gboolean recn_key_press_cb (GtkWidget *widget, GdkEventKey *event, gpointer data);
static void   recnFinishCB (GSimpleAction *simple, GVariant *parameter, gpointer user_data);
static void   recnPostponeCB (GSimpleAction *simple, GVariant *parameter, gpointer user_data);
static void   recnCancelCB (GSimpleAction *simple, GVariant *parameter, gpointer user_data);

void gnc_start_recn_children_changed (GtkWidget *widget, startRecnWindowData *data);
void gnc_start_recn_interest_clicked_cb (GtkButton *button, startRecnWindowData *data);

static void   gnc_reconcile_window_set_sensitivity (RecnWindow *recnData);
static char * gnc_recn_make_window_name (Account *account);
static void   gnc_recn_set_window_name (RecnWindow *recnData);
static gboolean find_by_account (gpointer find_data, gpointer user_data);

/** GLOBALS ************************************************************/
/* This static indicates the debugging module that this .o belongs to. */
G_GNUC_UNUSED static QofLogModule log_module = GNC_MOD_GUI;

static time64 gnc_reconcile_last_statement_date = 0;

/** IMPLEMENTATIONS *************************************************/

static gpointer
commodity_compare(Account *account, gpointer user_data) {
  gboolean equal = gnc_commodity_equiv (xaccAccountGetCommodity (account),
                                        (gnc_commodity*) user_data);

  return equal ? NULL : account;
}


/********************************************************************\
 * has_account_different_commodities                                *
 *                                                                  *
 * Args:   parent account - the account to look in                  *
 * Return: true if there exists a subaccount with different         *
 *    commodity then the parent account.                            *
\********************************************************************/
static gboolean
has_account_different_commodities(const Account *account)
{
    gnc_commodity *parent_commodity;
    gpointer result;

    if (account == NULL)
        return FALSE;

    parent_commodity = xaccAccountGetCommodity (account);

    result = gnc_account_foreach_descendant_until (account,
                                                   commodity_compare,
                                                   parent_commodity);

    return result != NULL;
}


/********************************************************************\
 * recnRefresh                                                      *
 *   refreshes the transactions in the reconcile window             *
 *                                                                  *
 * Args:   account - the account of the reconcile window to refresh *
 * Return: none                                                     *
\********************************************************************/
static void
recnRefresh (RecnWindow *recnData)
{
    if (recnData == NULL)
        return;

    gnc_reconcile_view_refresh(GNC_RECONCILE_VIEW(recnData->debit));
    gnc_reconcile_view_refresh(GNC_RECONCILE_VIEW(recnData->credit));

    gnc_reconcile_window_set_sensitivity(recnData);

    gnc_recn_set_window_name(recnData);

    recnRecalculateBalance(recnData);

    gtk_widget_queue_resize(recnData->window);
}


static Account *
recn_get_account (RecnWindow *recnData)
{
    if (!recnData)
        return NULL;

    return xaccAccountLookup (&recnData->account, gnc_get_current_book ());
}


static void
gnc_add_colorized_amount (gpointer obj, gnc_numeric amt,
                          GNCPrintAmountInfo print_info, gboolean reverse)
{
    if (!obj) return;
    if (reverse) amt = gnc_numeric_neg (amt);
    gnc_set_label_color (GTK_WIDGET (obj), amt);
    gtk_label_set_text (GTK_LABEL (obj), xaccPrintAmount (amt, print_info));
}

/********************************************************************\
 * recnRecalculateBalance                                           *
 *   refreshes the balances in the reconcile window                 *
 *                                                                  *
 * Args:   recnData -- the reconcile window to refresh              *
 * Return: the difference between the nominal ending balance        *
 *         and the 'effective' ending balance.                      *
\********************************************************************/
static gnc_numeric
recnRecalculateBalance (RecnWindow *recnData)
{
    Account *account;
    gnc_numeric debit;
    gnc_numeric credit;
    gnc_numeric starting;
    gnc_numeric ending;
    gnc_numeric reconciled;
    gnc_numeric diff;
    gchar *datestr;
    GNCPrintAmountInfo print_info;
    gboolean reverse_balance, include_children;
    GAction *action;

    account = recn_get_account (recnData);
    if (!account)
        return gnc_numeric_zero ();

    reverse_balance = gnc_reverse_balance(account);
    include_children = xaccAccountGetReconcileChildrenStatus(account);
    starting = gnc_ui_account_get_reconciled_balance(account, include_children);
    print_info = gnc_account_print_info (account, TRUE);

    ending = recnData->new_ending;
    debit = gnc_reconcile_view_reconciled_balance
            (GNC_RECONCILE_VIEW(recnData->debit));
    credit = gnc_reconcile_view_reconciled_balance
             (GNC_RECONCILE_VIEW(recnData->credit));

    reconciled = gnc_numeric_sub_fixed (debit, credit);
    if (reverse_balance)
        reconciled = gnc_numeric_sub_fixed (reconciled, starting);
    else
        reconciled = gnc_numeric_add_fixed (reconciled, starting);

    diff = gnc_numeric_sub_fixed (ending, reconciled);

    datestr = qof_print_date (recnData->statement_date);
    gtk_label_set_text (GTK_LABEL(recnData->recn_date), datestr);
    g_free (datestr);

    gnc_add_colorized_amount (recnData->starting, starting, print_info, FALSE);
    gnc_add_colorized_amount (recnData->ending, ending, print_info, reverse_balance);
    gnc_add_colorized_amount (recnData->total_debit, debit, print_info, FALSE);
    gnc_add_colorized_amount (recnData->total_credit, credit, print_info, FALSE);
    gnc_add_colorized_amount (recnData->reconciled, reconciled, print_info, reverse_balance);
    gnc_add_colorized_amount (recnData->difference, diff, print_info, reverse_balance);

    action = g_action_map_lookup_action (G_ACTION_MAP(recnData->simple_action_group),
                                         "RecnFinishAction");
    g_simple_action_set_enabled (G_SIMPLE_ACTION(action), gnc_numeric_zero_p (diff));

    action = g_action_map_lookup_action (G_ACTION_MAP(recnData->simple_action_group),
                                         "TransBalanceAction");
    g_simple_action_set_enabled (G_SIMPLE_ACTION(action), !gnc_numeric_zero_p (diff));

    return diff;
}


/* amount_edit_focus_out_cb
 *   Callback on focus-out event for statement Ending Balance.
 *   Sets the user_set_value flag true if the amount entered is
 *   different to the calculated Ending Balance as at the default
 *   Statement Date. This prevents the entered Ending Balance
 *   being recalculated if the Statement Date is changed.
 *
 * Args:   widget         - Ending Balance widget
 *         event          - event triggering this callback
 *         data           - structure containing info about this
 *                          reconciliation process.
 * Returns:  False - propagate the event to the widget's parent.
 */
static gboolean
amount_edit_focus_out_cb(GtkWidget *widget, GdkEventFocus *event,
                         startRecnWindowData *data)
{
    gnc_numeric value;
    gint result = gnc_amount_edit_expr_is_valid (GNC_AMOUNT_EDIT(data->end_value),
                                                 &value, TRUE, NULL);

    data->user_set_value = FALSE;

    if (result < 1) // OK
    {
        if (result == -1) // blank entry is valid
        {
            gnc_amount_edit_set_amount (GNC_AMOUNT_EDIT(data->end_value), value);
            gnc_amount_edit_select_region (GNC_AMOUNT_EDIT(data->end_value), 0, -1);
        }
        data->user_set_value = !gnc_numeric_equal (value, data->original_value);
    }
    return FALSE;
}


/* recn_date_changed_cb
 *   Callback on date_changed event for Statement Date.
 *   If the user changed the date edit widget, and the Ending
 *   Balance wasn't entered, update the Ending Balance to reflect
 *   the ending balance of the account as at Statement Date.
 *
 * Args:   widget         - Statement Date edit widget
 *         data           - structure containing info about this
 *                          reconciliation.
 * Returns:  none.
 */
static void
recn_date_changed_cb (GtkWidget *widget, startRecnWindowData *data)
{
    GNCDateEdit *gde = GNC_DATE_EDIT (widget);
    gnc_numeric new_balance;
    time64 new_date;

    gboolean show_warning = FALSE;
    gint days_after_today;
    static const time64 secs_per_day = 86400;
    static const time64 secs_per_hour = 3600;

    new_date = gnc_date_edit_get_date_end (gde);

    /* Add secs_per_hour to the difference to compensate for the short
     * day when transitioning from standard to daylight time.
     */
    days_after_today = (gnc_time64_get_day_end (new_date) -
                        gnc_time64_get_today_end () +
                        secs_per_hour) / secs_per_day;

    if (days_after_today > 0)
    {
        gchar *str = g_strdup_printf
            /* Translators: %d is the number of days in the future */
            (ngettext ("Statement Date is %d day after today.",
                       "Statement Date is %d days after today.",
                       days_after_today),
             days_after_today);

        gchar *tip_start = g_strdup_printf
            /* Translators: %d is the number of days in the future */
            (ngettext ("The statement date you have chosen is %d day in the future.",
                       "The statement date you have chosen is %d days in the future.",
                       days_after_today),
             days_after_today);

        gchar *tip_end = g_strdup (_("This may cause issues for future reconciliation \
actions on this account. Please double-check this is the date you intended."));
        gchar *tip = g_strdup_printf ("%s %s", tip_start, tip_end);

        show_warning = TRUE;

        gtk_label_set_text (GTK_LABEL(data->future_text), str);
        gtk_widget_set_tooltip_text (GTK_WIDGET(data->future_text), tip);
        g_free (str);
        g_free (tip_end);
        g_free (tip_start);
        g_free (tip);
    }
    gtk_widget_set_visible (GTK_WIDGET(data->future_icon), show_warning);
    gtk_widget_set_visible (GTK_WIDGET(data->future_text), show_warning);

    if (data->user_set_value)
        return;

    /* get the balance for the account as of the new date */
    new_balance = gnc_ui_account_get_balance_as_of_date (data->account, new_date,
                  data->include_children);
    /* update the amount edit with the amount */
    gnc_amount_edit_set_amount (GNC_AMOUNT_EDIT (data->end_value),
                                new_balance);
}


void
gnc_start_recn_children_changed (GtkWidget *widget, startRecnWindowData *data)
{
    data->include_children =
        gtk_toggle_button_get_active(GTK_TOGGLE_BUTTON(widget));

    /* Force an update of the ending balance */
    recn_date_changed_cb (data->date_value, data);
}


/********************************************************************\
 * recnInterestXferWindow                                           *
 *   opens up a window to prompt the user to enter an interest      *
 *   charge or payment for an account prior to reconciling it.      *
 *   Only to be called for some types of accounts, as defined       *
 *   in the macros at the top of this file.                         *
 *                                                                  *
 * NOTE: This function does not return until the user presses "Ok"  *
 *       or "Cancel", which means that the transaction must be      *
 *       resolved before the startRecnWindow will work.             *
 *                                                                  *
 * Args:   data           - jumbo structure containing info         *
 *                          about the start of the reconcile        *
 *                          process needed by this function.        *
 * Returns:  none.                                                  *
\********************************************************************/

/* helper function */
static char *
gnc_recn_make_interest_window_name(Account *account, char *text)
{
    char *fullname;
    char *title;

    fullname = gnc_account_get_full_name(account);
    title = g_strconcat(fullname, " - ", text && *text ? _(text) : "", NULL);

    g_free(fullname);

    return title;
}


static void
recnInterestXferWindow( startRecnWindowData *data)
{
    gchar *title;

    if ( !account_type_has_auto_interest_xfer( data->account_type ) )
        return;

    /* get a normal transfer dialog... */
    data->xferData = gnc_xfer_dialog( GTK_WIDGET(data->startRecnWindow),
                                      data->account );

    /* ...and start changing things: */

    /* change title */
    if ( account_type_has_auto_interest_payment( data->account_type ) )
        title = gnc_recn_make_interest_window_name( data->account,
                _("Interest Payment") );
    else
        title = gnc_recn_make_interest_window_name( data->account,
                _("Interest Charge") );

    gnc_xfer_dialog_set_title( data->xferData, title );
    g_free( title );


    /* change frame labels */
    gnc_xfer_dialog_set_information_label( data->xferData,
                                           _("Payment Information") );

    /* Interest accrued is a transaction from an income account
     * to a bank account.  Interest charged is a transaction from
     * a credit account to an expense account.  The user isn't allowed
     * to change the account (bank or credit) being reconciled.
     */
    if ( account_type_has_auto_interest_payment( data->account_type ) )
    {
        gnc_xfer_dialog_set_from_account_label( data->xferData,
                                                _("Payment From") );
        gnc_xfer_dialog_set_from_show_button_active( data->xferData, TRUE );

        // XXX: Set "from" account from previous interest payment.

        gnc_xfer_dialog_set_to_account_label( data->xferData,
                                              _("Reconcile Account") );
        gnc_xfer_dialog_select_to_account( data->xferData, data->account );
        gnc_xfer_dialog_lock_to_account_tree( data->xferData );

        /* Quickfill based on the reconcile account, which is the "To" acct. */
        gnc_xfer_dialog_quickfill_to_account( data->xferData, TRUE );
    }
    else  /* interest charged to account rather than paid to it */
    {
        gnc_xfer_dialog_set_from_account_label( data->xferData,
                                                _("Reconcile Account") );
        gnc_xfer_dialog_select_from_account( data->xferData, data->account );
        gnc_xfer_dialog_lock_from_account_tree( data->xferData );

        gnc_xfer_dialog_set_to_account_label( data->xferData,
                                              _("Payment To") );
        gnc_xfer_dialog_set_to_show_button_active( data->xferData, TRUE );

        // XXX: Set "to" account from previous interest payment.

        /* Quickfill based on the reconcile account, which is the "From" acct. */
        gnc_xfer_dialog_quickfill_to_account( data->xferData, FALSE );
    }

    /* no currency frame */
    gnc_xfer_dialog_toggle_currency_table( data->xferData, FALSE );

    /* set the reconcile date for the transaction date */
    gnc_xfer_dialog_set_date( data->xferData, data->date );

    /* Now run the transfer dialog.  This blocks until done.
     * If the user hit Cancel, make the button clickable so that
     * the user can retry if they want.  We don't make the button
     * clickable if they successfully entered a transaction, since
     * the fact that the button was clickable again might make
     * the user think that the transaction didn't actually go through.
     */
    if ( ! gnc_xfer_dialog_run_until_done( data->xferData ) )
        if ( data->xfer_button )
            gtk_widget_set_sensitive(GTK_WIDGET(data->xfer_button), TRUE);

    /* done with the XferDialog */
    data->xferData = NULL;
}


/* Set up for the interest xfer window, run the window, and update
 * the startRecnWindow if the interest xfer changed anything that matters.
 */
static void
gnc_reconcile_interest_xfer_run(startRecnWindowData *data)
{
    GtkWidget *entry = gnc_amount_edit_gtk_entry(
                           GNC_AMOUNT_EDIT(data->end_value) );
    gnc_numeric before = gnc_amount_edit_get_amount(
                             GNC_AMOUNT_EDIT(data->end_value) );
    gnc_numeric after;

    recnInterestXferWindow( data );

    /* recompute the ending balance */
    after = xaccAccountGetBalanceAsOfDate(data->account, data->date);

    /* update the ending balance in the startRecnWindow if it has changed. */
    if ( gnc_numeric_compare( before, after ) )
    {
        if (gnc_reverse_balance(data->account))
            after = gnc_numeric_neg (after);

        gnc_amount_edit_set_amount (GNC_AMOUNT_EDIT (data->end_value), after);
        gtk_widget_grab_focus(GTK_WIDGET(entry));
        gtk_editable_select_region (GTK_EDITABLE(entry), 0, -1);
        data->original_value = after;
        data->user_set_value = FALSE;
    }
}


void
gnc_start_recn_interest_clicked_cb(GtkButton *button, startRecnWindowData *data)
{
    /* make the button unclickable since we're popping up the window */
    if ( data->xfer_button )
        gtk_widget_set_sensitive(GTK_WIDGET(data->xfer_button), FALSE);

    /* run the account window */
    gnc_reconcile_interest_xfer_run( data );
}


static void
gnc_save_reconcile_interval(Account *account, time64 statement_date)
{
    time64 prev_statement_date;
    int days = 0, months = 0;
    double seconds;

    if (!xaccAccountGetReconcileLastDate (account, &prev_statement_date))
        return;

    /*
     * Compute the number of days difference.
     */
    seconds = gnc_difftime (statement_date, prev_statement_date);
    days = (int)(seconds / 60 / 60 / 24);

    /*
     * See if we need to remember days(weeks) or months.  The only trick
     * value is 28 days which could be either 4 weeks or 1 month.
     */
    if (days == 28)
    {
        int prev_days = 0, prev_months = 1;

        /* What was it last time? */
        xaccAccountGetReconcileLastInterval (account, &prev_months, &prev_days);
        if (prev_months == 1)
        {
            months = 1;
            days = 0;
        }
    }
    else if (days > 28)
    {
        struct tm current, prev;

        gnc_localtime_r (&statement_date, &current);
        gnc_localtime_r (&prev_statement_date, &prev);
        months = ((12 * current.tm_year + current.tm_mon) -
                  (12 * prev.tm_year + prev.tm_mon));
        days = 0;
    }

    /*
     * Remember for next time unless it is negative.
     */
    if (months >= 0 && days >= 0)
        xaccAccountSetReconcileLastInterval(account, months, days);
}


/********************************************************************\
 * startRecnWindow                                                  *
 *   opens up the window to prompt the user to enter the ending     *
 *   balance from bank statement                                    *
 *                                                                  *
 * NOTE: This function does not return until the user presses "Ok"  *
 *       or "Cancel"                                                *
 *                                                                  *
 * Args:   parent         - the parent of this window               *
 *         account        - the account to reconcile                *
 *         new_ending     - returns the amount for ending balance   *
 *         statement_date - returns date of the statement :)        *
 * Return: True, if the user presses "Ok", else False               *
\********************************************************************/
static gboolean
startRecnWindow(GtkWidget *parent, Account *account,
                gnc_numeric *new_ending, time64 *statement_date,
                gboolean enable_subaccount)
{
    GtkWidget *dialog, *end_value, *date_value, *include_children_button;
    GtkBuilder *builder;
    startRecnWindowData data = { NULL };
    gboolean auto_interest_xfer_option;
    GNCPrintAmountInfo print_info;
    gnc_numeric ending;
    GtkWidget *entry;
    char *title;
    int result = -6;
    gulong fo_handler_id;

    /* Initialize the data structure that will be used for several callbacks
     * throughout this file with the relevant info.  Some initialization is
     * done below as well.  Note that local storage should be OK for this,
     * since any callbacks using it will only work while the startRecnWindow
     * is running.
     */
    data.account = account;
    data.account_type = xaccAccountGetType(account);
    data.date = *statement_date;

    /* whether to have an automatic interest xfer dialog or not */
    auto_interest_xfer_option = xaccAccountGetAutoInterest (account);

    data.include_children = !has_account_different_commodities(account) &&
        xaccAccountGetReconcileChildrenStatus(account);

    ending = gnc_ui_account_get_reconciled_balance(account,
             data.include_children);
    print_info = gnc_account_print_info (account, TRUE);

    /*
     * Do not reverse the balance here.  It messes up the math in the
     * reconciliation window.  Also, the balance should show up as a
     * positive number in the reconciliation window to match the positive
     * number that shows in the register window.
     */

    /* Create the dialog box */
    builder = gtk_builder_new();
    gnc_builder_add_from_file (builder, "window-reconcile.glade", "reconcile_start_dialog");

    dialog = GTK_WIDGET(gtk_builder_get_object (builder, "reconcile_start_dialog"));

    // Set the name for this dialog so it can be easily manipulated with css
    gtk_widget_set_name (GTK_WIDGET(dialog), "gnc-id-reconcile-start");

    title = gnc_recn_make_window_name (account);
    gtk_window_set_title(GTK_WINDOW(dialog), title);
    g_free (title);

    data.startRecnWindow = GTK_WIDGET(dialog);

    if (parent != NULL)
        gtk_window_set_transient_for (GTK_WINDOW (dialog), GTK_WINDOW (parent));

    {
        GtkWidget *start_value, *box;
        GtkWidget *label;
        GtkWidget *interest = NULL;

        start_value = GTK_WIDGET(gtk_builder_get_object (builder, "start_value"));
        gtk_label_set_text(GTK_LABEL(start_value), xaccPrintAmount (ending, print_info));

        include_children_button = GTK_WIDGET(gtk_builder_get_object (builder, "subaccount_check"));
        gtk_toggle_button_set_active(GTK_TOGGLE_BUTTON(include_children_button),
                                     data.include_children);
        gtk_widget_set_sensitive(include_children_button, enable_subaccount);

        date_value = gnc_date_edit_new(*statement_date, FALSE, FALSE);
        data.date_value = date_value;
        box = GTK_WIDGET(gtk_builder_get_object (builder, "date_value_box"));
        gtk_box_pack_start(GTK_BOX(box), date_value, TRUE, TRUE, 0);
        label = GTK_WIDGET(gtk_builder_get_object (builder, "date_label"));
        gnc_date_make_mnemonic_target(GNC_DATE_EDIT(date_value), label);

        end_value = gnc_amount_edit_new ();
        data.end_value = GNC_AMOUNT_EDIT(end_value);
        data.original_value = *new_ending;
        data.user_set_value = FALSE;

        data.future_icon = GTK_WIDGET(gtk_builder_get_object (builder, "future_icon"));
        data.future_text = GTK_WIDGET(gtk_builder_get_object (builder, "future_text"));

        box = GTK_WIDGET(gtk_builder_get_object (builder, "ending_value_box"));
        gtk_box_pack_start(GTK_BOX(box), end_value, TRUE, TRUE, 0);
        label = GTK_WIDGET(gtk_builder_get_object (builder, "end_label"));
        gnc_amount_edit_make_mnemonic_target (GNC_AMOUNT_EDIT(end_value), label);

        gtk_builder_connect_signals_full (builder, gnc_builder_connect_full_func, &data);

        gnc_date_activates_default(GNC_DATE_EDIT(date_value), TRUE);

        /* need to get a callback on date changes to update the recn balance */
        g_signal_connect ( G_OBJECT (date_value), "date_changed",
                           G_CALLBACK (recn_date_changed_cb), (gpointer) &data );

        print_info.use_symbol = 0;
        gnc_amount_edit_set_print_info (GNC_AMOUNT_EDIT (end_value), print_info);
        gnc_amount_edit_set_fraction (GNC_AMOUNT_EDIT (end_value),
                                      xaccAccountGetCommoditySCU (account));

        gnc_amount_edit_set_amount (GNC_AMOUNT_EDIT (end_value), *new_ending);

        entry = gnc_amount_edit_gtk_entry (GNC_AMOUNT_EDIT (end_value));
        gtk_editable_select_region (GTK_EDITABLE(entry), 0, -1);
        fo_handler_id = g_signal_connect (G_OBJECT(entry), "focus-out-event",
                                          G_CALLBACK(amount_edit_focus_out_cb),
                                          (gpointer) &data);
        gtk_entry_set_activates_default(GTK_ENTRY(entry), TRUE);

        /* if it's possible to enter an interest payment or charge for this
         * account, add a button so that the user can pop up the appropriate
         * dialog if it isn't automatically popping up.
         */
        interest = GTK_WIDGET(gtk_builder_get_object (builder, "interest_button"));
        if ( account_type_has_auto_interest_payment( data.account_type ) )
            gtk_button_set_label(GTK_BUTTON(interest), _("Enter _Interest Payment…") );
        else if ( account_type_has_auto_interest_charge( data.account_type ) )
            gtk_button_set_label(GTK_BUTTON(interest), _("Enter _Interest Charge…") );
        else
        {
            gtk_widget_destroy(interest);
            interest = NULL;
        }

        if ( interest )
        {
            data.xfer_button = interest;
            if ( auto_interest_xfer_option )
                gtk_widget_set_sensitive(GTK_WIDGET(interest), FALSE);
        }

        gtk_widget_show_all(dialog);

        gtk_widget_hide (data.future_text);
        gtk_widget_hide (data.future_icon);

        gtk_widget_grab_focus(gnc_amount_edit_gtk_entry
                              (GNC_AMOUNT_EDIT (end_value)));
    }

    /* Allow the user to enter an interest payment
     * or charge prior to reconciling */
    if ( account_type_has_auto_interest_xfer( data.account_type )
            && auto_interest_xfer_option )
    {
        gnc_reconcile_interest_xfer_run( &data );
    }

    while (gtk_dialog_run (GTK_DIALOG(dialog)) == GTK_RESPONSE_OK)
    {
        /* If response is OK but end_value not valid, try again */
        if (gnc_amount_edit_evaluate (GNC_AMOUNT_EDIT(end_value), NULL))
        {
            result = GTK_RESPONSE_OK;
            break;
        }
    }

    if (result == GTK_RESPONSE_OK)
    {
        *new_ending = gnc_amount_edit_get_amount (GNC_AMOUNT_EDIT (end_value));
        *statement_date = gnc_date_edit_get_date_end(GNC_DATE_EDIT(date_value));

        if (gnc_reverse_balance(account))
            *new_ending = gnc_numeric_neg (*new_ending);

        xaccAccountSetReconcileChildrenStatus(account, data.include_children);

        gnc_save_reconcile_interval(account, *statement_date);
    }
    // must remove the focus-out handler
    g_signal_handler_disconnect (G_OBJECT(entry), fo_handler_id);
    gtk_widget_destroy (dialog);
    g_object_unref(G_OBJECT(builder));

    return (result == GTK_RESPONSE_OK);
}


static void
gnc_reconcile_window_set_sensitivity(RecnWindow *recnData)
{
    gboolean sensitive = FALSE;
    GNCReconcileView *view;
    GAction *action;

    view = GNC_RECONCILE_VIEW(recnData->debit);
    if (gnc_reconcile_view_num_selected(view) == 1)
        sensitive = TRUE;

    view = GNC_RECONCILE_VIEW(recnData->credit);
    if (gnc_reconcile_view_num_selected(view) == 1)
        sensitive = TRUE;

    action = g_action_map_lookup_action (G_ACTION_MAP(recnData->simple_action_group),
                                         "TransEditAction");
    g_simple_action_set_enabled (G_SIMPLE_ACTION(action), sensitive);

    action = g_action_map_lookup_action (G_ACTION_MAP(recnData->simple_action_group),
                                         "TransDeleteAction");
    g_simple_action_set_enabled (G_SIMPLE_ACTION(action), sensitive);

    sensitive = FALSE;

    view = GNC_RECONCILE_VIEW(recnData->debit);
    if (gnc_reconcile_view_num_selected(view) > 0)
        sensitive = TRUE;

    view = GNC_RECONCILE_VIEW(recnData->credit);
    if (gnc_reconcile_view_num_selected(view) > 0)
        sensitive = TRUE;

    action = g_action_map_lookup_action (G_ACTION_MAP(recnData->simple_action_group),
                                         "TransRecAction");
    g_simple_action_set_enabled (G_SIMPLE_ACTION(action), sensitive);

    action = g_action_map_lookup_action (G_ACTION_MAP(recnData->simple_action_group),
                                         "TransUnRecAction");
    g_simple_action_set_enabled (G_SIMPLE_ACTION(action), sensitive);
}


static void
gnc_reconcile_window_toggled_cb(GNCReconcileView *view, Split *split,
                                gpointer data)
{
    RecnWindow *recnData = data;
    gnc_reconcile_window_set_sensitivity(recnData);
    recnRecalculateBalance(recnData);
}


static void
gnc_reconcile_window_row_cb(GNCReconcileView *view, gpointer item,
                            gpointer data)
{
    RecnWindow *recnData = data;
    gnc_reconcile_window_set_sensitivity(recnData);
}


/** Popup a contextual menu.  This function ends up being called when
 *  the user right-clicks in the context of a window, or uses the
 *  keyboard context-menu request key combination (Shift-F10 by
 *  default).
 *
 *  @param recnData This is a data structure describing the
 *  Reconciliation Window.
 *
 *  @param event The event parameter passed to the "button-press"
 *  callback.  May be null if there was no event (aka keyboard
 *  request).
 */
static void
do_popup_menu(RecnWindow *recnData, GdkEventButton *event)
{
    GMenuModel *menu_model = (GMenuModel *)gtk_builder_get_object (recnData->builder,
                                                                   "recwin-popup");
    GtkWidget *menu = gtk_menu_new_from_model (menu_model);

    if (!menu)
        return;

    gtk_menu_attach_to_widget (GTK_MENU(menu), GTK_WIDGET(recnData->window), NULL);
    gtk_menu_popup_at_pointer (GTK_MENU(menu), (GdkEvent *) event);
}


/** Callback function invoked when the user requests that Gnucash
 *  popup the contextual menu via the keyboard context-menu request
 *  key combination (Shift-F10 by default).
 *
 *  @param recnData This is a data structure describing the
 *  Reconciliation Window.
 *
 *  @param widget Whatever widget had focus when the user issued the
 *  keyboard context-menu request.
 *
 *  @return Always returns TRUE to indicate that the menu request was
 *  handled.
 */
static gboolean
gnc_reconcile_window_popup_menu_cb (GtkWidget *widget,
                                    RecnWindow *recnData)
{
    do_popup_menu(recnData, NULL);
    return TRUE;
}


/*  Callback function invoked when the user clicks in the content of
 *  any Gnucash window.  If this was a "right-click" then Gnucash will
 *  popup the contextual menu.
 */
static gboolean
gnc_reconcile_window_button_press_cb (GtkWidget *widget,
                                      GdkEventButton *event,
                                      RecnWindow *recnData)
{
    if (event->button == 3 && event->type == GDK_BUTTON_PRESS)
    {
        GNCQueryView *qview = GNC_QUERY_VIEW(widget);
        GtkTreePath *path;

        /* Get tree path for row that was clicked */
        gtk_tree_view_get_path_at_pos (GTK_TREE_VIEW(qview),
                                       (gint) event->x,
                                       (gint) event->y,
                                       &path, NULL, NULL, NULL);

        if (path)
        {
            GtkTreeSelection *selection = gtk_tree_view_get_selection (GTK_TREE_VIEW(qview));

            gtk_tree_selection_select_path (selection, path);
            gtk_tree_path_free (path);
        }
        do_popup_menu (recnData, event);
        return TRUE;
    }
    return FALSE;
}


static GNCSplitReg *
gnc_reconcile_window_open_register(RecnWindow *recnData)
{
    Account *account = recn_get_account (recnData);
    GNCSplitReg *gsr;
    gboolean include_children;

    if (!account)
        return(NULL);

    include_children = xaccAccountGetReconcileChildrenStatus (account);
    recnData->page = gnc_plugin_page_register_new (account, include_children);
    gnc_main_window_open_page (NULL, recnData->page);
    gsr = gnc_plugin_page_register_get_gsr (recnData->page);
    gnc_split_reg_raise (gsr);
    return gsr;
}


static void
gnc_reconcile_window_double_click_cb(GNCReconcileView *view, Split *split,
                                     gpointer data)
{
    RecnWindow *recnData = data;
    GNCSplitReg *gsr;

    /* This should never be true, but be paranoid */
    if (split == NULL)
        return;

    gsr = gnc_reconcile_window_open_register(recnData);
    if (gsr == NULL)
        return;

    /* Test for visibility of split */
    if (gnc_split_reg_clear_filter_for_split (gsr, split))
        gnc_plugin_page_register_clear_current_filter (GNC_PLUGIN_PAGE(recnData->page));

    gnc_split_reg_jump_to_split( gsr, split );
}


static void
gnc_reconcile_window_focus_cb(GtkWidget *widget, GdkEventFocus *event,
                              gpointer data)
{
    RecnWindow *recnData = data;
    GNCReconcileView *this_view, *other_view;
    GNCReconcileView *debit, *credit;

    this_view = GNC_RECONCILE_VIEW(widget);

    debit  = GNC_RECONCILE_VIEW(recnData->debit);
    credit = GNC_RECONCILE_VIEW(recnData->credit);

    other_view = GNC_RECONCILE_VIEW(this_view == debit ? credit : debit);

    /* clear the *other* list so we always have no more than one selection */
    gnc_reconcile_view_unselect_all(other_view);
}


static gboolean
gnc_reconcile_key_press_cb (GtkWidget *widget, GdkEventKey *event,
                            gpointer data)
{
    RecnWindow *recnData = data;
    GtkWidget *this_view, *other_view;
    GtkWidget *debit, *credit;

    switch (event->keyval)
    {
    case GDK_KEY_Tab:
    case GDK_KEY_ISO_Left_Tab:
        break;

    default:
        return FALSE;
    }

    g_signal_stop_emission_by_name (widget, "key_press_event");

    this_view = widget;

    debit  = recnData->debit;
    credit = recnData->credit;

    other_view = (this_view == debit ? credit : debit);

    gtk_widget_grab_focus (other_view);

    return TRUE;
}


static void
gnc_reconcile_window_set_titles(RecnWindow *recnData)
{
    const gchar *title;

    title = gnc_account_get_debit_string(ACCT_TYPE_NONE);
    gtk_frame_set_label(GTK_FRAME(recnData->debit_frame), title);

    title = gnc_account_get_credit_string(ACCT_TYPE_NONE);
    gtk_frame_set_label(GTK_FRAME(recnData->credit_frame), title);
}


static GtkWidget *
gnc_reconcile_window_create_view_box(Account *account,
                                     GNCReconcileViewType type,
                                     RecnWindow *recnData,
                                     GtkWidget **list_save,
                                     GtkWidget **total_save)
{
    GtkWidget *frame, *scrollWin, *view, *vbox, *label, *hbox;
    GtkWidget *vscroll;
    GtkRequisition nat_sb;

    frame = gtk_frame_new(NULL);

    if (type == RECLIST_DEBIT)
        recnData->debit_frame = frame;
    else
        recnData->credit_frame = frame;

    vbox = gtk_box_new (GTK_ORIENTATION_VERTICAL, 5);
    gtk_box_set_homogeneous (GTK_BOX (vbox), FALSE);

    view = gnc_reconcile_view_new(account, type, recnData->statement_date);
    *list_save = view;

    g_signal_connect(view, "toggle_reconciled",
                     G_CALLBACK(gnc_reconcile_window_toggled_cb),
                     recnData);
    g_signal_connect(view, "line_selected",
                     G_CALLBACK(gnc_reconcile_window_row_cb),
                     recnData);
    g_signal_connect(view, "button_press_event",
                     G_CALLBACK(gnc_reconcile_window_button_press_cb),
                     recnData);
    g_signal_connect(view, "double_click_split",
                     G_CALLBACK(gnc_reconcile_window_double_click_cb),
                     recnData);
    g_signal_connect(view, "focus_in_event",
                     G_CALLBACK(gnc_reconcile_window_focus_cb),
                     recnData);
    g_signal_connect(view, "key_press_event",
                     G_CALLBACK(gnc_reconcile_key_press_cb),
                     recnData);

    scrollWin = gtk_scrolled_window_new (NULL, NULL);
    gtk_scrolled_window_set_policy(GTK_SCROLLED_WINDOW (scrollWin),
                                   GTK_POLICY_AUTOMATIC,
                                   GTK_POLICY_AUTOMATIC);
    gtk_container_set_border_width(GTK_CONTAINER(scrollWin), 5);

    gtk_container_add(GTK_CONTAINER(frame), scrollWin);
    gtk_container_add(GTK_CONTAINER(scrollWin), view);
    gtk_box_pack_start(GTK_BOX(vbox), frame, TRUE, TRUE, 0);

    // get the vertical scroll bar width
    vscroll = gtk_scrolled_window_get_vscrollbar (GTK_SCROLLED_WINDOW (scrollWin));
    gtk_widget_get_preferred_size (vscroll, NULL, &nat_sb);

    // add xpadding to recn column so scrollbar does not cover
    gnc_reconcile_view_add_padding (GNC_RECONCILE_VIEW(view), REC_RECN, nat_sb.width);

    hbox = gtk_box_new (GTK_ORIENTATION_HORIZONTAL, 5);
    gtk_box_set_homogeneous (GTK_BOX (hbox), FALSE);
    gtk_box_pack_start(GTK_BOX(vbox), hbox, FALSE, FALSE, 0);

    label = gtk_label_new(_("Total"));
    gnc_label_set_alignment(label, 1.0, 0.5);
    gtk_box_pack_start(GTK_BOX(hbox), label, TRUE, TRUE, 0);

    label = gtk_label_new("");
    gtk_box_pack_start(GTK_BOX(hbox), label, FALSE, FALSE, 0);
    *total_save = label;
    gtk_widget_set_margin_end (GTK_WIDGET(label), 10 + nat_sb.width);

    return vbox;
}


static Split *
gnc_reconcile_window_get_current_split(RecnWindow *recnData)
{
    GNCReconcileView *view;
    Split *split;

    view = GNC_RECONCILE_VIEW(recnData->debit);
    split = gnc_reconcile_view_get_current_split(view);
    if (split != NULL)
        return split;

    view = GNC_RECONCILE_VIEW(recnData->credit);
    split = gnc_reconcile_view_get_current_split(view);

    return split;
}


static void
gnc_ui_reconcile_window_help_cb (GSimpleAction *simple,
                                 GVariant      *parameter,
                                 gpointer       user_data)
{
<<<<<<< HEAD
    RecnWindow *recnData = data;
    gnc_gnome_help (GTK_WINDOW(recnData->window), DF_MANUAL, DL_RECNWIN);
=======
    RecnWindow *recnData = user_data;
    gnc_gnome_help (GTK_WINDOW(recnData->window), HF_HELP, HL_RECNWIN);
>>>>>>> cc91c7d3
}


static void
gnc_ui_reconcile_window_change_cb (GSimpleAction *simple,
                                   GVariant      *parameter,
                                   gpointer       user_data)
{
    RecnWindow *recnData = user_data;
    Account *account = recn_get_account (recnData);
    gnc_numeric new_ending = recnData->new_ending;
    time64 statement_date = recnData->statement_date;

    if (gnc_reverse_balance (account))
        new_ending = gnc_numeric_neg (new_ending);
    if (startRecnWindow (recnData->window, account, &new_ending, &statement_date,
                         FALSE))
    {
        recnData->new_ending = new_ending;
        recnData->statement_date = statement_date;
        recnRecalculateBalance (recnData);
    }
}


static void
gnc_ui_reconcile_window_balance_cb (GSimpleAction *simple,
                                    GVariant      *parameter,
                                    gpointer       user_data)
{
    RecnWindow *recnData = user_data;
    GNCSplitReg *gsr;
    Account *account;
    gnc_numeric balancing_amount;
    time64 statement_date;


    gsr = gnc_reconcile_window_open_register(recnData);
    if (gsr == NULL)
        return;

    account = recn_get_account(recnData);
    if (account == NULL)
        return;

    balancing_amount = recnRecalculateBalance(recnData);
    if (gnc_numeric_zero_p(balancing_amount))
        return;

    statement_date = recnData->statement_date;
    if (statement_date == 0)
        statement_date = gnc_time (NULL); // default to 'now'

    gnc_split_reg_balancing_entry(gsr, account, statement_date, balancing_amount);
}


static void
gnc_ui_reconcile_window_rec_cb (GSimpleAction *simple,
                                GVariant      *parameter,
                                gpointer       user_data)
{
    RecnWindow *recnData = user_data;
    GNCReconcileView *debit, *credit;

    debit  = GNC_RECONCILE_VIEW(recnData->debit);
    credit = GNC_RECONCILE_VIEW(recnData->credit);

    gnc_reconcile_view_set_list (debit, TRUE);
    gnc_reconcile_view_set_list (credit, TRUE);
}


static void
gnc_ui_reconcile_window_unrec_cb (GSimpleAction *simple,
                                  GVariant      *parameter,
                                  gpointer       user_data)
{
    RecnWindow *recnData = user_data;
    GNCReconcileView *debit, *credit;

    debit  = GNC_RECONCILE_VIEW(recnData->debit);
    credit = GNC_RECONCILE_VIEW(recnData->credit);

    gnc_reconcile_view_set_list (debit, FALSE);
    gnc_reconcile_view_set_list (credit, FALSE);
}


/** Get the debit or credit view that has at least 1 split selected.
 *   gnc_reconcile_window_focus_cb() ensures only 1 view
 *   has a selection.
 * @param window The reconcile window.
 */
static GNCReconcileView *
gnc_reconcile_window_get_selection_view (RecnWindow *recnData)
{
    if (gnc_reconcile_view_num_selected (GNC_RECONCILE_VIEW (recnData->debit)) > 0)
        return GNC_RECONCILE_VIEW (recnData->debit);

    if (gnc_reconcile_view_num_selected (GNC_RECONCILE_VIEW (recnData->credit)) > 0)
        return GNC_RECONCILE_VIEW (recnData->credit);

    return NULL;
}


/** Select the next split in the debit or credit view so that after the Delete
 *   button is actioned, the working position in the list is still in view.
 *  Unless this is done, the list will be scrolled to the top.
 *  The new split selected must have a different parent transaction as all splits
 *   for the transaction will be deleted.
 */
static void
gnc_reconcile_window_delete_set_next_selection (RecnWindow *recnData, Split *split)
{
    GNCReconcileView *view = gnc_reconcile_window_get_selection_view (recnData);
    GtkTreeModel *model = gtk_tree_view_get_model (GTK_TREE_VIEW (view));
    Split *this_split = NULL;
    GtkTreeIter iter;
    GtkTreeSelection *selection = gtk_tree_view_get_selection (GTK_TREE_VIEW (view));
    GList *path_list, *node;
    GtkTreePath *path, *save_del_path;
    Transaction* trans = xaccSplitGetParent (split); // parent transaction of the split to delete

    if (!view)
        return; // no selected split

    path_list = gtk_tree_selection_get_selected_rows (selection, &model);
    // get path of the first split selected - there should be only 1 selected
    node = g_list_first (path_list);
    if (!node)
        return;
    path = node->data;
    save_del_path = gtk_tree_path_copy (path);

    gtk_tree_path_next (path);
    if (gtk_tree_model_get_iter (model, &iter, path))
    {
        do
        {
            gtk_tree_model_get (model, &iter, REC_POINTER, &this_split, -1);
        }
        while (xaccSplitGetParent (this_split) == trans && gtk_tree_model_iter_next (model, &iter));
    }

    if ((!this_split) || xaccSplitGetParent (this_split) == trans)
    {
        // There aren't any splits for a different transaction after the split to be deleted,
        //  so find the previous split having a different parent transaction
        path = save_del_path; // split to be deleted
        if (gtk_tree_path_prev (path) && gtk_tree_model_get_iter (model, &iter, path))
        {
            do
            {
                gtk_tree_model_get (model, &iter, REC_POINTER, &this_split, -1);
            }
            while (xaccSplitGetParent (this_split) == trans && gtk_tree_model_iter_previous (model, &iter));
        }
    }

    gtk_tree_path_free (save_del_path);
    g_list_free_full (path_list, (GDestroyNotify) gtk_tree_path_free);
    if ((!this_split) || xaccSplitGetParent (this_split) == trans)
        return;

    gtk_tree_selection_select_iter (selection, &iter);
}


static void
gnc_ui_reconcile_window_delete_cb (GSimpleAction *simple,
                                   GVariant      *parameter,
                                   gpointer       user_data)
{
    RecnWindow *recnData = user_data;
    Transaction *trans;
    Split *split, *next_split;

    split = gnc_reconcile_window_get_current_split(recnData);
    /* This should never be true, but be paranoid */
    if (split == NULL)
        return;

    {
        const char *message = _("Are you sure you want to delete the selected "
                                "transaction?");
        gboolean result;

        result = gnc_verify_dialog (GTK_WINDOW (recnData->window), FALSE, "%s", message);

        if (!result)
            return;
    }

    /* select the split that should be visible after the deletion */
    gnc_reconcile_window_delete_set_next_selection(recnData, split);

    gnc_suspend_gui_refresh ();

    trans = xaccSplitGetParent(split);
    xaccTransDestroy(trans);

    gnc_resume_gui_refresh ();
}


static void
gnc_ui_reconcile_window_edit_cb (GSimpleAction *simple,
                                 GVariant      *parameter,
                                 gpointer       user_data)
{
    RecnWindow *recnData = user_data;
    GNCSplitReg *gsr;
    Split *split;

    split = gnc_reconcile_window_get_current_split (recnData);
    /* This should never be true, but be paranoid */
    if (split == NULL)
        return;

    gsr = gnc_reconcile_window_open_register(recnData);
    if (gsr == NULL)
        return;

    /* Test for visibility of split */
    if (gnc_split_reg_clear_filter_for_split (gsr, split))
        gnc_plugin_page_register_clear_current_filter (GNC_PLUGIN_PAGE(recnData->page));

    gnc_split_reg_jump_to_split_amount( gsr, split );
}


static char *
gnc_recn_make_window_name(Account *account)
{
    char *fullname;
    char *title;

    fullname = gnc_account_get_full_name(account);
    title = g_strconcat(fullname, " - ", _("Reconcile"), NULL);

    g_free(fullname);

    return title;
}


static void
gnc_recn_set_window_name(RecnWindow *recnData)
{
    char *title;

    title = gnc_recn_make_window_name (recn_get_account (recnData));

    gtk_window_set_title (GTK_WINDOW (recnData->window), title);

    g_free (title);
}


static void
gnc_recn_edit_account_cb (GSimpleAction *simple,
                          GVariant      *parameter,
                          gpointer       user_data)
{
    RecnWindow *recnData = user_data;
    Account *account = recn_get_account (recnData);

    if (account == NULL)
        return;

    gnc_ui_edit_account_window (GTK_WINDOW (recnData->window), account);
}


static void
gnc_recn_xfer_cb (GSimpleAction *simple,
                  GVariant      *parameter,
                  gpointer       user_data)
{
    RecnWindow *recnData = user_data;
    Account *account = recn_get_account (recnData);

    if (account == NULL)
        return;

    gnc_xfer_dialog (recnData->window, account);
}


static void
gnc_recn_scrub_cb (GSimpleAction *simple,
                   GVariant      *parameter,
                   gpointer       user_data)
{
    RecnWindow *recnData = user_data;
    Account *account = recn_get_account (recnData);

    if (account == NULL)
        return;

    gnc_suspend_gui_refresh ();

    xaccAccountTreeScrubOrphans (account, gnc_window_show_progress);
    xaccAccountTreeScrubImbalance (account, gnc_window_show_progress);

    // XXX: Lots are disabled.
    if (g_getenv("GNC_AUTO_SCRUB_LOTS") != NULL)
        xaccAccountTreeScrubLots(account);

    gnc_resume_gui_refresh ();
}


static void
gnc_recn_open_cb (GSimpleAction *simple,
                  GVariant      *parameter,
                  gpointer       user_data)
{
    RecnWindow *recnData = user_data;

    gnc_reconcile_window_open_register(recnData);
}


static void
gnc_get_reconcile_info (Account *account,
                        gnc_numeric *new_ending,
                        time64 *statement_date)
{
    gboolean always_today;
    GDate date;
    time64 today;

    g_date_clear(&date, 1);

    always_today = gnc_prefs_get_bool(GNC_PREFS_GROUP_RECONCILE, GNC_PREF_ALWAYS_REC_TO_TODAY);

    if (!always_today &&
            xaccAccountGetReconcileLastDate (account, statement_date))
    {
        int months = 1, days = 0;

        gnc_gdate_set_time64(&date, *statement_date);

        xaccAccountGetReconcileLastInterval (account, &months, &days);

        if (months)
        {
            gboolean was_last_day_of_month = g_date_is_last_of_month(&date);

            g_date_add_months(&date, months);

            /* Track last day of the month, i.e. 1/31 -> 2/28 -> 3/31 */
            if (was_last_day_of_month)
            {
                g_date_set_day (&date, g_date_get_days_in_month(g_date_get_month(&date),
                                g_date_get_year( &date)));
            }
        }
        else
        {
            g_date_add_days (&date, days);
        }

        *statement_date = gnc_time64_get_day_end_gdate (&date);

        today = gnc_time64_get_day_end (gnc_time (NULL));
        if (*statement_date > today)
            *statement_date = today;
    }

    xaccAccountGetReconcilePostponeDate (account, statement_date);

    if (xaccAccountGetReconcilePostponeBalance(account, new_ending))
    {
        if (gnc_reverse_balance(account))
            *new_ending = gnc_numeric_neg(*new_ending);
    }
    else
    {
        /* if the account wasn't previously postponed, try to predict
         * the statement balance based on the statement date.
         */
        *new_ending =
            gnc_ui_account_get_balance_as_of_date
            (account, *statement_date,
             xaccAccountGetReconcileChildrenStatus(account));
    }
}


static gboolean
find_by_account (gpointer find_data, gpointer user_data)
{
    Account *account = find_data;
    RecnWindow *recnData = user_data;

    if (!recnData)
        return FALSE;

    return guid_equal (&recnData->account, xaccAccountGetGUID (account));
}


static void
recn_set_watches_one_account (gpointer data, gpointer user_data)
{
    Account *account = (Account *)data;
    RecnWindow *recnData = (RecnWindow *)user_data;
    GList *node;

    /* add a watch on the account */
    gnc_gui_component_watch_entity (recnData->component_id,
                                    xaccAccountGetGUID (account),
                                    QOF_EVENT_MODIFY | QOF_EVENT_DESTROY);

    /* add a watch on each unreconciled or cleared split for the account */
    for (node = xaccAccountGetSplitList (account); node; node = node->next)
    {
        Split *split = node->data;
        Transaction *trans;
        char recn;

        recn = xaccSplitGetReconcile (split);
        switch (recn)
        {
        case NREC:
        case CREC:
            trans = xaccSplitGetParent (split);

            gnc_gui_component_watch_entity (recnData->component_id,
                                            xaccTransGetGUID (trans),
                                            QOF_EVENT_MODIFY
                                            | QOF_EVENT_DESTROY
                                            | GNC_EVENT_ITEM_CHANGED);
            break;

        default:
            break;
        }
    }
}


static void
recn_set_watches (RecnWindow *recnData)
{
    gboolean include_children;
    Account *account;
    GList *accounts = NULL;

    gnc_gui_component_clear_watches (recnData->component_id);

    account = recn_get_account (recnData);

    include_children = xaccAccountGetReconcileChildrenStatus(account);
    if (include_children)
        accounts = gnc_account_get_descendants(account);

    /* match the account */
    accounts = g_list_prepend (accounts, account);

    g_list_foreach(accounts, recn_set_watches_one_account, recnData);

    g_list_free (accounts);
}


static void
refresh_handler (GHashTable *changes, gpointer user_data)
{
    RecnWindow *recnData = user_data;
    const EventInfo *info;
    Account *account;

    account = recn_get_account (recnData);
    if (!account)
    {
        gnc_close_gui_component_by_data (WINDOW_RECONCILE_CM_CLASS, recnData);
        return;
    }

    if (changes)
    {
        info = gnc_gui_get_entity_events (changes, &recnData->account);
        if (info && (info->event_mask & QOF_EVENT_DESTROY))
        {
            gnc_close_gui_component_by_data (WINDOW_RECONCILE_CM_CLASS, recnData);
            return;
        }
    }

    gnc_reconcile_window_set_titles(recnData);
    recn_set_watches (recnData);

    recnRefresh (recnData);
}


static void
close_handler (gpointer user_data)
{
    RecnWindow *recnData = user_data;

    gnc_save_window_size(GNC_PREFS_GROUP_RECONCILE, GTK_WINDOW(recnData->window));
    gtk_widget_destroy (recnData->window);
}


/********************************************************************\
 * recnWindow                                                       *
 *   opens up the window to reconcile an account                    *
 *                                                                  *
 * Args:   parent  - the parent of this window                      *
 *         account - the account to reconcile                       *
 * Return: recnData - the instance of this RecnWindow               *
\********************************************************************/
RecnWindow *
recnWindow (GtkWidget *parent, Account *account)
{
    gnc_numeric new_ending;
    gboolean enable_subaccounts;
    time64 statement_date;

    if (account == NULL)
        return NULL;

    /* The last time reconciliation was attempted during the current execution
     * of gnucash, the date was stored. Use that date if possible. This helps
     * with balancing multiple accounts for which statements are issued at the
     * same time, like multiple bank accounts on a single statement. Otherwise
     * use the end of today to ensure we include any transactions posted
     * today.
     */
    if (!gnc_reconcile_last_statement_date)
        statement_date = gnc_time64_get_day_end(gnc_time (NULL));
    else
        statement_date = gnc_reconcile_last_statement_date;

    gnc_get_reconcile_info (account, &new_ending, &statement_date);

    enable_subaccounts = !has_account_different_commodities(account);
    /* Popup a little window to prompt the user to enter the
     * ending balance for his/her bank statement */
    if (!startRecnWindow (parent, account, &new_ending, &statement_date,
            enable_subaccounts))
        return NULL;

    return recnWindowWithBalance (parent, account, new_ending, statement_date);
}


static GActionEntry recWindow_actions_entries [] =
{
    { "RecnChangeInfoAction", gnc_ui_reconcile_window_change_cb, NULL, NULL, NULL },
    { "RecnFinishAction", recnFinishCB, NULL, NULL, NULL },
    { "RecnPostponeAction", recnPostponeCB, NULL, NULL, NULL },
    { "RecnCancelAction", recnCancelCB, NULL, NULL, NULL },

    { "AccountOpenAccountAction", gnc_recn_open_cb, NULL, NULL, NULL },
    { "AccountEditAccountAction", gnc_recn_edit_account_cb, NULL, NULL, NULL },
    { "AccountTransferAction", gnc_recn_xfer_cb, NULL, NULL, NULL },
    { "AccountCheckRepairAction", gnc_recn_scrub_cb, NULL, NULL, NULL },

    { "TransBalanceAction", gnc_ui_reconcile_window_balance_cb, NULL, NULL, NULL },
    { "TransEditAction", gnc_ui_reconcile_window_edit_cb, NULL, NULL, NULL },
    { "TransDeleteAction", gnc_ui_reconcile_window_delete_cb, NULL, NULL, NULL },
    { "TransRecAction", gnc_ui_reconcile_window_rec_cb, NULL, NULL, NULL },
    { "TransUnRecAction", gnc_ui_reconcile_window_unrec_cb, NULL, NULL, NULL },

    { "HelpHelpAction", gnc_ui_reconcile_window_help_cb, NULL, NULL, NULL },
};
/** The number of actions provided by the reconcile window. */
static guint recnWindow_n_actions_entries = G_N_ELEMENTS(recWindow_actions_entries);


/********************************************************************\
 * recnWindowWithBalance
 *
 *   Opens up the window to reconcile an account, but with ending
 *   balance and statement date already given.
 *
 * Args:   parent         - The parent widget of the new window
 *         account        - The account to reconcile
 *         new_ending     - The amount for ending balance
 *         statement_date - The date of the statement
 * Return: recnData - the instance of this RecnWindow
\********************************************************************/
RecnWindow *
recnWindowWithBalance (GtkWidget *parent, Account *account, gnc_numeric new_ending,
                       time64 statement_date)
{
    RecnWindow *recnData;
    GtkWidget *statusbar;
    GtkWidget *vbox;
    GtkWidget *dock;

    if (account == NULL)
        return NULL;

    recnData = gnc_find_first_gui_component (WINDOW_RECONCILE_CM_CLASS,
               find_by_account, account);
    if (recnData)
        return recnData;

    recnData = g_new0 (RecnWindow, 1);

    recnData->account = *xaccAccountGetGUID (account);


    recnData->component_id =
        gnc_register_gui_component (WINDOW_RECONCILE_CM_CLASS,
                                    refresh_handler, close_handler,
                                    recnData);
    gnc_gui_component_set_session (recnData->component_id, gnc_get_current_session());

    recn_set_watches (recnData);

    gnc_reconcile_last_statement_date = statement_date;

    recnData->new_ending = new_ending;
    recnData->statement_date = statement_date;
    recnData->window = gtk_window_new(GTK_WINDOW_TOPLEVEL);
    recnData->delete_refresh = FALSE;

    gnc_recn_set_window_name(recnData);

    vbox = gtk_box_new (GTK_ORIENTATION_VERTICAL, 0);
    gtk_box_set_homogeneous (GTK_BOX (vbox), FALSE);
    gtk_container_add(GTK_CONTAINER(recnData->window), vbox);

    // Set the name for this dialog so it can be easily manipulated with css
    gtk_widget_set_name (GTK_WIDGET(recnData->window), "gnc-id-reconcile");

    dock = gtk_box_new (GTK_ORIENTATION_VERTICAL, 0);
    gtk_box_set_homogeneous (GTK_BOX (dock), FALSE);
    gtk_widget_show(dock);
    gtk_box_pack_start(GTK_BOX (vbox), dock, FALSE, TRUE, 0);

    {
        GtkToolbar *tool_bar;
        GMenuModel *menu_model;
        GtkWidget *menu_bar;
        GtkAccelGroup *accel_group = gtk_accel_group_new ();
        const gchar *ui = "/org/gnucash/ui/gnc-reconcile-window.ui";
        GError *error = NULL;
#ifdef MAC_INTEGRATION
        GtkosxApplication *theApp = g_object_new (GTKOSX_TYPE_APPLICATION,
                                                  NULL);
#endif
        recnData->builder = gtk_builder_new ();

        gtk_builder_add_from_resource (recnData->builder, ui, &error);

        gtk_builder_set_translation_domain (recnData->builder, PROJECT_NAME);

        if (error)
        {
            g_critical ("Failed to load ui resource %s, Error %s", ui, error->message);
            g_error_free (error);
            gnc_unregister_gui_component_by_data (WINDOW_RECONCILE_CM_CLASS, recnData);
            g_free (recnData);
            return NULL;
        }

        menu_model = (GMenuModel *)gtk_builder_get_object (recnData->builder, "recwin-menu");
        menu_bar = gtk_menu_bar_new_from_model (menu_model);
        gtk_container_add (GTK_CONTAINER(vbox), menu_bar);
#if MAC_INTEGRATION
        gtk_widget_hide (menu_bar);
        gtk_widget_set_no_show_all (menu_bar, TRUE);
        if (GTK_IS_MENU_ITEM (menu_bar))
            menu_bar = gtk_menu_item_get_submenu (GTK_MENU_ITEM (menu_bar));

        gtkosx_application_set_menu_bar (theApp, GTK_MENU_SHELL (menu_bar));
        g_object_unref (theApp);
        theApp = NULL;
#endif
        tool_bar = (GtkToolbar *)gtk_builder_get_object (recnData->builder, "recwin-toolbar");

        gtk_toolbar_set_style (GTK_TOOLBAR(tool_bar), GTK_TOOLBAR_BOTH);
        gtk_toolbar_set_icon_size (GTK_TOOLBAR(tool_bar),
                                   GTK_ICON_SIZE_SMALL_TOOLBAR);

        gtk_container_add (GTK_CONTAINER(vbox), GTK_WIDGET(tool_bar));

        gtk_window_add_accel_group (GTK_WINDOW(recnData->window), accel_group);

        // need to add the accelerator keys
        gnc_add_accelerator_keys_for_menu (menu_bar, accel_group);

        recnData->simple_action_group = g_simple_action_group_new ();

        g_action_map_add_action_entries (G_ACTION_MAP(recnData->simple_action_group),
                                         recWindow_actions_entries,
                                         recnWindow_n_actions_entries,
                                         recnData);

        gtk_widget_insert_action_group (GTK_WIDGET(recnData->window), "recwin",
                                        G_ACTION_GROUP(recnData->simple_action_group));
    }

    g_signal_connect(recnData->window, "popup-menu",
                     G_CALLBACK(gnc_reconcile_window_popup_menu_cb), recnData);

    statusbar = gtk_statusbar_new();
    gtk_box_pack_end(GTK_BOX(vbox), statusbar, FALSE, FALSE, 0);

    g_signal_connect (recnData->window, "destroy",
                      G_CALLBACK(recn_destroy_cb), recnData);
    g_signal_connect (recnData->window, "delete_event",
                      G_CALLBACK(recn_delete_cb), recnData);
    g_signal_connect (recnData->window, "key_press_event",
                      G_CALLBACK(recn_key_press_cb), recnData);


    /* if account has a reconciled split where reconciled_date is
       later than statement_date, emit a warning into statusbar */
    {
        GtkStatusbar *bar = GTK_STATUSBAR (statusbar);
        guint context = gtk_statusbar_get_context_id (bar, "future_dates");
        GtkWidget *box = gtk_statusbar_get_message_area (bar);
        GtkWidget *image = gtk_image_new_from_icon_name
            ("dialog-warning", GTK_ICON_SIZE_SMALL_TOOLBAR);

        for (GList *n = xaccAccountGetSplitList (account); n; n = n->next)
        {
            Split* split = n->data;
            time64 recn_date = xaccSplitGetDateReconciled (split);
            gchar *datestr, *recnstr;
            if ((xaccSplitGetReconcile (split) != YREC) ||
                (recn_date <= statement_date))
                continue;

            datestr = qof_print_date (xaccTransGetDate (xaccSplitGetParent (split)));
            recnstr = qof_print_date (recn_date);
            PWARN ("split posting_date=%s, recn_date=%s", datestr, recnstr);
            g_free (datestr);
            g_free (recnstr);

            gtk_statusbar_push (bar, context, _("WARNING! Account contains \
splits whose reconcile date is after statement date. Reconciliation may be \
difficult."));

            gtk_widget_set_tooltip_text (GTK_WIDGET (bar), _("This account \
has splits whose Reconciled Date is after this reconciliation statement date. \
These splits may make reconciliation difficult. If this is the case, you may \
use Find Transactions to find them, unreconcile, and re-reconcile."));

            gtk_box_pack_start (GTK_BOX(box), image, FALSE, FALSE, 0);
            gtk_box_reorder_child (GTK_BOX(box), image, 0);
            break;
        }
    }

    /* The main area */
    {
        GtkWidget *frame = gtk_frame_new(NULL);
        GtkWidget *main_area = gtk_box_new (GTK_ORIENTATION_VERTICAL, 10);
        GtkWidget *debcred_area = gtk_grid_new ();
        GtkWidget *debits_box;
        GtkWidget *credits_box;

        gtk_box_set_homogeneous (GTK_BOX (main_area), FALSE);
        gtk_box_pack_start(GTK_BOX(vbox), frame, TRUE, TRUE, 10);

        /* Force a reasonable starting size */
        gtk_window_set_default_size(GTK_WINDOW(recnData->window), 800, 600);
        gnc_restore_window_size (GNC_PREFS_GROUP_RECONCILE,
                                 GTK_WINDOW(recnData->window), GTK_WINDOW(parent));

        gtk_container_add(GTK_CONTAINER(frame), main_area);
        gtk_container_set_border_width(GTK_CONTAINER(main_area), 10);

        debits_box = gnc_reconcile_window_create_view_box
                     (account, RECLIST_DEBIT, recnData,
                      &recnData->debit, &recnData->total_debit);

        // Add a style context for this widget so it can be easily manipulated with css
        gnc_widget_style_context_add_class (GTK_WIDGET(debits_box), "gnc-class-debits");

        credits_box = gnc_reconcile_window_create_view_box
                      (account, RECLIST_CREDIT, recnData,
                       &recnData->credit, &recnData->total_credit);

        // Add a style context for this widget so it can be easily manipulated with css
        gnc_widget_style_context_add_class (GTK_WIDGET(credits_box), "gnc-class-credits");

        GNC_RECONCILE_VIEW(recnData->debit)->sibling = GNC_RECONCILE_VIEW(recnData->credit);
        GNC_RECONCILE_VIEW(recnData->credit)->sibling = GNC_RECONCILE_VIEW(recnData->debit);

        gtk_box_pack_start(GTK_BOX(main_area), debcred_area, TRUE, TRUE, 0);

        gtk_grid_set_column_homogeneous (GTK_GRID(debcred_area), TRUE);
        gtk_grid_set_column_spacing (GTK_GRID(debcred_area), 15);
        gtk_grid_attach (GTK_GRID(debcred_area), debits_box, 0, 0, 1, 1);
        gtk_widget_set_hexpand (debits_box, TRUE);
        gtk_widget_set_vexpand (debits_box, TRUE);
        gtk_widget_set_halign (debits_box, GTK_ALIGN_FILL);
        gtk_widget_set_valign (debits_box, GTK_ALIGN_FILL);

        gtk_grid_attach (GTK_GRID(debcred_area), credits_box, 1, 0, 1, 1);
        gtk_widget_set_hexpand (credits_box, TRUE);
        gtk_widget_set_vexpand (credits_box, TRUE);
        gtk_widget_set_halign (credits_box, GTK_ALIGN_FILL);
        gtk_widget_set_valign (credits_box, GTK_ALIGN_FILL);

        {
            GtkWidget *hbox, *title_vbox, *value_vbox;
            GtkWidget *totals_hbox, *frame, *title, *value;

            /* lower horizontal bar below reconcile lists */
            hbox = gtk_box_new (GTK_ORIENTATION_HORIZONTAL, 5);
            gtk_box_set_homogeneous (GTK_BOX (hbox), FALSE);
            gtk_box_pack_start(GTK_BOX(main_area), hbox, FALSE, FALSE, 0);

            /* frame to hold totals */
            frame = gtk_frame_new(NULL);
            gtk_box_pack_end(GTK_BOX(hbox), frame, FALSE, FALSE, 0);

            // Set the name for this widget so it can be easily manipulated with css
            gtk_widget_set_name (GTK_WIDGET(frame), "gnc-id-reconcile-totals");

            /* hbox to hold title/value vboxes */
            totals_hbox = gtk_box_new (GTK_ORIENTATION_HORIZONTAL, 3);
            gtk_box_set_homogeneous (GTK_BOX (totals_hbox), FALSE);
            gtk_container_add(GTK_CONTAINER(frame), totals_hbox);
            gtk_container_set_border_width(GTK_CONTAINER(totals_hbox), 5);

            /* vbox to hold titles */
            title_vbox = gtk_box_new (GTK_ORIENTATION_VERTICAL, 3);
            gtk_box_set_homogeneous (GTK_BOX (title_vbox), FALSE);
            gtk_box_pack_start(GTK_BOX(totals_hbox), title_vbox, FALSE, FALSE, 0);

            /* vbox to hold values */
            value_vbox = gtk_box_new (GTK_ORIENTATION_VERTICAL, 3);
            gtk_box_set_homogeneous (GTK_BOX (value_vbox), FALSE);
            gtk_box_pack_start(GTK_BOX(totals_hbox), value_vbox, TRUE, TRUE, 0);

            /* statement date title/value */
            title = gtk_label_new(_("Statement Date"));
            gnc_label_set_alignment(title, 1.0, 0.5);
            gtk_box_pack_start(GTK_BOX(title_vbox), title, FALSE, FALSE, 0);

            value = gtk_label_new("");
            recnData->recn_date = value;
            gnc_label_set_alignment(value, 1.0, 0.5);
            gtk_box_pack_start(GTK_BOX(value_vbox), value, FALSE, FALSE, 0);

            /* starting balance title/value */
            title = gtk_label_new(_("Starting Balance"));
            gnc_label_set_alignment(title, 1.0, 0.5);
            gtk_box_pack_start(GTK_BOX(title_vbox), title, FALSE, FALSE, 3);

            value = gtk_label_new("");
            recnData->starting = value;
            gnc_label_set_alignment(value, 1.0, 0.5);
            gtk_box_pack_start(GTK_BOX(value_vbox), value, FALSE, FALSE, 3);

            /* ending balance title/value */
            title = gtk_label_new(_("Ending Balance"));
            gnc_label_set_alignment(title, 1.0, 0.5);
            gtk_box_pack_start(GTK_BOX(title_vbox), title, FALSE, FALSE, 0);

            value = gtk_label_new("");
            recnData->ending = value;
            gnc_label_set_alignment(value, 1.0, 0.5);
            gtk_box_pack_start(GTK_BOX(value_vbox), value, FALSE, FALSE, 0);

            /* reconciled balance title/value */
            title = gtk_label_new(_("Reconciled Balance"));
            gnc_label_set_alignment(title, 1.0, 0.5);
            gtk_box_pack_start(GTK_BOX(title_vbox), title, FALSE, FALSE, 0);

            value = gtk_label_new("");
            recnData->reconciled = value;
            gnc_label_set_alignment(value, 1.0, 0.5);
            gtk_box_pack_start(GTK_BOX(value_vbox), value, FALSE, FALSE, 0);

            /* difference title/value */
            title = gtk_label_new(_("Difference"));
            gnc_label_set_alignment(title, 1.0, 0.5);
            gtk_box_pack_start(GTK_BOX(title_vbox), title, FALSE, FALSE, 0);

            value = gtk_label_new("");
            recnData->difference = value;
            gnc_label_set_alignment(value, 1.0, 0.5);
            gtk_box_pack_start(GTK_BOX(value_vbox), value, FALSE, FALSE, 0);
        }

        /* Set up the data */
        recnRefresh (recnData);
    }

    /* Allow resize */
    gtk_window_set_resizable(GTK_WINDOW(recnData->window), TRUE);
    gtk_widget_show_all(recnData->window);

    gnc_reconcile_window_set_titles(recnData);

    recnRecalculateBalance(recnData);

    gnc_window_adjust_for_screen(GTK_WINDOW(recnData->window));

    /* Set the sort orders of the debit and credit tree views */
    gnc_query_sort_order(GNC_QUERY_VIEW(recnData->debit), REC_DATE, GTK_SORT_ASCENDING);
    gnc_query_sort_order(GNC_QUERY_VIEW(recnData->credit), REC_DATE, GTK_SORT_ASCENDING);

    gtk_widget_grab_focus (recnData->debit);

    {   // align the Totals value with that of the amount column
        gint recn_widthc = gnc_reconcile_view_get_column_width (GNC_RECONCILE_VIEW(recnData->credit), REC_RECN);
        gint recn_widthd = gnc_reconcile_view_get_column_width (GNC_RECONCILE_VIEW(recnData->debit), REC_RECN);

        gtk_widget_set_margin_end (GTK_WIDGET(recnData->total_credit), 10 + recn_widthc);
        gtk_widget_set_margin_end (GTK_WIDGET(recnData->total_debit), 10 + recn_widthd);
    }
    return recnData;
}


/********************************************************************\
 * gnc_ui_reconcile_window_raise                                     *
 *   shows and raises an account editing window                     *
 *                                                                  *
 * Args:   editAccData - the edit window structure                  *
\********************************************************************/
void
gnc_ui_reconcile_window_raise(RecnWindow * recnData)
{
    if (recnData == NULL)
        return;

    if (recnData->window == NULL)
        return;

    gtk_window_present(GTK_WINDOW(recnData->window));
}

GtkWindow *
gnc_ui_reconcile_window_get_window (RecnWindow * recnData)
{
    if (recnData == NULL || recnData->window == NULL)
        return NULL;
    return GTK_WINDOW(recnData->window);
}



/********************************************************************\
 * recn_destroy_cb                                                  *
 *   frees memory allocated for an recnWindow, and other cleanup    *
 *   stuff                                                          *
 *                                                                  *
 * Args:   w    - the widget that called us                         *
 *         data - the data struct for this window                   *
 * Return: none                                                     *
\********************************************************************/
static void
recn_destroy_cb (GtkWidget *w, gpointer data)
{
    RecnWindow *recnData = data;
    gchar **actions = g_action_group_list_actions (G_ACTION_GROUP(recnData->simple_action_group));
    gint num_actions = g_strv_length (actions);

    gnc_unregister_gui_component_by_data (WINDOW_RECONCILE_CM_CLASS, recnData);

    if (recnData->delete_refresh)
        gnc_resume_gui_refresh ();

    //Disable the actions, the handlers try to access recnData
    for (gint i = 0; i < num_actions; i++)
    {
        GAction *action = g_simple_action_group_lookup (recnData->simple_action_group, actions[i]);
        g_simple_action_set_enabled (G_SIMPLE_ACTION(action), FALSE);
    }
    g_strfreev (actions);
    g_free (recnData);
}


static void
recn_cancel(RecnWindow *recnData)
{
    gboolean changed = FALSE;

    if (gnc_reconcile_view_changed(GNC_RECONCILE_VIEW(recnData->credit)))
        changed = TRUE;
    if (gnc_reconcile_view_changed(GNC_RECONCILE_VIEW(recnData->debit)))
        changed = TRUE;

    if (changed)
    {
        const char *message = _("You have made changes to this reconcile "
                                "window. Are you sure you want to cancel?");
        if (!gnc_verify_dialog (GTK_WINDOW (recnData->window), FALSE, "%s", message))
            return;
    }

    gnc_close_gui_component_by_data (WINDOW_RECONCILE_CM_CLASS, recnData);
}


static gboolean
recn_delete_cb(GtkWidget *widget, GdkEvent *event, gpointer data)
{
    RecnWindow *recnData = data;

    recn_cancel(recnData);
    return TRUE;
}


static gboolean
recn_key_press_cb(GtkWidget *widget, GdkEventKey *event, gpointer data)
{
    RecnWindow *recnData = data;

    if (event->keyval == GDK_KEY_Escape)
    {
        recn_cancel(recnData);
        return TRUE;
    }
    else
    {
        return FALSE;
    }
}


/********************************************************************\
 * find_payment_account                                             *
 *   find an account that 'looks like' a payment account for the    *
 *   given account. This really only makes sense for credit card    *
 *   accounts.                                                      *
 *                                                                  *
 * Args:   account - the account to look in                         *
 * Return: a candidate payment account or NULL if none was found    *
\********************************************************************/
static Account *
find_payment_account(Account *account)
{
    GList *list;
    GList *node;

    if (account == NULL)
        return NULL;

    list = xaccAccountGetSplitList (account);

    /* Search backwards to find the latest payment */
    for (node = g_list_last (list); node; node = node->prev)
    {
        Transaction *trans;
        Split *split;
        GList *n;

        split = node->data;
        if (split == NULL)
            continue;

        /* ignore 'purchases' */
        if (!gnc_numeric_positive_p (xaccSplitGetAmount(split)))
            continue;

        trans = xaccSplitGetParent(split);
        if (trans == NULL)
            continue;

        for (n = xaccTransGetSplitList (trans); n; n = n->next)
        {
            GNCAccountType type;
            Account *a;
            Split *s;

            s = n->data;
            if ((s == NULL) || (s == split))
                continue;

            a = xaccSplitGetAccount(s);
            if ((a == NULL) || (a == account))
                continue;

            type = xaccAccountGetType(a);
            if ((type == ACCT_TYPE_BANK) || (type == ACCT_TYPE_CASH) ||
                    (type == ACCT_TYPE_ASSET))
                return a;
        }
    }

    return NULL;
}

typedef void (*AccountProc) (Account *a);
static void traverse_fn (Account *acct, AccountProc fn)
{
    fn (acct);
}

static void
acct_traverse_descendants (Account *acct, AccountProc fn)
{
    fn (acct);
    if (xaccAccountGetReconcileChildrenStatus (acct))
        gnc_account_foreach_descendant (acct, (AccountCb)traverse_fn, fn);
}

/********************************************************************\
 * recnFinishCB                                                     *
 *   saves reconcile information                                    *
 *                                                                  *
 * Args:   w    - the widget that called us                         *
 *         data - the data struct for this window                   *
 * Return: none                                                     *
\********************************************************************/
static void
recnFinishCB (GSimpleAction *simple,
              GVariant      *parameter,
              gpointer       user_data)
{
    RecnWindow *recnData = user_data;
    gboolean auto_payment;
    Account *account;
    time64 date;

    if (!gnc_numeric_zero_p (recnRecalculateBalance(recnData)))
    {
        const char *message = _("The account is not balanced. "
                                "Are you sure you want to finish?");
        if (!gnc_verify_dialog (GTK_WINDOW (recnData->window), FALSE, "%s", message))
            return;
    }

    date = recnData->statement_date;

    gnc_suspend_gui_refresh ();

    recnData->delete_refresh = TRUE;
    account = recn_get_account (recnData);

    acct_traverse_descendants (account, xaccAccountBeginEdit);
    gnc_reconcile_view_commit(GNC_RECONCILE_VIEW(recnData->credit), date);
    gnc_reconcile_view_commit(GNC_RECONCILE_VIEW(recnData->debit), date);
    acct_traverse_descendants (account, xaccAccountCommitEdit);

    auto_payment = gnc_prefs_get_bool(GNC_PREFS_GROUP_RECONCILE, GNC_PREF_AUTO_CC_PAYMENT);

    xaccAccountClearReconcilePostpone (account);
    xaccAccountSetReconcileLastDate (account, date);

    if (auto_payment &&
            (xaccAccountGetType (account) == ACCT_TYPE_CREDIT) &&
            (gnc_numeric_negative_p (recnData->new_ending)))
    {
        Account *payment_account;
        XferDialog *xfer;

        xfer = gnc_xfer_dialog (GTK_WIDGET (gnc_ui_get_main_window (recnData->window)), account);

        gnc_xfer_dialog_set_amount(xfer, gnc_numeric_neg (recnData->new_ending));

        payment_account = find_payment_account (account);
        if (payment_account != NULL)
            gnc_xfer_dialog_select_from_account (xfer, payment_account);
    }

    gnc_close_gui_component_by_data (WINDOW_RECONCILE_CM_CLASS, recnData);
}


/********************************************************************\
 * recnPostponeCB                                                   *
 *   saves reconcile information for later use                      *
 *                                                                  *
 * Args:   w    - the widget that called us                         *
 *         data - the data struct for this window                   *
 * Return: none                                                     *
\********************************************************************/
static void
recnPostponeCB (GSimpleAction *simple,
                GVariant      *parameter,
                gpointer       user_data)
{
    RecnWindow *recnData = user_data;
    Account *account;

    {
        const char *message = _("Do you want to postpone this reconciliation "
                                "and finish it later?");
        if (!gnc_verify_dialog (GTK_WINDOW (recnData->window), FALSE, "%s", message))
            return;
    }

    gnc_suspend_gui_refresh ();

    recnData->delete_refresh = TRUE;
    account = recn_get_account (recnData);

    acct_traverse_descendants (account, xaccAccountBeginEdit);
    gnc_reconcile_view_postpone (GNC_RECONCILE_VIEW(recnData->credit));
    gnc_reconcile_view_postpone (GNC_RECONCILE_VIEW(recnData->debit));
    acct_traverse_descendants (account, xaccAccountCommitEdit);

    xaccAccountSetReconcilePostponeDate (account, recnData->statement_date);
    xaccAccountSetReconcilePostponeBalance (account, recnData->new_ending);

    gnc_close_gui_component_by_data (WINDOW_RECONCILE_CM_CLASS, recnData);
}


static void
recnCancelCB (GSimpleAction *simple,
              GVariant      *parameter,
              gpointer       user_data)
{
    RecnWindow *recnData = user_data;
    recn_cancel(recnData);
<<<<<<< HEAD
}


/** An array of all of the actions provided by the main window code.
 *  This includes some placeholder actions for the menus that are
 *  visible in the menu bar but have no action associated with
 *  them. */
static GtkActionEntry recnWindow_actions [] =
{
    /* Toplevel */

    { "ReconcileMenuAction",   NULL, N_("_Reconcile"), NULL, NULL, NULL, },
    { "AccountMenuAction",     NULL, N_("_Account"), NULL, NULL, NULL, },
    { "TransactionMenuAction", NULL, N_("_Transaction"), NULL, NULL, NULL, },
    { "HelpMenuAction",        NULL, N_("_Help"), NULL, NULL, NULL, },

    /* Reconcile menu */

    {
        "RecnChangeInfoAction", NULL, N_("_Reconcile Information…"),  NULL,
        N_("Change the reconcile information "
        "including statement date and ending balance."),
        G_CALLBACK (gnc_ui_reconcile_window_change_cb)
    },
    {
        "RecnFinishAction", "system-run", N_("_Finish"), "<primary>w",
        N_("Finish the reconciliation of this account"),
        G_CALLBACK(recnFinishCB)
    },
    {
        "RecnPostponeAction", "go-previous", N_("_Postpone"), "<primary>p",
        N_("Postpone the reconciliation of this account"),
        G_CALLBACK(recnPostponeCB)
    },
    {
        "RecnCancelAction", "process-stop", N_("_Cancel"), NULL,
        N_("Cancel the reconciliation of this account"),
        G_CALLBACK(recnCancelCB)
    },

    /* Account menu */

    {
        "AccountOpenAccountAction", "go-jump", N_("_Open Account"), NULL,
        N_("Open the account"),
        G_CALLBACK(gnc_recn_open_cb)
    },
    {
        "AccountEditAccountAction", NULL, N_("_Edit Account"), NULL,
        N_("Edit the main account for this register"),
        G_CALLBACK(gnc_recn_edit_account_cb)
    },
    {
        "AccountTransferAction", NULL, N_("_Transfer…"), NULL,
        N_("Transfer funds from one account to another"),
        G_CALLBACK(gnc_recn_xfer_cb)
    },
    {
        "AccountCheckRepairAction", NULL, N_("_Check & Repair"), NULL,
        N_("Check for and repair unbalanced transactions and orphan splits "
        "in this account"),
        G_CALLBACK(gnc_recn_scrub_cb)
    },

    /* Transaction menu */

    {
        "TransBalanceAction", "document-new", N_("_Balance"), "<primary>b",
        N_("Add a new balancing entry to the account"),
        G_CALLBACK(gnc_ui_reconcile_window_balance_cb)
    },
    {
        "TransEditAction", "document-properties", N_("_Edit"),  "<primary>e",
        N_("Edit the current transaction"),
        G_CALLBACK(gnc_ui_reconcile_window_edit_cb)
    },
    {
        "TransDeleteAction", "edit-delete", N_("_Delete"),  "<primary>d",
        N_("Delete the selected transaction"),
        G_CALLBACK(gnc_ui_reconcile_window_delete_cb)
    },
    {
        "TransRecAction", "emblem-default", N_("_Reconcile Selection"), "<primary>r",
        N_("Reconcile the selected transactions"),
        G_CALLBACK(gnc_ui_reconcile_window_rec_cb)
    },
    {
        "TransUnRecAction", "edit-clear", N_("_Unreconcile Selection"), "<primary>u",
        N_("Unreconcile the selected transactions"),
        G_CALLBACK(gnc_ui_reconcile_window_unrec_cb)
    },

    /* Help menu */

    {
        "HelpHelpAction", NULL, N_("_Help"), NULL,
        N_("Open the GnuCash help window"),
        G_CALLBACK(gnc_ui_reconcile_window_help_cb)
    },
};

/** The number of actions provided by the main window. */
static guint recnWindow_n_actions = G_N_ELEMENTS (recnWindow_actions);
=======
}
>>>>>>> cc91c7d3
<|MERGE_RESOLUTION|>--- conflicted
+++ resolved
@@ -1199,13 +1199,8 @@
                                  GVariant      *parameter,
                                  gpointer       user_data)
 {
-<<<<<<< HEAD
-    RecnWindow *recnData = data;
+    RecnWindow *recnData = user_data;
     gnc_gnome_help (GTK_WINDOW(recnData->window), DF_MANUAL, DL_RECNWIN);
-=======
-    RecnWindow *recnData = user_data;
-    gnc_gnome_help (GTK_WINDOW(recnData->window), HF_HELP, HL_RECNWIN);
->>>>>>> cc91c7d3
 }
 
 
@@ -2425,110 +2420,4 @@
 {
     RecnWindow *recnData = user_data;
     recn_cancel(recnData);
-<<<<<<< HEAD
-}
-
-
-/** An array of all of the actions provided by the main window code.
- *  This includes some placeholder actions for the menus that are
- *  visible in the menu bar but have no action associated with
- *  them. */
-static GtkActionEntry recnWindow_actions [] =
-{
-    /* Toplevel */
-
-    { "ReconcileMenuAction",   NULL, N_("_Reconcile"), NULL, NULL, NULL, },
-    { "AccountMenuAction",     NULL, N_("_Account"), NULL, NULL, NULL, },
-    { "TransactionMenuAction", NULL, N_("_Transaction"), NULL, NULL, NULL, },
-    { "HelpMenuAction",        NULL, N_("_Help"), NULL, NULL, NULL, },
-
-    /* Reconcile menu */
-
-    {
-        "RecnChangeInfoAction", NULL, N_("_Reconcile Information…"),  NULL,
-        N_("Change the reconcile information "
-        "including statement date and ending balance."),
-        G_CALLBACK (gnc_ui_reconcile_window_change_cb)
-    },
-    {
-        "RecnFinishAction", "system-run", N_("_Finish"), "<primary>w",
-        N_("Finish the reconciliation of this account"),
-        G_CALLBACK(recnFinishCB)
-    },
-    {
-        "RecnPostponeAction", "go-previous", N_("_Postpone"), "<primary>p",
-        N_("Postpone the reconciliation of this account"),
-        G_CALLBACK(recnPostponeCB)
-    },
-    {
-        "RecnCancelAction", "process-stop", N_("_Cancel"), NULL,
-        N_("Cancel the reconciliation of this account"),
-        G_CALLBACK(recnCancelCB)
-    },
-
-    /* Account menu */
-
-    {
-        "AccountOpenAccountAction", "go-jump", N_("_Open Account"), NULL,
-        N_("Open the account"),
-        G_CALLBACK(gnc_recn_open_cb)
-    },
-    {
-        "AccountEditAccountAction", NULL, N_("_Edit Account"), NULL,
-        N_("Edit the main account for this register"),
-        G_CALLBACK(gnc_recn_edit_account_cb)
-    },
-    {
-        "AccountTransferAction", NULL, N_("_Transfer…"), NULL,
-        N_("Transfer funds from one account to another"),
-        G_CALLBACK(gnc_recn_xfer_cb)
-    },
-    {
-        "AccountCheckRepairAction", NULL, N_("_Check & Repair"), NULL,
-        N_("Check for and repair unbalanced transactions and orphan splits "
-        "in this account"),
-        G_CALLBACK(gnc_recn_scrub_cb)
-    },
-
-    /* Transaction menu */
-
-    {
-        "TransBalanceAction", "document-new", N_("_Balance"), "<primary>b",
-        N_("Add a new balancing entry to the account"),
-        G_CALLBACK(gnc_ui_reconcile_window_balance_cb)
-    },
-    {
-        "TransEditAction", "document-properties", N_("_Edit"),  "<primary>e",
-        N_("Edit the current transaction"),
-        G_CALLBACK(gnc_ui_reconcile_window_edit_cb)
-    },
-    {
-        "TransDeleteAction", "edit-delete", N_("_Delete"),  "<primary>d",
-        N_("Delete the selected transaction"),
-        G_CALLBACK(gnc_ui_reconcile_window_delete_cb)
-    },
-    {
-        "TransRecAction", "emblem-default", N_("_Reconcile Selection"), "<primary>r",
-        N_("Reconcile the selected transactions"),
-        G_CALLBACK(gnc_ui_reconcile_window_rec_cb)
-    },
-    {
-        "TransUnRecAction", "edit-clear", N_("_Unreconcile Selection"), "<primary>u",
-        N_("Unreconcile the selected transactions"),
-        G_CALLBACK(gnc_ui_reconcile_window_unrec_cb)
-    },
-
-    /* Help menu */
-
-    {
-        "HelpHelpAction", NULL, N_("_Help"), NULL,
-        N_("Open the GnuCash help window"),
-        G_CALLBACK(gnc_ui_reconcile_window_help_cb)
-    },
-};
-
-/** The number of actions provided by the main window. */
-static guint recnWindow_n_actions = G_N_ELEMENTS (recnWindow_actions);
-=======
-}
->>>>>>> cc91c7d3
+}