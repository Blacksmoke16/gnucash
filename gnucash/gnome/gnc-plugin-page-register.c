--- conflicted
+++ resolved
@@ -5110,16 +5110,16 @@
 
 static void
 gnc_plugin_page_help_changed_cb (GNCSplitReg* gsr,
-                                 GncPluginPageRegister* page)
+                                 GncPluginPageRegister* register_page)
 {
     GncPluginPageRegisterPrivate* priv;
     SplitRegister* reg;
     GncWindow* window;
     char* help;
 
-    g_return_if_fail (GNC_IS_PLUGIN_PAGE_REGISTER (page));
-
-    window = GNC_WINDOW (GNC_PLUGIN_PAGE (page)->window);
+    g_return_if_fail (GNC_IS_PLUGIN_PAGE_REGISTER (register_page));
+
+    window = GNC_WINDOW (GNC_PLUGIN_PAGE (register_page)->window);
     if (!window)
     {
         // This routine can be called before the page is added to a
@@ -5128,20 +5128,15 @@
     }
 
     // only update status text if on current page
-<<<<<<< HEAD
-    if (GNC_IS_MAIN_WINDOW(window) &&
-        (gnc_main_window_get_current_page (GNC_MAIN_WINDOW(window)) != GNC_PLUGIN_PAGE(page)))
-=======
     if (GNC_IS_MAIN_WINDOW(window) && (gnc_main_window_get_current_page
        (GNC_MAIN_WINDOW(window)) != GNC_PLUGIN_PAGE(register_page)))
->>>>>>> f18fd609
        return;
 
     /* Get the text from the ledger */
-    priv = GNC_PLUGIN_PAGE_REGISTER_GET_PRIVATE (page);
+    priv = GNC_PLUGIN_PAGE_REGISTER_GET_PRIVATE (register_page);
     reg = gnc_ledger_display_get_split_register (priv->ledger);
     help = gnc_table_get_help (reg->table);
-    gnc_window_set_status (window, GNC_PLUGIN_PAGE (page), help);
+    gnc_window_set_status (window, GNC_PLUGIN_PAGE (register_page), help);
     g_free (help);
 }
 
