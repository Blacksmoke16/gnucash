/**********************************************************************
 * gnc-plugin-page-register.c -- register page functions              *
 *                                                                    *
 * Copyright (C) 2003 Jan Arne Petersen <jpetersen@uni-bonn.de>       *
 * Copyright (C) 2003,2005,2006 David Hampton <hampton@employees.org> *
 * Copyright (C) 2011, Robert Fewell                                  *
 *                                                                    *
 * This program is free software; you can redistribute it and/or      *
 * modify it under the terms of the GNU General Public License as     *
 * published by the Free Software Foundation; either version 2 of     *
 * the License, or (at your option) any later version.                *
 *                                                                    *
 * This program is distributed in the hope that it will be useful,    *
 * but WITHOUT ANY WARRANTY; without even the implied warranty of     *
 * MERCHANTABILITY or FITNESS FOR A PARTICULAR PURPOSE.  See the      *
 * GNU General Public License for more details.                       *
 *                                                                    *
 * You should have received a copy of the GNU General Public License  *
 * along with this program; if not, contact:                          *
 *                                                                    *
 * Free Software Foundation           Voice:  +1-617-542-5942         *
 * 51 Franklin Street, Fifth Floor    Fax:    +1-617-542-2652         *
 * Boston, MA  02110-1301,  USA       gnu@gnu.org                     *
 **********************************************************************/

/** @addtogroup ContentPlugins
    @{ */
/** @addtogroup RegisterPlugin Register Page
    @{ */
/** @file gnc-plugin-page-register.c
    @brief  Functions providing a register page for the GnuCash UI
    @author Copyright (C) 2003 Jan Arne Petersen <jpetersen@uni-bonn.de>
    @author Copyright (C) 2003,2005 David Hampton <hampton@employees.org>
*/

#include <config.h>

#include <libguile.h>
#include <gtk/gtk.h>
#include <glib/gi18n.h>
#include "swig-runtime.h"
#include "guile-mappings.h"

#include "gnc-plugin-page-register.h"
#include "gnc-plugin-register.h"
#include "gnc-plugin-menu-additions.h"
#include "gnc-plugin-page-report.h"
#include "gnc-plugin-business.h"

#include "dialog-account.h"
#include "dialog-dup-trans.h"
#include "dialog-find-account.h"
#include "dialog-find-transactions.h"
#include "dialog-print-check.h"
#include "dialog-invoice.h"
#include "dialog-transfer.h"
#include "dialog-utils.h"
#include "assistant-stock-split.h"
#include "assistant-stock-transaction.h"
#include "gnc-component-manager.h"
#include "gnc-date.h"
#include "gnc-date-edit.h"
#include "gnc-engine.h"
#include "gnc-event.h"
#include "gnc-features.h"
#include "gnc-glib-utils.h"
#include "gnc-gnome-utils.h"
#include "gnc-gobject-utils.h"
#include "gnc-gui-query.h"
#include "gnc-icons.h"
#include "gnc-split-reg.h"
#include "gnc-state.h"
#include "gnc-prefs.h"
#include "gnc-ui-util.h"
#include "gnc-window.h"
#include "gnc-main-window.h"
#include "gnc-session.h"
#include "gnc-ui.h"
#include "gnc-warnings.h"
#include "gnucash-sheet.h"
#include "dialog-lot-viewer.h"
#include "Scrub.h"
#include "ScrubBusiness.h"
#include "qof.h"
#include "window-reconcile.h"
#include "window-autoclear.h"
#include "window-report.h"
#include "engine-helpers.h"
#include "qofbookslots.h"
#include "gnc-gtk-utils.h"

/* This static indicates the debugging module that this .o belongs to.  */
static QofLogModule log_module = GNC_MOD_GUI;

#define DEFAULT_LINES_AMOUNT         50
#define DEFAULT_FILTER_NUM_DAYS_GL  "30"

static void gnc_plugin_page_register_class_init (GncPluginPageRegisterClass*
                                                 klass);
static void gnc_plugin_page_register_init (GncPluginPageRegister* plugin_page);
static void gnc_plugin_page_register_finalize (GObject* object);

/* static Account *gnc_plugin_page_register_get_current_account (GncPluginPageRegister *page); */

static GtkWidget* gnc_plugin_page_register_create_widget (
    GncPluginPage* plugin_page);
static void gnc_plugin_page_register_destroy_widget (GncPluginPage*
                                                     plugin_page);
static void gnc_plugin_page_register_window_changed (GncPluginPage*
                                                     plugin_page, GtkWidget* window);
static gboolean gnc_plugin_page_register_focus_widget (GncPluginPage*
                                                       plugin_page);
static void gnc_plugin_page_register_focus (GncPluginPage* plugin_page,
                                            gboolean current_page);
static void gnc_plugin_page_register_save_page (GncPluginPage* plugin_page,
                                                GKeyFile* file, const gchar* group);
static GncPluginPage* gnc_plugin_page_register_recreate_page (
    GtkWidget* window, GKeyFile* file, const gchar* group);
static void gnc_plugin_page_register_update_edit_menu (GncPluginPage* page,
                                                       gboolean hide);
static gboolean gnc_plugin_page_register_finish_pending (GncPluginPage* page);

static gchar* gnc_plugin_page_register_get_tab_name (GncPluginPage*
                                                     plugin_page);
static gchar* gnc_plugin_page_register_get_tab_color (GncPluginPage*
                                                      plugin_page);
static gchar* gnc_plugin_page_register_get_long_name (GncPluginPage*
                                                      plugin_page);

static void gnc_plugin_page_register_summarybar_position_changed (
    gpointer prefs, gchar* pref, gpointer user_data);

/* Callbacks for the "Sort By" dialog */
void gnc_plugin_page_register_sort_button_cb (GtkToggleButton* button,
                                              GncPluginPageRegister* page);
void gnc_plugin_page_register_sort_response_cb (GtkDialog* dialog,
                                                gint response, GncPluginPageRegister* plugin_page);
void gnc_plugin_page_register_sort_order_save_cb (GtkToggleButton* button,
                                                  GncPluginPageRegister* page);
void gnc_plugin_page_register_sort_order_reverse_cb (GtkToggleButton* button,
                                                     GncPluginPageRegister* page);

static gchar* gnc_plugin_page_register_get_sort_order (GncPluginPage*
                                                       plugin_page);
void gnc_plugin_page_register_set_sort_order (GncPluginPage* plugin_page,
                                              const gchar* sort_order);
static gboolean gnc_plugin_page_register_get_sort_reversed (
    GncPluginPage* plugin_page);
void gnc_plugin_page_register_set_sort_reversed (GncPluginPage* plugin_page,
                                                 gboolean reverse_order);

/* Callbacks for the "Filter By" dialog */
void gnc_plugin_page_register_filter_select_range_cb (GtkRadioButton* button,
                                                      GncPluginPageRegister* page);
void gnc_plugin_page_register_filter_start_cb (GtkWidget* radio,
                                               GncPluginPageRegister* page);
void gnc_plugin_page_register_filter_end_cb (GtkWidget* radio,
                                             GncPluginPageRegister* page);
void gnc_plugin_page_register_filter_response_cb (GtkDialog* dialog,
                                                  gint response, GncPluginPageRegister* plugin_page);
void gnc_plugin_page_register_filter_status_all_cb (GtkButton* button,
                                                    GncPluginPageRegister* plugin_page);
void gnc_plugin_page_register_filter_status_one_cb (GtkToggleButton* button,
                                                    GncPluginPageRegister* page);
void gnc_plugin_page_register_filter_save_cb (GtkToggleButton* button,
                                              GncPluginPageRegister* page);
void gnc_plugin_page_register_filter_days_changed_cb (GtkSpinButton* button,
                                                      GncPluginPageRegister* page);

static time64 gnc_plugin_page_register_filter_dmy2time (char* date_string);
static gchar* gnc_plugin_page_register_filter_time2dmy (time64 raw_time);
static gchar* gnc_plugin_page_register_get_filter (GncPluginPage* plugin_page);
void gnc_plugin_page_register_set_filter (GncPluginPage* plugin_page,
                                          const gchar* filter);
static void gnc_plugin_page_register_set_filter_tooltip (GncPluginPageRegister* page);

static void gnc_ppr_update_status_query (GncPluginPageRegister* page);
static void gnc_ppr_update_date_query (GncPluginPageRegister* page);

/* Command callbacks */
static void gnc_plugin_page_register_cmd_print_check (GSimpleAction *simple, GVariant *paramter, gpointer user_data);
static void gnc_plugin_page_register_cmd_cut (GSimpleAction *simple, GVariant *paramter, gpointer user_data);
static void gnc_plugin_page_register_cmd_copy (GSimpleAction *simple, GVariant *paramter, gpointer user_data);
static void gnc_plugin_page_register_cmd_paste (GSimpleAction *simple, GVariant *paramter, gpointer user_data);
static void gnc_plugin_page_register_cmd_edit_account (GSimpleAction *simple, GVariant *paramter, gpointer user_data);
static void gnc_plugin_page_register_cmd_find_account (GSimpleAction *simple, GVariant *paramter, gpointer user_data);
static void gnc_plugin_page_register_cmd_find_transactions (GSimpleAction *simple, GVariant *paramter, gpointer user_data);
static void gnc_plugin_page_register_cmd_edit_tax_options (GSimpleAction *simple, GVariant *paramter, gpointer user_data);
static void gnc_plugin_page_register_cmd_cut_transaction (GSimpleAction *simple, GVariant *paramter, gpointer user_data);
static void gnc_plugin_page_register_cmd_copy_transaction (GSimpleAction *simple, GVariant *paramter, gpointer user_data);
static void gnc_plugin_page_register_cmd_paste_transaction (GSimpleAction *simple, GVariant *paramter, gpointer user_data);
static void gnc_plugin_page_register_cmd_void_transaction (GSimpleAction *simple, GVariant *paramter, gpointer user_data);
static void gnc_plugin_page_register_cmd_unvoid_transaction (GSimpleAction *simple, GVariant *paramter, gpointer user_data);
static void gnc_plugin_page_register_cmd_reverse_transaction (GSimpleAction *simple, GVariant *paramter, gpointer user_data);
static void gnc_plugin_page_register_cmd_view_sort_by (GSimpleAction *simple, GVariant *paramter, gpointer user_data);
static void gnc_plugin_page_register_cmd_view_filter_by (GSimpleAction *simple, GVariant *paramter, gpointer user_data);

static void gnc_plugin_page_register_cmd_style_changed (GSimpleAction *simple, GVariant *parameter, gpointer user_data);
static void gnc_plugin_page_register_cmd_style_double_line (GSimpleAction *simple, GVariant *parameter, gpointer user_data);
static void gnc_plugin_page_register_cmd_expand_transaction (GSimpleAction *simple, GVariant *parameter, gpointer user_data);

static void gnc_plugin_page_register_cmd_reconcile (GSimpleAction *simple, GVariant *paramter, gpointer user_data);
static void gnc_plugin_page_register_cmd_stock_assistant (GSimpleAction *simple, GVariant *paramter, gpointer user_data);
static void gnc_plugin_page_register_cmd_autoclear (GSimpleAction *simple, GVariant *paramter, gpointer user_data);
static void gnc_plugin_page_register_cmd_transfer (GSimpleAction *simple, GVariant *paramter, gpointer user_data);
static void gnc_plugin_page_register_cmd_stock_split (GSimpleAction *simple, GVariant *paramter, gpointer user_data);
static void gnc_plugin_page_register_cmd_lots (GSimpleAction *simple, GVariant *paramter, gpointer user_data);
static void gnc_plugin_page_register_cmd_enter_transaction (GSimpleAction *simple, GVariant *paramter, gpointer user_data);
static void gnc_plugin_page_register_cmd_cancel_transaction (GSimpleAction *simple, GVariant *paramter, gpointer user_data);
static void gnc_plugin_page_register_cmd_delete_transaction (GSimpleAction *simple, GVariant *paramter, gpointer user_data);
static void gnc_plugin_page_register_cmd_blank_transaction (GSimpleAction *simple, GVariant *paramter, gpointer user_data);
static void gnc_plugin_page_register_cmd_goto_date (GSimpleAction *simple, GVariant *paramter, gpointer user_data);
static void gnc_plugin_page_register_cmd_duplicate_transaction (GSimpleAction *simple, GVariant *paramter, gpointer user_data);
static void gnc_plugin_page_register_cmd_reinitialize_transaction (GSimpleAction *simple, GVariant *paramter, gpointer user_data);
static void gnc_plugin_page_register_cmd_exchange_rate (GSimpleAction *simple, GVariant *paramter, gpointer user_data);
static void gnc_plugin_page_register_cmd_jump (GSimpleAction *simple, GVariant *paramter, gpointer user_data);
static void gnc_plugin_page_register_cmd_reload (GSimpleAction *simple, GVariant *paramter, gpointer user_data);
static void gnc_plugin_page_register_cmd_schedule (GSimpleAction *simple, GVariant *paramter, gpointer user_data);
static void gnc_plugin_page_register_cmd_scrub_all (GSimpleAction *simple, GVariant *paramter, gpointer user_data);
static void gnc_plugin_page_register_cmd_scrub_current (GSimpleAction *simple, GVariant *paramter, gpointer user_data);
static void gnc_plugin_page_register_cmd_account_report (GSimpleAction *simple, GVariant *paramter, gpointer user_data);
static void gnc_plugin_page_register_cmd_transaction_report (GSimpleAction *simple, GVariant *paramter, gpointer user_data);
static void gnc_plugin_page_register_cmd_linked_transaction (GSimpleAction *simple, GVariant *paramter, gpointer user_data);
static void gnc_plugin_page_register_cmd_linked_transaction_open (GSimpleAction *simple, GVariant *paramter, gpointer user_data);
static void gnc_plugin_page_register_cmd_linked_transaction_remove (GSimpleAction *simple, GVariant *paramter, gpointer user_data);
static void gnc_plugin_page_register_cmd_jump_linked_invoice (GSimpleAction *simple, GVariant *paramter, gpointer user_data);

static void gnc_plugin_page_help_changed_cb (GNCSplitReg* gsr,
                                             GncPluginPageRegister* register_page);
static void gnc_plugin_page_popup_menu_cb (GNCSplitReg* gsr,
                                           GncPluginPageRegister* register_page);
static void gnc_plugin_page_register_refresh_cb (GHashTable* changes,
                                                 gpointer user_data);
static void gnc_plugin_page_register_close_cb (gpointer user_data);

static void gnc_plugin_page_register_ui_update (gpointer various,
                                                GncPluginPageRegister* page);
static void gppr_account_destroy_cb (Account* account);
static void gnc_plugin_page_register_event_handler (QofInstance* entity,
                                                    QofEventId event_type,
                                                    GncPluginPageRegister* page,
                                                    GncEventData* ed);

static GncInvoice* invoice_from_split (Split* split);
static GList* invoices_from_transaction (Transaction* trans);

static void
toggle_change_state (GSimpleAction *simple,
                     GVariant      *state,
                     gpointer       user_data)
{
   g_simple_action_set_state (simple, state);
}

static void
radio_change_state (GSimpleAction *simple,
                    GVariant      *state,
                    gpointer       user_data)
{
   g_simple_action_set_state (simple, state);
}

/************************************************************/
/*                          Actions                         */
/************************************************************/

#define CUT_TRANSACTION_LABEL            N_("Cu_t Transaction")
#define COPY_TRANSACTION_LABEL           N_("_Copy Transaction")
#define PASTE_TRANSACTION_LABEL          N_("_Paste Transaction")
#define DUPLICATE_TRANSACTION_LABEL      N_("Dup_licate Transaction")
#define DELETE_TRANSACTION_LABEL         N_("_Delete Transaction")
/* Translators: This is a menu item that opens a dialog for linking an
   external file or URL with the bill, invoice, transaction, or voucher or
   removing such an link. */
#define LINK_TRANSACTION_LABEL           N_("_Manage Document Link…")
/* Translators: This is a menu item that opens an external file or URI that may
   be linked to the current bill, invoice, transaction, or voucher using
   the operating system's default application for the file or URI mime type. */
#define LINK_TRANSACTION_OPEN_LABEL      N_("_Open Linked Document")
/* Translators: This is a menu item that will open the bill, invoice, or voucher
   that is posted to the current transaction if there is one. */
#define JUMP_LINKED_INVOICE_LABEL        N_("Jump to Invoice")
#define CUT_SPLIT_LABEL                  N_("Cu_t Split")
#define COPY_SPLIT_LABEL                 N_("_Copy Split")
#define PASTE_SPLIT_LABEL                N_("_Paste Split")
#define DUPLICATE_SPLIT_LABEL            N_("Dup_licate Split")
#define DELETE_SPLIT_LABEL               N_("_Delete Split")
#define CUT_TRANSACTION_TIP              N_("Cut the selected transaction into clipboard")
#define COPY_TRANSACTION_TIP             N_("Copy the selected transaction into clipboard")
#define PASTE_TRANSACTION_TIP            N_("Paste the transaction from the clipboard")
#define DUPLICATE_TRANSACTION_TIP        N_("Make a copy of the current transaction")
#define DELETE_TRANSACTION_TIP           N_("Delete the current transaction")
#define LINK_TRANSACTION_TIP             N_("Add, change, or unlink the document linked with the current transaction")
#define LINK_TRANSACTION_OPEN_TIP        N_("Open the linked document for the current transaction")
#define JUMP_LINKED_INVOICE_TIP          N_("Jump to the linked bill, invoice, or voucher")
#define CUT_SPLIT_TIP                    N_("Cut the selected split into clipboard")
#define COPY_SPLIT_TIP                   N_("Copy the selected split into clipboard")
#define PASTE_SPLIT_TIP                  N_("Paste the split from the clipboard")
#define DUPLICATE_SPLIT_TIP              N_("Make a copy of the current split")
#define DELETE_SPLIT_TIP                 N_("Delete the current split")

<<<<<<< HEAD
static GtkActionEntry gnc_plugin_page_register_actions [] =
{
    /* File menu */

    {
        "FilePrintAction", "document-print", N_ ("_Print Checks…"), "<primary>p", NULL,
        G_CALLBACK (gnc_plugin_page_register_cmd_print_check)
    },

    /* Edit menu */

    {
        "EditCutAction", "edit-cut", N_ ("Cu_t"), "<primary>X",
        N_ ("Cut the current selection and copy it to clipboard"),
        G_CALLBACK (gnc_plugin_page_register_cmd_cut)
    },
    {
        "EditCopyAction", "edit-copy", N_ ("_Copy"), "<primary>C",
        N_ ("Copy the current selection to clipboard"),
        G_CALLBACK (gnc_plugin_page_register_cmd_copy)
    },
    {
        "EditPasteAction", "edit-paste", N_ ("_Paste"), "<primary>V",
        N_ ("Paste the clipboard content at the cursor position"),
        G_CALLBACK (gnc_plugin_page_register_cmd_paste)
    },
    {
        "EditEditAccountAction", GNC_ICON_EDIT_ACCOUNT, N_ ("Edit _Account"), "<primary>e",
        N_ ("Edit the selected account"),
        G_CALLBACK (gnc_plugin_page_register_cmd_edit_account)
    },
    {
        "EditFindAccountAction", "edit-find", N_ ("F_ind Account"), "<primary>i",
        N_ ("Find an account"),
        G_CALLBACK (gnc_plugin_page_register_cmd_find_account)
    },
    {
        "EditFindTransactionsAction", "edit-find", N_ ("_Find…"), "<primary>f",
        N_ ("Find transactions with a search"),
        G_CALLBACK (gnc_plugin_page_register_cmd_find_transactions)
    },
    {
        "EditTaxOptionsAction", NULL,
        /* Translators: remember to reuse this
           translation in dialog-account.glade */
        N_("Ta_x Report Options"), NULL,
        /* Translators: currently implemented are
           US: income tax and
           DE: VAT
           So adjust this string */
        N_("Setup relevant accounts for tax reports, e.g. US income tax"),
        G_CALLBACK (gnc_plugin_page_register_cmd_edit_tax_options)
    },

    /* Transaction menu */

    {
        "CutTransactionAction", "edit-cut", CUT_TRANSACTION_LABEL, "",
        CUT_TRANSACTION_TIP,
        G_CALLBACK (gnc_plugin_page_register_cmd_cut_transaction)
    },
    {
        "CopyTransactionAction", "edit-copy", COPY_TRANSACTION_LABEL, "",
        COPY_TRANSACTION_TIP,
        G_CALLBACK (gnc_plugin_page_register_cmd_copy_transaction)
    },
    {
        "PasteTransactionAction", "edit-paste", PASTE_TRANSACTION_LABEL, "",
        PASTE_TRANSACTION_TIP,
        G_CALLBACK (gnc_plugin_page_register_cmd_paste_transaction)
    },
    {
        "DuplicateTransactionAction", "edit-copy", DUPLICATE_TRANSACTION_LABEL, "",
        DUPLICATE_TRANSACTION_TIP,
        G_CALLBACK (gnc_plugin_page_register_cmd_duplicate_transaction)
    },
    {
        "DeleteTransactionAction", "edit-delete", DELETE_TRANSACTION_LABEL, NULL,
        DELETE_TRANSACTION_TIP,
        G_CALLBACK (gnc_plugin_page_register_cmd_delete_transaction)
    },
    {
        "RemoveTransactionSplitsAction", "edit-clear", N_ ("Remo_ve Other Splits"), NULL,
        N_ ("Remove all splits in the current transaction"),
        G_CALLBACK (gnc_plugin_page_register_cmd_reinitialize_transaction)
    },
    {
        "RecordTransactionAction", "list-add", N_ ("_Enter Transaction"), NULL,
        N_ ("Record the current transaction"),
        G_CALLBACK (gnc_plugin_page_register_cmd_enter_transaction)
    },
    {
        "CancelTransactionAction", "process-stop", N_ ("Ca_ncel Transaction"), NULL,
        N_ ("Cancel the current transaction"),
        G_CALLBACK (gnc_plugin_page_register_cmd_cancel_transaction)
    },
    {
        "VoidTransactionAction", NULL, N_ ("_Void Transaction"), NULL, NULL,
        G_CALLBACK (gnc_plugin_page_register_cmd_void_transaction)
    },
    {
        "UnvoidTransactionAction", NULL, N_ ("_Unvoid Transaction"), NULL, NULL,
        G_CALLBACK (gnc_plugin_page_register_cmd_unvoid_transaction)
    },
    {
        "ReverseTransactionAction", NULL, N_ ("Add _Reversing Transaction"), NULL, NULL,
        G_CALLBACK (gnc_plugin_page_register_cmd_reverse_transaction)
    },
    {
        "LinkTransactionAction", NULL, LINK_TRANSACTION_LABEL, NULL,
        LINK_TRANSACTION_TIP,
        G_CALLBACK (gnc_plugin_page_register_cmd_linked_transaction)
    },
    {
        "LinkedTransactionOpenAction", NULL, LINK_TRANSACTION_OPEN_LABEL, NULL,
        LINK_TRANSACTION_OPEN_TIP,
        G_CALLBACK (gnc_plugin_page_register_cmd_linked_transaction_open)
    },
    {
        "JumpLinkedInvoiceAction", NULL, JUMP_LINKED_INVOICE_LABEL, NULL,
        JUMP_LINKED_INVOICE_TIP,
        G_CALLBACK (gnc_plugin_page_register_cmd_jump_linked_invoice)
    },

    /* View menu */

    {
        "ViewSortByAction", NULL, N_ ("_Sort By…"), NULL, NULL,
        G_CALLBACK (gnc_plugin_page_register_cmd_view_sort_by)
    },
    {
        "ViewFilterByAction", NULL, N_ ("_Filter By…"), NULL, NULL,
        G_CALLBACK (gnc_plugin_page_register_cmd_view_filter_by)
    },
    {
        "ViewRefreshAction", "view-refresh", N_ ("_Refresh"), "<primary>r",
        N_ ("Refresh this window"),
        G_CALLBACK (gnc_plugin_page_register_cmd_reload)
    },

    /* Actions menu */

    {
        "ActionsTransferAction", GNC_ICON_TRANSFER, N_ ("_Transfer…"), "<primary>t",
        N_ ("Transfer funds from one account to another"),
        G_CALLBACK (gnc_plugin_page_register_cmd_transfer)
    },
    {
        "ActionsReconcileAction", "edit-select-all", N_ ("_Reconcile…"), NULL,
        N_ ("Reconcile the selected account"),
        G_CALLBACK (gnc_plugin_page_register_cmd_reconcile)
    },
    {
        "ActionsAutoClearAction", "edit-select-all", N_ ("_Auto-clear…"), NULL,
        N_ ("Automatically clear individual transactions, so as to reach a certain cleared amount"),
        G_CALLBACK (gnc_plugin_page_register_cmd_autoclear)
    },
    {
        "ActionsStockAssistantAction", "applications-utilities",
        N_ ("Stock Ass_istant"), NULL, N_ ("Stock Assistant"),
        G_CALLBACK (gnc_plugin_page_register_cmd_stock_assistant)
    },
    {
        "ActionsStockSplitAction", NULL, N_ ("Stoc_k Split…"), NULL,
        N_ ("Record a stock split or a stock merger"),
        G_CALLBACK (gnc_plugin_page_register_cmd_stock_split)
    },
    {
        "ActionsLotsAction", NULL, N_ ("View _Lots…"), NULL,
        N_ ("Bring up the lot viewer/editor window"),
        G_CALLBACK (gnc_plugin_page_register_cmd_lots)
    },
    {
        "BlankTransactionAction", "go-bottom", N_ ("_Blank Transaction"), "<primary>Page_Down",
        N_ ("Move to the blank transaction at the bottom of the register"),
        G_CALLBACK (gnc_plugin_page_register_cmd_blank_transaction)
    },
    {
        "GotoDateAction", "x-office-calendar", N_ ("_Go to Date"), "<primary>G",
        N_ ("Move to the split at the specified date"),
        G_CALLBACK (gnc_plugin_page_register_cmd_goto_date)
    },
    {
        "EditExchangeRateAction", NULL, N_ ("Edit E_xchange Rate"), NULL,
        N_ ("Edit the exchange rate for the current transaction"),
        G_CALLBACK (gnc_plugin_page_register_cmd_exchange_rate)
    },
    {
/* Translators: This is a menu item that will open a register tab for the
   account of the first other account in the current transaction's split list
   with focus on the current transaction's entry in that register. */
        "JumpTransactionAction", GNC_ICON_JUMP_TO, N_ ("_Jump to the other account"), NULL,
        N_ ("Open a new register tab for the other account with focus on this transaction."),
        G_CALLBACK (gnc_plugin_page_register_cmd_jump)
    },
    {
        "ScheduleTransactionAction", GNC_ICON_SCHEDULE, N_ ("Sche_dule…"), NULL,
        N_ ("Create a Scheduled Transaction with the current transaction as a template"),
        G_CALLBACK (gnc_plugin_page_register_cmd_schedule)
    },
    {
        "ScrubAllAction", NULL,
        /* Translators: The following 2 are Scrub actions in register view */
        N_ ("_All transactions"), NULL, NULL,
        G_CALLBACK (gnc_plugin_page_register_cmd_scrub_all)
    },
    {
        "ScrubCurrentAction", NULL, N_ ("_This transaction"), NULL, NULL,
        G_CALLBACK (gnc_plugin_page_register_cmd_scrub_current)
    },

    /* Reports menu */

    {
        "ReportsAccountReportAction", NULL, N_ ("Account Report"), NULL,
        N_ ("Open a register report for this Account"),
        G_CALLBACK (gnc_plugin_page_register_cmd_account_report)
    },
    {
        "ReportsAcctTransReportAction", NULL, N_ ("Account Report - Single Transaction"), NULL,
        N_ ("Open a register report for the selected Transaction"),
        G_CALLBACK (gnc_plugin_page_register_cmd_transaction_report)
    },
};

static guint gnc_plugin_page_register_n_actions = G_N_ELEMENTS (
                                                      gnc_plugin_page_register_actions);

static GtkToggleActionEntry toggle_entries[] =
{
    {
        "ViewStyleDoubleLineAction", NULL, N_ ("_Double Line"), NULL,
        N_ ("Show a second line with \"Action\", \"Notes\", and \"Linked Document\" for each transaction."),
        G_CALLBACK (gnc_plugin_page_register_cmd_style_double_line), FALSE
    },

    {
        "SplitTransactionAction", GNC_ICON_SPLIT_TRANS, N_ ("S_plit Transaction"), NULL,
        N_ ("Show all splits in the current transaction"),
        G_CALLBACK (gnc_plugin_page_register_cmd_expand_transaction), FALSE
    },
};

static guint n_toggle_entries = G_N_ELEMENTS (toggle_entries);

static GtkRadioActionEntry radio_entries_2 [] =
{
    /* Translators: This is a menu item in the View menu */
    {
        "ViewStyleBasicAction", NULL, N_ ("_Basic Ledger"), NULL,
        N_ ("Show transactions on one or two lines"), REG_STYLE_LEDGER
    },
    /* Translators: This is a menu item in the View menu */
    {
        "ViewStyleAutoSplitAction", NULL, N_ ("_Auto-Split Ledger"), NULL,
        N_ ("Show transactions on one or two lines and expand the current transaction"), REG_STYLE_AUTO_LEDGER
    },
    /* Translators: This is a menu item in the View menu */
    {
        "ViewStyleJournalAction", NULL, N_ ("Transaction _Journal"), NULL,
        N_ ("Show expanded transactions with all splits"), REG_STYLE_JOURNAL
    }
=======
static GActionEntry gnc_plugin_page_register_actions [] =
{
    { "FilePrintAction", gnc_plugin_page_register_cmd_print_check, NULL, NULL, NULL },
    { "EditCutAction", gnc_plugin_page_register_cmd_cut, NULL, NULL, NULL },
    { "EditCopyAction", gnc_plugin_page_register_cmd_copy, NULL, NULL, NULL },
    { "EditPasteAction", gnc_plugin_page_register_cmd_paste, NULL, NULL, NULL },
    { "EditEditAccountAction", gnc_plugin_page_register_cmd_edit_account, NULL, NULL, NULL },
    { "EditFindAccountAction", gnc_plugin_page_register_cmd_find_account, NULL, NULL, NULL },
    { "EditFindTransactionsAction", gnc_plugin_page_register_cmd_find_transactions, NULL, NULL, NULL },
    { "EditTaxOptionsAction", gnc_plugin_page_register_cmd_edit_tax_options, NULL, NULL, NULL },
    { "CutTransactionAction", gnc_plugin_page_register_cmd_cut_transaction, NULL, NULL, NULL },
    { "CopyTransactionAction", gnc_plugin_page_register_cmd_copy_transaction, NULL, NULL, NULL },
    { "PasteTransactionAction", gnc_plugin_page_register_cmd_paste_transaction, NULL, NULL, NULL },
    { "DuplicateTransactionAction", gnc_plugin_page_register_cmd_duplicate_transaction, NULL, NULL, NULL },
    { "DeleteTransactionAction", gnc_plugin_page_register_cmd_delete_transaction, NULL, NULL, NULL },
    { "RemoveTransactionSplitsAction", gnc_plugin_page_register_cmd_reinitialize_transaction, NULL, NULL, NULL },
    { "RecordTransactionAction", gnc_plugin_page_register_cmd_enter_transaction, NULL, NULL, NULL },
    { "CancelTransactionAction", gnc_plugin_page_register_cmd_cancel_transaction, NULL, NULL, NULL },
    { "VoidTransactionAction", gnc_plugin_page_register_cmd_void_transaction, NULL, NULL, NULL },
    { "UnvoidTransactionAction", gnc_plugin_page_register_cmd_unvoid_transaction, NULL, NULL, NULL },
    { "ReverseTransactionAction", gnc_plugin_page_register_cmd_reverse_transaction, NULL, NULL, NULL },
    { "LinkTransactionAction", gnc_plugin_page_register_cmd_linked_transaction, NULL, NULL, NULL },
    { "LinkedTransactionOpenAction", gnc_plugin_page_register_cmd_linked_transaction_open, NULL, NULL, NULL },
    { "JumpLinkedInvoiceAction", gnc_plugin_page_register_cmd_jump_linked_invoice, NULL, NULL, NULL },
    { "ViewSortByAction", gnc_plugin_page_register_cmd_view_sort_by, NULL, NULL, NULL },
    { "ViewFilterByAction", gnc_plugin_page_register_cmd_view_filter_by, NULL, NULL, NULL },
    { "ViewRefreshAction", gnc_plugin_page_register_cmd_reload, NULL, NULL, NULL },
    { "ActionsTransferAction", gnc_plugin_page_register_cmd_transfer, NULL, NULL, NULL },
    { "ActionsReconcileAction", gnc_plugin_page_register_cmd_reconcile, NULL, NULL, NULL },
    { "ActionsAutoClearAction", gnc_plugin_page_register_cmd_autoclear, NULL, NULL, NULL },
    { "ActionsStockAssistantAction", gnc_plugin_page_register_cmd_stock_assistant, NULL, NULL, NULL },
    { "ActionsStockSplitAction", gnc_plugin_page_register_cmd_stock_split, NULL, NULL, NULL },
    { "ActionsLotsAction", gnc_plugin_page_register_cmd_lots, NULL, NULL, NULL },
    { "BlankTransactionAction", gnc_plugin_page_register_cmd_blank_transaction, NULL, NULL, NULL },
    { "GotoDateAction", gnc_plugin_page_register_cmd_goto_date, NULL, NULL, NULL },
    { "EditExchangeRateAction", gnc_plugin_page_register_cmd_exchange_rate, NULL, NULL, NULL },
    { "JumpTransactionAction", gnc_plugin_page_register_cmd_jump, NULL, NULL, NULL },
    { "ScheduleTransactionAction", gnc_plugin_page_register_cmd_schedule, NULL, NULL, NULL },
    { "ScrubAllAction", gnc_plugin_page_register_cmd_scrub_all, NULL, NULL, NULL },
    { "ScrubCurrentAction", gnc_plugin_page_register_cmd_scrub_current, NULL, NULL, NULL },
    { "ReportsAccountReportAction", gnc_plugin_page_register_cmd_account_report, NULL, NULL, NULL },
    { "ReportsAcctTransReportAction", gnc_plugin_page_register_cmd_transaction_report, NULL, NULL, NULL },

    { "ViewStyleDoubleLineAction", gnc_plugin_page_register_cmd_style_double_line, NULL, "false", toggle_change_state },
    { "SplitTransactionAction", gnc_plugin_page_register_cmd_expand_transaction, NULL, "false", toggle_change_state },
    { "ViewStyleRadioAction", gnc_plugin_page_register_cmd_style_changed, "i", "@i 0", radio_change_state },
>>>>>>> cc91c7d3
};
static guint gnc_plugin_page_register_n_actions = G_N_ELEMENTS(gnc_plugin_page_register_actions);

/** The default menu items that need to be add to the menu */
static const gchar *gnc_plugin_load_ui_items [] =
{
    "FilePlaceholder3",
    "EditPlaceholder1",
    "EditPlaceholder2",
    "EditPlaceholder3",
    "EditPlaceholder5",
    "ViewPlaceholder1",
    "ViewPlaceholder2",
    "ViewPlaceholder3",
    "ViewPlaceholder4",
    "TransPlaceholder0",
    "TransPlaceholder1",
    "TransPlaceholder2",
    "TransPlaceholder3",
    "TransPlaceholder4",
    "ActionsPlaceholder4",
    "ActionsPlaceholder5",
    "ActionsPlaceholder6",
    "ReportsPlaceholder1",
    NULL,
};

/** Actions that require an account to be selected before they are
 *  enabled. */
static const gchar* actions_requiring_account[] =
{
    "EditEditAccountAction",
    "ActionsReconcileAction",
    "ActionsAutoClearAction",
    "ActionsLotsAction",
    NULL
};

/** View Style actions */
static const gchar* view_style_actions[] =
{
    "ViewStyleBasicAction",
    "ViewStyleAutoSplitAction",
    "ViewStyleJournalAction",
    "ViewStyleRadioAction",
    NULL
};

static const gchar* actions_requiring_priced_account[] =
{
    "ActionsStockAssistantAction",
    NULL
};

/** Short labels for use on the toolbar buttons. */
static GncToolBarShortNames toolbar_labels[] =
{
    { "ActionsTransferAction",              N_ ("Transfer") },
    { "RecordTransactionAction",            N_ ("Enter") },
    { "CancelTransactionAction",            N_ ("Cancel") },
    { "DeleteTransactionAction",            N_ ("Delete") },
    { "DuplicateTransactionAction",         N_ ("Duplicate") },
    { "SplitTransactionAction",             N_ ("Split") },
    { "JumpTransactionAction",              N_ ("Jump") },
    { "ScheduleTransactionAction",          N_ ("Schedule") },
    { "BlankTransactionAction",             N_ ("Blank") },
    { "ActionsReconcileAction",             N_ ("Reconcile") },
    { "ActionsAutoClearAction",             N_ ("Auto-clear") },
    { "LinkTransactionAction",              N_ ("Manage Document Link") },
    { "LinkedTransactionOpenAction",        N_ ("Open Linked Document") },
    { "JumpLinkedInvoiceAction",            N_ ("Invoice") },
    { NULL, NULL },
};

struct status_action
{
    const char* action_name;
    int value;
    GtkWidget* widget;
};

static struct status_action status_actions[] =
{
    { "filter_status_reconciled",   CLEARED_RECONCILED, NULL },
    { "filter_status_cleared",      CLEARED_CLEARED, NULL },
    { "filter_status_voided",       CLEARED_VOIDED, NULL },
    { "filter_status_frozen",       CLEARED_FROZEN, NULL },
    { "filter_status_unreconciled", CLEARED_NO, NULL },
    { NULL, 0, NULL },
};

#define CLEARED_VALUE "cleared_value"
#define DEFAULT_FILTER "0x001f"
#define DEFAULT_SORT_ORDER "BY_STANDARD"

/************************************************************/
/*                      Data Structures                     */
/************************************************************/

typedef struct GncPluginPageRegisterPrivate
{
    GNCLedgerDisplay* ledger;
    GNCSplitReg* gsr;

    GtkWidget* widget;

    gint event_handler_id;
    gint component_manager_id;
    GncGUID key;  /* The guid of the Account we're watching */

    gint lines_default;
    gboolean read_only;
    gboolean page_focus;
    gboolean enable_refresh; // used to reduce ledger display refreshes
    Query* search_query;     // saved search query for comparison
    Query* filter_query;     // saved filter query for comparison

    struct
    {
        GtkWidget* dialog;
        GtkWidget* num_radio;
        GtkWidget* act_radio;
        SortType original_sort_type;
        gboolean original_save_order;
        gboolean save_order;
        gboolean reverse_order;
        gboolean original_reverse_order;
    } sd;

    struct
    {
        GtkWidget* dialog;
        GtkWidget* table;
        GtkWidget* start_date_choose;
        GtkWidget* start_date_today;
        GtkWidget* start_date;
        GtkWidget* end_date_choose;
        GtkWidget* end_date_today;
        GtkWidget* end_date;
        GtkWidget* num_days;
        cleared_match_t original_cleared_match;
        cleared_match_t cleared_match;
        time64 original_start_time;
        time64 original_end_time;
        time64 start_time;
        time64 end_time;
        gint days;
        gint original_days;
        gboolean original_save_filter;
        gboolean save_filter;
    } fd;
} GncPluginPageRegisterPrivate;

G_DEFINE_TYPE_WITH_PRIVATE (GncPluginPageRegister, gnc_plugin_page_register,
                            GNC_TYPE_PLUGIN_PAGE)

#define GNC_PLUGIN_PAGE_REGISTER_GET_PRIVATE(o)  \
   ((GncPluginPageRegisterPrivate*)gnc_plugin_page_register_get_instance_private((GncPluginPageRegister*)o))

static GObjectClass* parent_class = NULL;

/************************************************************/
/*                      Implementation                      */
/************************************************************/

static GncPluginPage*
gnc_plugin_page_register_new_common (GNCLedgerDisplay* ledger)
{
    GncPluginPageRegister* register_page;
    GncPluginPageRegisterPrivate* priv;
    GncPluginPage* plugin_page;
    GNCSplitReg* gsr;
    const GList* item;
    GList* book_list;
    gchar* label;
    gchar* label_color;
    QofQuery* q;

    // added for version 4.0 onwards
    if (!gnc_features_check_used (gnc_get_current_book(), GNC_FEATURE_REG_SORT_FILTER))
        gnc_features_set_used (gnc_get_current_book(), GNC_FEATURE_REG_SORT_FILTER);

    /* Is there an existing page? */
    gsr = gnc_ledger_display_get_user_data (ledger);
    if (gsr)
    {
        item = gnc_gobject_tracking_get_list (GNC_PLUGIN_PAGE_REGISTER_NAME);
        for (; item; item = g_list_next (item))
        {
            register_page = (GncPluginPageRegister*)item->data;
            priv = GNC_PLUGIN_PAGE_REGISTER_GET_PRIVATE (register_page);
            if (priv->gsr == gsr)
                return GNC_PLUGIN_PAGE (register_page);
        }
    }

    register_page = g_object_new (GNC_TYPE_PLUGIN_PAGE_REGISTER, NULL);
    priv = GNC_PLUGIN_PAGE_REGISTER_GET_PRIVATE (register_page);
    priv->ledger = ledger;
    priv->key = *guid_null();

    plugin_page = GNC_PLUGIN_PAGE (register_page);
    label = gnc_plugin_page_register_get_tab_name (plugin_page);
    gnc_plugin_page_set_page_name (plugin_page, label);
    g_free (label);

    label_color = gnc_plugin_page_register_get_tab_color (plugin_page);
    gnc_plugin_page_set_page_color (plugin_page, label_color);
    g_free (label_color);

    label = gnc_plugin_page_register_get_long_name (plugin_page);
    gnc_plugin_page_set_page_long_name (plugin_page, label);
    g_free (label);

    q = gnc_ledger_display_get_query (ledger);
    book_list = qof_query_get_books (q);
    for (item = book_list; item; item = g_list_next (item))
        gnc_plugin_page_add_book (plugin_page, (QofBook*)item->data);
    // Do not free the list. It is owned by the query.

    priv->component_manager_id = 0;
    return plugin_page;
}

static gpointer
gnc_plug_page_register_check_commodity (Account* account, void* usr_data)
{
    // Check that account's commodity matches the commodity in usr_data
    gnc_commodity* com0 = (gnc_commodity*) usr_data;
    gnc_commodity* com1 = xaccAccountGetCommodity (account);
    return gnc_commodity_equal (com1, com0) ? NULL : com1;
}

GncPluginPage*
gnc_plugin_page_register_new (Account* account, gboolean subaccounts)
{
    GNCLedgerDisplay* ledger;
    GncPluginPage* page;
    GncPluginPageRegisterPrivate* priv;
    gnc_commodity* com0;
    gnc_commodity* com1;

    ENTER ("account=%p, subaccounts=%s", account,
           subaccounts ? "TRUE" : "FALSE");

    com0 = gnc_account_get_currency_or_parent (account);
    com1 = gnc_account_foreach_descendant_until (account,
                                                 gnc_plug_page_register_check_commodity, com0);

    if (subaccounts)
        ledger = gnc_ledger_display_subaccounts (account, com1 != NULL);
    else
        ledger = gnc_ledger_display_simple (account);

    page = gnc_plugin_page_register_new_common (ledger);
    priv = GNC_PLUGIN_PAGE_REGISTER_GET_PRIVATE (page);
    priv->key = *xaccAccountGetGUID (account);

    LEAVE ("%p", page);
    return page;
}

GncPluginPage*
gnc_plugin_page_register_new_gl (void)
{
    GNCLedgerDisplay* ledger;

    ledger = gnc_ledger_display_gl();
    return gnc_plugin_page_register_new_common (ledger);
}

GncPluginPage*
gnc_plugin_page_register_new_ledger (GNCLedgerDisplay* ledger)
{
    return gnc_plugin_page_register_new_common (ledger);
}

static void
gnc_plugin_page_register_class_init (GncPluginPageRegisterClass* klass)
{
    GObjectClass* object_class = G_OBJECT_CLASS (klass);
    GncPluginPageClass* gnc_plugin_class = GNC_PLUGIN_PAGE_CLASS (klass);

    parent_class = g_type_class_peek_parent (klass);

    object_class->finalize = gnc_plugin_page_register_finalize;

    gnc_plugin_class->tab_icon        = GNC_ICON_ACCOUNT;
    gnc_plugin_class->plugin_name     = GNC_PLUGIN_PAGE_REGISTER_NAME;
    gnc_plugin_class->create_widget   = gnc_plugin_page_register_create_widget;
    gnc_plugin_class->destroy_widget  = gnc_plugin_page_register_destroy_widget;
    gnc_plugin_class->window_changed  = gnc_plugin_page_register_window_changed;
    gnc_plugin_class->focus_page      = gnc_plugin_page_register_focus;
    gnc_plugin_class->save_page       = gnc_plugin_page_register_save_page;
    gnc_plugin_class->recreate_page   = gnc_plugin_page_register_recreate_page;
    gnc_plugin_class->update_edit_menu_actions =
        gnc_plugin_page_register_update_edit_menu;
    gnc_plugin_class->finish_pending  = gnc_plugin_page_register_finish_pending;
    gnc_plugin_class->focus_page_function = gnc_plugin_page_register_focus_widget;

    gnc_ui_register_account_destroy_callback (gppr_account_destroy_cb);
}

static void
gnc_plugin_page_register_init (GncPluginPageRegister* plugin_page)
{
    GncPluginPageRegisterPrivate* priv;
    GncPluginPage* parent;
    GSimpleActionGroup *simple_action_group;
    gboolean use_new;

    priv = GNC_PLUGIN_PAGE_REGISTER_GET_PRIVATE (plugin_page);

    /* Init parent declared variables */
    parent = GNC_PLUGIN_PAGE (plugin_page);
    use_new = gnc_prefs_get_bool (GNC_PREFS_GROUP_GENERAL_REGISTER,
                                  GNC_PREF_USE_NEW);
    g_object_set (G_OBJECT (plugin_page),
                  "page-name",      _ ("General Journal"),
                  "ui-description", "gnc-plugin-page-register.ui",
                  "use-new-window", use_new,
                  NULL);

    /* Create menu and toolbar information */
    simple_action_group = gnc_plugin_page_create_action_group (parent, "GncPluginPageRegisterActions");
    g_action_map_add_action_entries (G_ACTION_MAP(simple_action_group),
                                     gnc_plugin_page_register_actions,
                                     gnc_plugin_page_register_n_actions,
                                     plugin_page);

    priv->lines_default     = DEFAULT_LINES_AMOUNT;
    priv->read_only         = FALSE;
    priv->fd.cleared_match  = CLEARED_ALL;
    priv->fd.days           = 0;
    priv->enable_refresh    = TRUE;
    priv->search_query      = NULL;
    priv->filter_query      = NULL;
}

static void
gnc_plugin_page_register_finalize (GObject* object)
{
    g_return_if_fail (GNC_IS_PLUGIN_PAGE_REGISTER (object));

    ENTER ("object %p", object);

    G_OBJECT_CLASS (parent_class)->finalize (object);
    LEAVE (" ");
}

Account*
gnc_plugin_page_register_get_account (GncPluginPageRegister* page)
{
    GncPluginPageRegisterPrivate* priv;
    GNCLedgerDisplayType ledger_type;
    Account* leader;

    priv = GNC_PLUGIN_PAGE_REGISTER_GET_PRIVATE (page);
    ledger_type = gnc_ledger_display_type (priv->ledger);
    leader = gnc_ledger_display_leader (priv->ledger);

    if ((ledger_type == LD_SINGLE) || (ledger_type == LD_SUBACCOUNT))
        return leader;
    return NULL;
}

Transaction*
gnc_plugin_page_register_get_current_txn (GncPluginPageRegister* page)
{
    GncPluginPageRegisterPrivate* priv;
    SplitRegister* reg;

    priv = GNC_PLUGIN_PAGE_REGISTER_GET_PRIVATE (page);
    reg = gnc_ledger_display_get_split_register (priv->ledger);
    return gnc_split_register_get_current_trans (reg);
}

/**
 * Whenever the current page is changed, if a register page is
 * the current page, set focus on the sheet.
 */
static gboolean
gnc_plugin_page_register_focus_widget (GncPluginPage* register_plugin_page)
{
    if (GNC_IS_PLUGIN_PAGE_REGISTER (register_plugin_page))
    {
        GncWindow* gnc_window = GNC_WINDOW(GNC_PLUGIN_PAGE(register_plugin_page)->window);
        GNCSplitReg *gsr = gnc_plugin_page_register_get_gsr (GNC_PLUGIN_PAGE(register_plugin_page));

        if (GNC_IS_MAIN_WINDOW(GNC_PLUGIN_PAGE(register_plugin_page)->window))
        {
            /* Enable the Transaction menu */
            GAction *action = gnc_main_window_find_action (GNC_MAIN_WINDOW(register_plugin_page->window), "TransactionAction");
            g_simple_action_set_enabled (G_SIMPLE_ACTION(action), TRUE);
            /* Disable the Schedule menu */
            action = gnc_main_window_find_action (GNC_MAIN_WINDOW(register_plugin_page->window), "ScheduledAction");
            g_simple_action_set_enabled (G_SIMPLE_ACTION(action), FALSE);

            gnc_main_window_update_menu_and_toolbar (GNC_MAIN_WINDOW(register_plugin_page->window),
                                                     register_plugin_page,
                                                     gnc_plugin_load_ui_items);
        }
        else
        {
            GtkWidget *toolbar = gnc_window_get_toolbar (gnc_window);
            GtkWidget *menubar = gnc_window_get_menubar (gnc_window);
            GMenuModel *menubar_model = gnc_window_get_menubar_model (gnc_window);
            GtkWidget *statusbar = gnc_window_get_statusbar (gnc_window);

            // add tooltip redirect call backs
            gnc_plugin_add_toolbar_tooltip_callbacks (toolbar, statusbar);
            gnc_plugin_add_menu_tooltip_callbacks (menubar, menubar_model, statusbar);
        }

        // setup any short toolbar names
        gnc_plugin_init_short_names (gnc_window_get_toolbar (gnc_window), toolbar_labels);

        gnc_plugin_page_register_ui_update (NULL, GNC_PLUGIN_PAGE_REGISTER(register_plugin_page));

        gnc_split_reg_focus_on_sheet (gsr);
    }
    return FALSE;
}

/* This is the list of actions which are switched inactive in a read-only book. */
static const char* readonly_inactive_actions[] =
{
    "EditCutAction",
    "EditPasteAction",
    "CutTransactionAction",
    "PasteTransactionAction",
    "DuplicateTransactionAction",
    "DeleteTransactionAction",
    "RemoveTransactionSplitsAction",
    "RecordTransactionAction",
    "CancelTransactionAction",
    "UnvoidTransactionAction",
    "VoidTransactionAction",
    "ReverseTransactionAction",
    "ActionsTransferAction",
    "ActionsReconcileAction",
    "ActionsStockSplitAction",
    "ScheduleTransactionAction",
    "ScrubAllAction",
    "ScrubCurrentAction",
    "LinkTransactionAction",
    NULL
};

/* This is the list of actions whose text needs to be changed based on whether */
/* the current cursor class is transaction or split. */
static const char* tran_vs_split_actions[] =
{
    "CutTransactionAction",
    "CopyTransactionAction",
    "PasteTransactionAction",
    "DuplicateTransactionAction",
    "DeleteTransactionAction",
    NULL
};

/* This is the list of labels for when the current cursor class is transaction. */
static const char* tran_action_labels[] =
{
    CUT_TRANSACTION_LABEL,
    COPY_TRANSACTION_LABEL,
    PASTE_TRANSACTION_LABEL,
    DUPLICATE_TRANSACTION_LABEL,
    DELETE_TRANSACTION_LABEL,
    LINK_TRANSACTION_LABEL,
    LINK_TRANSACTION_OPEN_LABEL,
    JUMP_LINKED_INVOICE_LABEL,
    NULL
};

/* This is the list of tooltips for when the current cursor class is transaction. */
static const char* tran_action_tips[] =
{
    CUT_TRANSACTION_TIP,
    COPY_TRANSACTION_TIP,
    PASTE_TRANSACTION_TIP,
    DUPLICATE_TRANSACTION_TIP,
    DELETE_TRANSACTION_TIP,
    LINK_TRANSACTION_TIP,
    LINK_TRANSACTION_OPEN_TIP,
    JUMP_LINKED_INVOICE_TIP,
    NULL
};

/* This is the list of labels for when the current cursor class is split. */
static const char* split_action_labels[] =
{
    CUT_SPLIT_LABEL,
    COPY_SPLIT_LABEL,
    PASTE_SPLIT_LABEL,
    DUPLICATE_SPLIT_LABEL,
    DELETE_SPLIT_LABEL,
    NULL
};

/* This is the list of tooltips for when the current cursor class is split. */
static const char* split_action_tips[] =
{
    CUT_SPLIT_TIP,
    COPY_SPLIT_TIP,
    PASTE_SPLIT_TIP,
    DUPLICATE_SPLIT_TIP,
    DELETE_SPLIT_TIP,
    NULL
};

static void
gnc_plugin_page_register_ui_update (gpointer various,
                                    GncPluginPageRegister* page)
{
    GncPluginPageRegisterPrivate* priv;
    SplitRegister* reg;
    GAction* action;
    GNCLedgerDisplayType ledger_type;
    gboolean expanded, voided, read_only = FALSE, read_only_reg = FALSE;
    Transaction* trans;
    GList* invoices;
    CursorClass cursor_class;
    const char* uri;
    Account *account;
    GncWindow* gnc_window = GNC_WINDOW(GNC_PLUGIN_PAGE(page)->window);

    /* Set 'Split Transaction' */
    priv = GNC_PLUGIN_PAGE_REGISTER_GET_PRIVATE (page);
    reg = gnc_ledger_display_get_split_register (priv->ledger);
    cursor_class = gnc_split_register_get_current_cursor_class (reg);
    expanded = gnc_split_register_current_trans_expanded (reg);

    action = gnc_plugin_page_get_action (GNC_PLUGIN_PAGE(page), "SplitTransactionAction");
    g_simple_action_set_enabled (G_SIMPLE_ACTION(action), reg->style == REG_STYLE_LEDGER);

    /* Set "style" radio button */
    ledger_type = gnc_ledger_display_type (priv->ledger);
    action = gnc_plugin_page_get_action (GNC_PLUGIN_PAGE(page), "ViewStyleRadioAction");

    g_simple_action_set_enabled (G_SIMPLE_ACTION(action), ledger_type != LD_GL);
    g_action_change_state (G_ACTION(action), g_variant_new_int32 (reg->style));

    /* Set double line */
    action = gnc_plugin_page_get_action (GNC_PLUGIN_PAGE(page), "ViewStyleDoubleLineAction");
    g_action_change_state (G_ACTION(action), g_variant_new_boolean (reg->use_double_line));

    /* Split Expand */
    action = gnc_plugin_page_get_action (GNC_PLUGIN_PAGE(page), "SplitTransactionAction");
    g_simple_action_set_enabled (G_SIMPLE_ACTION(action), reg->style == REG_STYLE_LEDGER);

    g_signal_handlers_block_by_func (action, gnc_plugin_page_register_cmd_expand_transaction, page);
    g_action_change_state (G_ACTION(action), g_variant_new_boolean (expanded));
    g_signal_handlers_unblock_by_func (action, gnc_plugin_page_register_cmd_expand_transaction, page);

    account = gnc_plugin_page_register_get_account (page);

    /* Done like this as the register can be displayed in embedded window */
    if (GNC_IS_MAIN_WINDOW(GNC_PLUGIN_PAGE(page)->window))
    {
        /* Enable the FilePrintAction */
        action = gnc_main_window_find_action (GNC_MAIN_WINDOW(GNC_PLUGIN_PAGE(page)->window), "FilePrintAction");
        g_simple_action_set_enabled (G_SIMPLE_ACTION(action), TRUE);

        /* Set the vis of the StockAssistant */
        gnc_main_window_set_vis_of_items_by_action (GNC_MAIN_WINDOW(GNC_PLUGIN_PAGE(page)->window),
                                                    actions_requiring_priced_account,
                                                    account && gnc_prefs_is_extra_enabled () &&
                                                    xaccAccountIsPriced (account));
    }

    /* If we are in a readonly book, or possibly a place holder
     * account register make any modifying action inactive */
    if (qof_book_is_readonly (gnc_get_current_book()) ||
        gnc_split_reg_get_read_only (priv->gsr))
        read_only_reg = TRUE;

    gnc_plugin_set_actions_enabled (G_ACTION_MAP(gnc_plugin_page_get_action_group (GNC_PLUGIN_PAGE(page))),
                                    actions_requiring_account,
                                    !read_only_reg && account != NULL);

    gnc_plugin_set_actions_enabled (G_ACTION_MAP(gnc_plugin_page_get_action_group (GNC_PLUGIN_PAGE(page))),
                                    actions_requiring_priced_account,
                                    account && xaccAccountIsPriced (account));

    /* Set available actions based on read only */
    trans = gnc_split_register_get_current_trans (reg);

    /* If the register is not read only, make any modifying action active
     * to start with */
    if (!read_only_reg)
    {
        const char** iter;
        for (iter = readonly_inactive_actions; *iter; ++iter)
        {
            /* Set the action's sensitivity */
            GAction* action = gnc_plugin_page_get_action (GNC_PLUGIN_PAGE(page), *iter);
            g_simple_action_set_enabled (G_SIMPLE_ACTION(action), TRUE);
        }
        main_window_update_page_set_read_only_icon (GNC_PLUGIN_PAGE(page), FALSE);

        if (trans)
            read_only = xaccTransIsReadonlyByPostedDate (trans);

        voided = xaccTransHasSplitsInState (trans, VREC);

        action = gnc_plugin_page_get_action (GNC_PLUGIN_PAGE(page),
                                             "CutTransactionAction");
        g_simple_action_set_enabled (G_SIMPLE_ACTION(action), !read_only & !voided);

        action = gnc_plugin_page_get_action (GNC_PLUGIN_PAGE(page),
                                             "PasteTransactionAction");
        g_simple_action_set_enabled (G_SIMPLE_ACTION(action), !read_only & !voided);

        action = gnc_plugin_page_get_action (GNC_PLUGIN_PAGE(page),
                                             "DeleteTransactionAction");
        g_simple_action_set_enabled (G_SIMPLE_ACTION(action), !read_only & !voided);

        if (cursor_class == CURSOR_CLASS_SPLIT)
        {
            action = gnc_plugin_page_get_action (GNC_PLUGIN_PAGE(page),
                                                 "DuplicateTransactionAction");
            g_simple_action_set_enabled (G_SIMPLE_ACTION(action), !read_only & !voided);
        }

        action = gnc_plugin_page_get_action (GNC_PLUGIN_PAGE(page),
                                             "RemoveTransactionSplitsAction");
        g_simple_action_set_enabled (G_SIMPLE_ACTION(action), !read_only & !voided);

        /* Set 'Void' and 'Unvoid' */
        if (read_only)
            voided = TRUE;

        action = gnc_plugin_page_get_action (GNC_PLUGIN_PAGE(page),
                                             "VoidTransactionAction");
        g_simple_action_set_enabled (G_SIMPLE_ACTION(action), !voided);

        if (read_only)
            voided = FALSE;

        action = gnc_plugin_page_get_action (GNC_PLUGIN_PAGE(page),
                                             "UnvoidTransactionAction");
        g_simple_action_set_enabled (G_SIMPLE_ACTION(action), voided);
    }

    /* Set 'Open and Remove Linked Documents' */
    action = gnc_plugin_page_get_action (GNC_PLUGIN_PAGE(page),
                                         "LinkedTransactionOpenAction");
    if (trans)
    {
        uri = xaccTransGetDocLink (trans);
        g_simple_action_set_enabled (G_SIMPLE_ACTION(action), (uri ? TRUE:FALSE));
    }
    /* Set 'ExecAssociatedInvoice'
       We can determine an invoice from a txn if either
       - it is an invoice transaction
       - it has splits with an invoice associated with it
    */
    action = gnc_plugin_page_get_action (GNC_PLUGIN_PAGE(page),
                                         "JumpLinkedInvoiceAction");
    if (trans)
    {
        invoices = invoices_from_transaction (trans);
        g_simple_action_set_enabled (G_SIMPLE_ACTION(action), (invoices != NULL));
        g_list_free (invoices);
    }

    gnc_plugin_business_split_reg_ui_update (GNC_PLUGIN_PAGE(page));

    /* If we are read only, make any modifying action inactive */
    if (read_only_reg)
    {
        const char** iter;
        for (iter = readonly_inactive_actions; *iter; ++iter)
        {
            /* Set the action's sensitivity */
            GAction* action = gnc_plugin_page_get_action (GNC_PLUGIN_PAGE(page), *iter);
            g_simple_action_set_enabled (G_SIMPLE_ACTION(action), FALSE);
        }
        main_window_update_page_set_read_only_icon (GNC_PLUGIN_PAGE(page), TRUE);
    }

    /* Modifying action descriptions based on cursor class */
    {
        GncMenuModelSearch *gsm = g_new0 (GncMenuModelSearch, 1);
        GtkWidget *menu_item = NULL;
        gboolean found = FALSE;
        const char** iter, **label_iter, **tooltip_iter;
        gboolean curr_label_trans = FALSE;
        iter = tran_vs_split_actions;
        label_iter = tran_action_labels;

        gsm->search_action_label = NULL;
        gsm->search_action_name = *iter;

        found = gnc_menubar_model_find_item (gnc_window_get_menubar_model (gnc_window), gsm);

        PINFO("Test for action '%s', found is %d, iter label is '%s'", *iter, found, _(*label_iter));

        if (!found)
        {
            g_free (gsm);
            return;
        }

        if (g_strcmp0 (gsm->search_action_label, _(*label_iter)) == 0)
            curr_label_trans = TRUE;

        g_free (gsm);

        if ((cursor_class == CURSOR_CLASS_SPLIT) && curr_label_trans)
        {
            gboolean found = FALSE;
            label_iter = split_action_labels;
            tooltip_iter = split_action_tips;
            for (iter = tran_vs_split_actions; *iter; ++iter)
            {
                /* Adjust the action's label and tooltip */
                found = gnc_menubar_model_update_item (gnc_window_get_menubar_model (gnc_window),
                                                       *iter, _(*label_iter), _(*tooltip_iter));

                PINFO("split model_item action '%s', found is %d, iter label is '%s'",
                        *iter, found, _(*label_iter));

                ++label_iter;
                ++tooltip_iter;
            }
        }
        else if ((cursor_class == CURSOR_CLASS_TRANS) && !curr_label_trans)
        {
            gboolean found = FALSE;
            label_iter = tran_action_labels;
            tooltip_iter = tran_action_tips;
            for (iter = tran_vs_split_actions; *iter; ++iter)
            {
                /* Adjust the action's label and tooltip */
                found = gnc_menubar_model_update_item (gnc_window_get_menubar_model (gnc_window),
                                                       *iter, _(*label_iter), _(*tooltip_iter));

                PINFO("trans model_item action '%s', found is %d, iter label is '%s'",
                        *iter, found, _(*label_iter));

                ++label_iter;
                ++tooltip_iter;
            }
        }
        // now add the callbacks to the replaced menu items.
        gnc_plugin_add_menu_tooltip_callbacks (gnc_window_get_menubar (gnc_window),
                                               gnc_window_get_menubar_model (gnc_window),
                                               gnc_window_get_statusbar (gnc_window));
    }
}

static void
gnc_plugin_page_register_ui_initial_state (GncPluginPageRegister* page)
{
    GncPluginPageRegisterPrivate* priv ;
    GSimpleActionGroup *simple_action_group;
    GAction *action;
    Account* account;
    SplitRegister* reg;
    GNCLedgerDisplayType ledger_type;
    int i;
    gboolean is_readwrite = !qof_book_is_readonly (gnc_get_current_book());

    priv = GNC_PLUGIN_PAGE_REGISTER_GET_PRIVATE (page);
    account = gnc_plugin_page_register_get_account (page);

    /* Get the action group */
    simple_action_group = gnc_plugin_page_get_action_group (GNC_PLUGIN_PAGE(page));
    g_return_if_fail (G_IS_SIMPLE_ACTION_GROUP(simple_action_group));

    gnc_plugin_set_actions_enabled (G_ACTION_MAP(simple_action_group), actions_requiring_account,
                                    is_readwrite && account != NULL);

    /* Set "style" radio button */
    ledger_type = gnc_ledger_display_type (priv->ledger);
    action = gnc_plugin_page_get_action (GNC_PLUGIN_PAGE(page), "ViewStyleRadioAction");
    g_simple_action_set_enabled (G_SIMPLE_ACTION(action), ledger_type == LD_SINGLE);

    reg = gnc_ledger_display_get_split_register (priv->ledger);

    g_signal_handlers_block_by_func (action,
                                     gnc_plugin_page_register_cmd_style_changed, page);
    g_action_change_state (G_ACTION(action), g_variant_new_int32 (reg->style));
    g_signal_handlers_unblock_by_func (action,
                                       gnc_plugin_page_register_cmd_style_changed, page);

    /* Set "double line" toggle button */
    action = gnc_plugin_page_get_action (GNC_PLUGIN_PAGE(page), "ViewStyleDoubleLineAction");
    g_signal_handlers_block_by_func (action,
                                     gnc_plugin_page_register_cmd_style_double_line, page);
    g_action_change_state (G_ACTION(action), g_variant_new_boolean (reg->use_double_line));
    g_signal_handlers_unblock_by_func (action,
                                       gnc_plugin_page_register_cmd_style_double_line, page);
}

/* Virtual Functions */

static const gchar*
get_filter_default_num_of_days (GNCLedgerDisplayType ledger_type)
{
    if (ledger_type == LD_GL)
        return DEFAULT_FILTER_NUM_DAYS_GL;
    else
        return "0";
}

/* For setting the focus on a register page, the default gnc_plugin
 * function for 'focus_page' is overridden so that the page focus
 * can be conditionally set. This is to allow for enabling the setting
 * of the sheet focus only when the page is the current one.
 */
static void
gnc_plugin_page_register_focus (GncPluginPage* plugin_page,
                                gboolean on_current_page)
{
    GncPluginPageRegister* page;
    GncPluginPageRegisterPrivate* priv;
    GNCSplitReg* gsr;

    g_return_if_fail (GNC_IS_PLUGIN_PAGE_REGISTER (plugin_page));

    page = GNC_PLUGIN_PAGE_REGISTER (plugin_page);
    priv = GNC_PLUGIN_PAGE_REGISTER_GET_PRIVATE (page);

    gsr = gnc_plugin_page_register_get_gsr (GNC_PLUGIN_PAGE (plugin_page));

    if (on_current_page)
    {
        priv->page_focus = TRUE;

        // Chain up to use parent version of 'focus_page' which will
        // use an idle_add as the page changed signal is emitted multiple times.
        GNC_PLUGIN_PAGE_CLASS (parent_class)->focus_page (plugin_page, TRUE);
    }
    else
        priv->page_focus = FALSE;

    // set the sheet focus setting
    gnc_split_reg_set_sheet_focus (gsr, priv->page_focus);
}

static GtkWidget*
gnc_plugin_page_register_create_widget (GncPluginPage* plugin_page)
{
    GncPluginPageRegister* page;
    GncPluginPageRegisterPrivate* priv;
    GNCLedgerDisplayType ledger_type;
    GncWindow* gnc_window;
    guint numRows;
    GtkWidget* gsr;
    SplitRegister* reg;
    Account* acct;
    gchar* order;
    int filter_changed = 0;
    gboolean create_new_page = FALSE;

    ENTER ("page %p", plugin_page);
    page = GNC_PLUGIN_PAGE_REGISTER (plugin_page);
    priv = GNC_PLUGIN_PAGE_REGISTER_GET_PRIVATE (page);

    if (priv->widget != NULL)
    {
        LEAVE ("existing widget %p", priv->widget);
        return priv->widget;
    }
    // on create, the page will be the current page so set the focus flag
    priv->page_focus = TRUE;

    priv->widget = gtk_box_new (GTK_ORIENTATION_VERTICAL, 0);
    gtk_box_set_homogeneous (GTK_BOX (priv->widget), FALSE);
    gtk_widget_show (priv->widget);

    // Set the name for this widget so it can be easily manipulated with css
    gtk_widget_set_name (GTK_WIDGET(priv->widget), "gnc-id-register-page");

    numRows = priv->lines_default;
    numRows = MIN (numRows, DEFAULT_LINES_AMOUNT);

    gnc_window = GNC_WINDOW(GNC_PLUGIN_PAGE(page)->window);
    gsr = gnc_split_reg_new (priv->ledger,
                             gnc_window_get_gtk_window (gnc_window),
                             numRows, priv->read_only);
    priv->gsr = (GNCSplitReg *)gsr;

    gtk_widget_show (gsr);
    gtk_box_pack_start (GTK_BOX (priv->widget), gsr, TRUE, TRUE, 0);

    g_signal_connect (G_OBJECT (gsr), "help-changed",
                      G_CALLBACK (gnc_plugin_page_help_changed_cb),
                      page);

    g_signal_connect (G_OBJECT (gsr), "show-popup-menu",
                      G_CALLBACK (gnc_plugin_page_popup_menu_cb),
                      page);

    reg = gnc_ledger_display_get_split_register (priv->ledger);
    gnc_split_register_config (reg, reg->type, reg->style,
                               reg->use_double_line);

    gnc_plugin_page_register_ui_initial_state (page);
    gnc_plugin_page_register_ui_update (NULL, page);

    ledger_type = gnc_ledger_display_type (priv->ledger);

    {
        gchar** filter;
        gchar* filter_str;
        guint filtersize = 0;
        /* Set the sort order for the split register and status of save order button */
        priv->sd.save_order = FALSE;
        order = gnc_plugin_page_register_get_sort_order (plugin_page);

        PINFO ("Loaded Sort order is %s", order);

        gnc_split_reg_set_sort_type (priv->gsr, SortTypefromString (order));

        if (order && (g_strcmp0 (order, DEFAULT_SORT_ORDER) != 0))
            priv->sd.save_order = TRUE;

        priv->sd.original_save_order = priv->sd.save_order;
        g_free (order);

        priv->sd.reverse_order = gnc_plugin_page_register_get_sort_reversed (
                                     plugin_page);
        gnc_split_reg_set_sort_reversed (priv->gsr, priv->sd.reverse_order, FALSE);
        if (priv->sd.reverse_order)
            priv->sd.save_order = TRUE;

        priv->sd.original_reverse_order = priv->sd.reverse_order;

        /* Set the filter for the split register and status of save filter button */
        priv->fd.save_filter = FALSE;

        filter_str = gnc_plugin_page_register_get_filter (plugin_page);
        filter = g_strsplit (filter_str, ",", -1);
        filtersize = g_strv_length (filter);
        g_free (filter_str);

        PINFO ("Loaded Filter Status is %s", filter[0]);

        priv->fd.cleared_match = (gint)g_ascii_strtoll (filter[0], NULL, 16);

        if (filtersize > 0 && (g_strcmp0 (filter[0], DEFAULT_FILTER) != 0))
            filter_changed = filter_changed + 1;

        if (filtersize > 1 && (g_strcmp0 (filter[1], "0") != 0))
        {
            PINFO ("Loaded Filter Start Date is %s", filter[1]);

            priv->fd.start_time = gnc_plugin_page_register_filter_dmy2time (filter[1]);
            priv->fd.start_time = gnc_time64_get_day_start (priv->fd.start_time);
            filter_changed = filter_changed + 1;
        }

        if (filtersize > 2 && (g_strcmp0 (filter[2], "0") != 0))
        {
            PINFO ("Loaded Filter End Date is %s", filter[2]);

            priv->fd.end_time = gnc_plugin_page_register_filter_dmy2time (filter[2]);
            priv->fd.end_time = gnc_time64_get_day_end (priv->fd.end_time);
            filter_changed = filter_changed + 1;
        }

        // set the default for the number of days
        priv->fd.days = (gint)g_ascii_strtoll (
                            get_filter_default_num_of_days (ledger_type), NULL, 10);

        if (filtersize > 3 &&
            (g_strcmp0 (filter[3], get_filter_default_num_of_days (ledger_type)) != 0))
        {
            PINFO ("Loaded Filter Days is %s", filter[3]);

            priv->fd.days = (gint)g_ascii_strtoll (filter[3], NULL, 10);
            filter_changed = filter_changed + 1;
        }

        if (filter_changed != 0)
            priv->fd.save_filter = TRUE;

        priv->fd.original_save_filter = priv->fd.save_filter;
        g_strfreev (filter);
    }

    if (ledger_type == LD_GL)
    {
        time64 start_time = 0, end_time = 0;

        if (reg->type == GENERAL_JOURNAL)
        {
            start_time = priv->fd.start_time;
            end_time = priv->fd.end_time;
        }
        else // search ledger and the like
        {
            priv->fd.days = 0;
            priv->fd.cleared_match = (gint)g_ascii_strtoll (DEFAULT_FILTER, NULL, 16);
            gnc_split_reg_set_sort_type (priv->gsr,
                                         SortTypefromString (DEFAULT_SORT_ORDER));
            priv->sd.reverse_order = FALSE;
            priv->fd.save_filter = FALSE;
            priv->sd.save_order = FALSE;
        }

        priv->fd.original_days = priv->fd.days;

        priv->fd.original_start_time = start_time;
        priv->fd.start_time = start_time;
        priv->fd.original_end_time = end_time;
        priv->fd.end_time = end_time;
    }

    // if enable_refresh is TRUE, default, come from creating
    // new page instead of restoring
    if (priv->enable_refresh == TRUE)
    {
        create_new_page = TRUE;
        priv->enable_refresh = FALSE; // disable refresh
    }

    /* Update Query with Filter Status and Dates */
    gnc_ppr_update_status_query (page);
    gnc_ppr_update_date_query (page);

    /* Now do the refresh if this is a new page instead of restore */
    if (create_new_page)
    {
        priv->enable_refresh = TRUE;
        gnc_ledger_display_refresh (priv->ledger);
    }

    // Set filter tooltip for summary bar
    gnc_plugin_page_register_set_filter_tooltip (page);

    plugin_page->summarybar = gsr_create_summary_bar (priv->gsr);
    if (plugin_page->summarybar)
    {
        gtk_widget_show_all (plugin_page->summarybar);
        gtk_box_pack_start (GTK_BOX (priv->widget), plugin_page->summarybar,
                            FALSE, FALSE, 0);

        gnc_plugin_page_register_summarybar_position_changed (NULL, NULL, page);
        gnc_prefs_register_cb (GNC_PREFS_GROUP_GENERAL,
                               GNC_PREF_SUMMARYBAR_POSITION_TOP,
                               gnc_plugin_page_register_summarybar_position_changed,
                               page);
        gnc_prefs_register_cb (GNC_PREFS_GROUP_GENERAL,
                               GNC_PREF_SUMMARYBAR_POSITION_BOTTOM,
                               gnc_plugin_page_register_summarybar_position_changed,
                               page);
    }

    priv->event_handler_id = qof_event_register_handler
                             ((QofEventHandler)gnc_plugin_page_register_event_handler, page);
    priv->component_manager_id =
        gnc_register_gui_component (GNC_PLUGIN_PAGE_REGISTER_NAME,
                                    gnc_plugin_page_register_refresh_cb,
                                    gnc_plugin_page_register_close_cb,
                                    page);
    gnc_gui_component_set_session (priv->component_manager_id,
                                   gnc_get_current_session());
    acct = gnc_plugin_page_register_get_account (page);
    if (acct)
        gnc_gui_component_watch_entity (
            priv->component_manager_id, xaccAccountGetGUID (acct),
            QOF_EVENT_DESTROY | QOF_EVENT_MODIFY);

    gnc_split_reg_set_moved_cb
    (priv->gsr, (GFunc)gnc_plugin_page_register_ui_update, page);

    g_signal_connect (G_OBJECT (plugin_page), "inserted",
                      G_CALLBACK (gnc_plugin_page_inserted_cb),
                      NULL);

    /* DRH - Probably lots of other stuff from regWindowLedger should end up here. */
    LEAVE (" ");
    return priv->widget;
}

static void
gnc_plugin_page_register_destroy_widget (GncPluginPage* plugin_page)
{
    GncPluginPageRegister* page;
    GncPluginPageRegisterPrivate* priv;

    ENTER ("page %p", plugin_page);
    page = GNC_PLUGIN_PAGE_REGISTER (plugin_page);
    priv = GNC_PLUGIN_PAGE_REGISTER_GET_PRIVATE (plugin_page);

    gnc_prefs_remove_cb_by_func (GNC_PREFS_GROUP_GENERAL,
                                 GNC_PREF_SUMMARYBAR_POSITION_TOP,
                                 gnc_plugin_page_register_summarybar_position_changed,
                                 page);
    gnc_prefs_remove_cb_by_func (GNC_PREFS_GROUP_GENERAL,
                                 GNC_PREF_SUMMARYBAR_POSITION_BOTTOM,
                                 gnc_plugin_page_register_summarybar_position_changed,
                                 page);

    // Remove the page_changed signal callback
    gnc_plugin_page_disconnect_page_changed (GNC_PLUGIN_PAGE (plugin_page));

    // Remove the page focus idle function if present
    g_idle_remove_by_data (GNC_PLUGIN_PAGE_REGISTER (plugin_page));

    if (priv->widget == NULL)
        return;

    if (priv->component_manager_id)
    {
        gnc_unregister_gui_component (priv->component_manager_id);
        priv->component_manager_id = 0;
    }

    if (priv->event_handler_id)
    {
        qof_event_unregister_handler (priv->event_handler_id);
        priv->event_handler_id = 0;
    }

    if (priv->sd.dialog)
    {
        gtk_widget_destroy (priv->sd.dialog);
        memset (&priv->sd, 0, sizeof (priv->sd));
    }

    if (priv->fd.dialog)
    {
        gtk_widget_destroy (priv->fd.dialog);
        memset (&priv->fd, 0, sizeof (priv->fd));
    }

    qof_query_destroy (priv->search_query);
    qof_query_destroy (priv->filter_query);

    gtk_widget_hide (priv->widget);
    gnc_ledger_display_close (priv->ledger);
    priv->ledger = NULL;
    LEAVE (" ");
}

static void
gnc_plugin_page_register_window_changed (GncPluginPage* plugin_page,
                                         GtkWidget* window)
{
    GncPluginPageRegister* page;
    GncPluginPageRegisterPrivate* priv;

    g_return_if_fail (GNC_IS_PLUGIN_PAGE_REGISTER (plugin_page));

    page = GNC_PLUGIN_PAGE_REGISTER (plugin_page);
    priv = GNC_PLUGIN_PAGE_REGISTER_GET_PRIVATE (page);
    priv->gsr->window =
        GTK_WIDGET (gnc_window_get_gtk_window (GNC_WINDOW (window)));
}

static const gchar* style_names[] =
{
    "Ledger",
    "Auto Ledger",
    "Journal",
    NULL
};

#define KEY_REGISTER_TYPE       "RegisterType"
#define KEY_ACCOUNT_NAME        "AccountName"
#define KEY_ACCOUNT_GUID        "AccountGuid"
#define KEY_REGISTER_STYLE      "RegisterStyle"
#define KEY_DOUBLE_LINE         "DoubleLineMode"

#define LABEL_ACCOUNT       "Account"
#define LABEL_SUBACCOUNT    "SubAccount"
#define LABEL_GL            "GL"
#define LABEL_SEARCH        "Search"


/** Save enough information about this register page that it can be
 *  recreated next time the user starts gnucash.
 *
 *  @param plugin_page The page to save.
 *
 *  @param key_file A pointer to the GKeyFile data structure where the
 *  page information should be written.
 *
 *  @param group_name The group name to use when saving data. */
static void
gnc_plugin_page_register_save_page (GncPluginPage* plugin_page,
                                    GKeyFile* key_file,
                                    const gchar* group_name)
{
    GncPluginPageRegister* page;
    GncPluginPageRegisterPrivate* priv;
    GNCLedgerDisplayType ledger_type;
    SplitRegister* reg;
    Account* leader;

    g_return_if_fail (GNC_IS_PLUGIN_PAGE_REGISTER (plugin_page));
    g_return_if_fail (key_file != NULL);
    g_return_if_fail (group_name != NULL);

    ENTER ("page %p, key_file %p, group_name %s", plugin_page, key_file,
           group_name);

    page = GNC_PLUGIN_PAGE_REGISTER (plugin_page);
    priv = GNC_PLUGIN_PAGE_REGISTER_GET_PRIVATE (page);

    reg = gnc_ledger_display_get_split_register (priv->ledger);
    ledger_type = gnc_ledger_display_type (priv->ledger);
    if (ledger_type > LD_GL)
    {
        LEAVE ("Unsupported ledger type");
        return;
    }
    if ((ledger_type == LD_SINGLE) || (ledger_type == LD_SUBACCOUNT))
    {
        const gchar* label;
        gchar* name;
        gchar acct_guid[GUID_ENCODING_LENGTH + 1];
        label = (ledger_type == LD_SINGLE) ? LABEL_ACCOUNT : LABEL_SUBACCOUNT;
        leader = gnc_ledger_display_leader (priv->ledger);
        g_key_file_set_string (key_file, group_name, KEY_REGISTER_TYPE, label);
        name = gnc_account_get_full_name (leader);
        g_key_file_set_string (key_file, group_name, KEY_ACCOUNT_NAME, name);
        g_free (name);
        guid_to_string_buff (xaccAccountGetGUID (leader), acct_guid);
        g_key_file_set_string (key_file, group_name, KEY_ACCOUNT_GUID, acct_guid);
    }
    else if (reg->type == GENERAL_JOURNAL)
    {
        g_key_file_set_string (key_file, group_name, KEY_REGISTER_TYPE,
                               LABEL_GL);
    }
    else if (reg->type == SEARCH_LEDGER)
    {
        g_key_file_set_string (key_file, group_name, KEY_REGISTER_TYPE,
                               LABEL_SEARCH);
    }
    else
    {
        LEAVE ("Unsupported register type");
        return;
    }

    g_key_file_set_string (key_file, group_name, KEY_REGISTER_STYLE,
                           style_names[reg->style]);
    g_key_file_set_boolean (key_file, group_name, KEY_DOUBLE_LINE,
                            reg->use_double_line);

    LEAVE(" ");
}


/** Read and restore the edit menu settings on the specified register
 *  page.  This function will restore the register style (ledger, auto
 *  ledger, journal) and whether or not the register is in double line
 *  mode.  It should eventually restore the "filter by" and "sort by
 *  settings.
 *
 *  @param page The register being restored.
 *
 *  @param key_file A pointer to the GKeyFile data structure where the
 *  page information should be read.
 *
 *  @param group_name The group name to use when restoring data. */
static void
gnc_plugin_page_register_restore_edit_menu (GncPluginPage* page,
                                            GKeyFile* key_file,
                                            const gchar* group_name)
{
    GAction* action;
    GVariant *state;
    GError* error = NULL;
    gchar* style_name;
    gint i;
    gboolean use_double_line;

    ENTER (" ");

    /* Convert the style name to an index */
    style_name = g_key_file_get_string (key_file, group_name,
                                        KEY_REGISTER_STYLE, &error);
    for (i = 0 ; style_names[i]; i++)
    {
        if (g_ascii_strcasecmp (style_name, style_names[i]) == 0)
        {
            DEBUG ("Found match for style name: %s", style_name);
            break;
        }
    }
    g_free (style_name);

    /* Update the style menu action for this page */
    if (i <= REG_STYLE_JOURNAL)
    {
        DEBUG ("Setting style: %d", i);
        action = gnc_plugin_page_get_action (page, "ViewStyleRadioAction");
        g_action_activate (G_ACTION(action), g_variant_new_int32 (i));
    }

    /* Update the  double line action on this page */
    use_double_line = g_key_file_get_boolean (key_file, group_name,
                                              KEY_DOUBLE_LINE, &error);
    DEBUG ("Setting double_line_mode: %d", use_double_line);
    action = gnc_plugin_page_get_action (page, "ViewStyleDoubleLineAction");

    state = g_action_get_state (G_ACTION(action));

    if (use_double_line != g_variant_get_boolean (state))
        g_action_activate (G_ACTION(action), NULL);

    g_variant_unref (state);

    LEAVE (" ");
}


/** Create a new register page based on the information saved during a
 *  previous instantiation of gnucash.
 *
 *  @param window The window where this page should be installed.
 *
 *  @param key_file A pointer to the GKeyFile data structure where the
 *  page information should be read.
 *
 *  @param group_name The group name to use when restoring data. */
static GncPluginPage*
gnc_plugin_page_register_recreate_page (GtkWidget* window,
                                        GKeyFile* key_file,
                                        const gchar* group_name)
{
    GncPluginPageRegisterPrivate* priv;
    GncPluginPage* page;
    GError* error = NULL;
    gchar* reg_type, *acct_guid;
    GncGUID guid;
    Account* account = NULL;
    QofBook* book;
    gboolean include_subs;

    g_return_val_if_fail (key_file, NULL);
    g_return_val_if_fail (group_name, NULL);
    ENTER ("key_file %p, group_name %s", key_file, group_name);

    /* Create the new page. */
    reg_type = g_key_file_get_string (key_file, group_name,
                                      KEY_REGISTER_TYPE, &error);
    DEBUG ("Page type: %s", reg_type);
    if ((g_ascii_strcasecmp (reg_type, LABEL_ACCOUNT) == 0) ||
        (g_ascii_strcasecmp (reg_type, LABEL_SUBACCOUNT) == 0))
    {
        include_subs = (g_ascii_strcasecmp (reg_type, LABEL_SUBACCOUNT) == 0);
        DEBUG ("Include subs: %d", include_subs);
        book = qof_session_get_book (gnc_get_current_session());
        if (!book)
        {
            LEAVE("Session has no book");
            return NULL;
        }
        acct_guid = g_key_file_get_string (key_file, group_name,
                                           KEY_ACCOUNT_GUID, &error);
        if (string_to_guid (acct_guid, &guid)) //find account by guid
        {
            account = xaccAccountLookup (&guid, book);
            g_free (acct_guid);
        }
        if (account == NULL) //find account by full name
        {
            gchar* acct_name = g_key_file_get_string (key_file, group_name,
                                                      KEY_ACCOUNT_NAME, &error);
            account = gnc_account_lookup_by_full_name (gnc_book_get_root_account (book),
                                                       acct_name);
            g_free (acct_name);
        }
        if (account == NULL)
        {
            LEAVE ("Bad account name");
            g_free (reg_type);
            return NULL;
        }
        page = gnc_plugin_page_register_new (account, include_subs);
    }
    else if (g_ascii_strcasecmp (reg_type, LABEL_GL) == 0)
    {
        page = gnc_plugin_page_register_new_gl();
    }
    else
    {
        LEAVE ("Bad ledger type");
        g_free (reg_type);
        return NULL;
    }
    g_free (reg_type);

    /* disable the refresh of the display ledger, this is for
     * sort/filter updates and double line/style changes */
    priv = GNC_PLUGIN_PAGE_REGISTER_GET_PRIVATE (page);
    priv->enable_refresh = FALSE;

    /* Recreate page in given window */
    gnc_plugin_page_set_use_new_window (page, FALSE);

    /* Install it now so we can them manipulate the created widget */
    gnc_main_window_open_page (GNC_MAIN_WINDOW (window), page);

    /* Now update the page to the last state it was in */
    gnc_plugin_page_register_restore_edit_menu (page, key_file, group_name);

    /* enable the refresh */
    priv->enable_refresh = TRUE;
    gnc_ledger_display_refresh (priv->ledger);
    LEAVE (" ");
    return page;
}


/*
 * Based on code from Epiphany (src/ephy-window.c)
 */
static void
gnc_plugin_page_register_update_edit_menu (GncPluginPage* page, gboolean hide)
{
    GncPluginPageRegisterPrivate* priv;
    GncPluginPageRegister* reg_page;
    GAction* action;
    gboolean can_copy = FALSE, can_cut = FALSE, can_paste = FALSE;
    gboolean has_selection;
    gboolean is_readwrite = !qof_book_is_readonly (gnc_get_current_book());

    reg_page = GNC_PLUGIN_PAGE_REGISTER (page);
    priv = GNC_PLUGIN_PAGE_REGISTER_GET_PRIVATE (reg_page);
    has_selection = gnucash_register_has_selection (priv->gsr->reg);

    can_copy = has_selection;
    can_cut = is_readwrite && has_selection;
    can_paste = is_readwrite;

    action = gnc_plugin_page_get_action (page, "EditCopyAction");
    g_simple_action_set_enabled (G_SIMPLE_ACTION(action), can_copy);
    action = gnc_plugin_page_get_action (page, "EditCutAction");
    g_simple_action_set_enabled (G_SIMPLE_ACTION(action), can_cut);
    action = gnc_plugin_page_get_action (page, "EditPasteAction");
    g_simple_action_set_enabled (G_SIMPLE_ACTION(action), can_paste);
}

static gboolean is_scrubbing = FALSE;
static gboolean show_abort_verify = TRUE;

static gboolean
finish_scrub (GncPluginPage* page)
{
    gboolean ret = FALSE;

    if (is_scrubbing)
    {
        ret = gnc_verify_dialog (GTK_WINDOW(gnc_plugin_page_get_window
                                (GNC_PLUGIN_PAGE(page))),
                                FALSE,
                                _("'Check & Repair' is currently running, do you want to abort it?"));

        show_abort_verify = FALSE;

        if (ret)
            gnc_set_abort_scrub (TRUE);
    }
    return ret;
}

static gboolean
gnc_plugin_page_register_finish_pending (GncPluginPage* page)
{
    GncPluginPageRegisterPrivate* priv;
    GncPluginPageRegister* reg_page;
    SplitRegister* reg;
    GtkWidget* dialog, *window;
    gchar* name;
    gint response;

    if (is_scrubbing && show_abort_verify)
    {
        if (!finish_scrub (page))
            return FALSE;
    }

    reg_page = GNC_PLUGIN_PAGE_REGISTER (page);
    priv = GNC_PLUGIN_PAGE_REGISTER_GET_PRIVATE (reg_page);
    reg = gnc_ledger_display_get_split_register (priv->ledger);

    if (!reg || !gnc_split_register_changed (reg))
        return TRUE;

    name = gnc_plugin_page_register_get_tab_name (page);
    window = gnc_plugin_page_get_window (page);
    dialog = gtk_message_dialog_new (GTK_WINDOW (window),
                                     GTK_DIALOG_DESTROY_WITH_PARENT,
                                     GTK_MESSAGE_WARNING,
                                     GTK_BUTTONS_NONE,
                                     /* Translators: %s is the name
                                        of the tab page */
                                     _ ("Save changes to %s?"), name);
    g_free (name);
    gtk_message_dialog_format_secondary_text
    (GTK_MESSAGE_DIALOG (dialog),
     "%s",
     _ ("This register has pending changes to a transaction. "
        "Would you like to save the changes to this transaction, "
        "discard the transaction, or cancel the operation?"));
    gnc_gtk_dialog_add_button (dialog, _ ("_Discard Transaction"),
                               "edit-delete", GTK_RESPONSE_REJECT);
    gtk_dialog_add_button (GTK_DIALOG (dialog),
                           _ ("_Cancel"), GTK_RESPONSE_CANCEL);
    gnc_gtk_dialog_add_button (dialog, _ ("_Save Transaction"),
                               "document-save", GTK_RESPONSE_ACCEPT);

    response = gtk_dialog_run (GTK_DIALOG (dialog));
    gtk_widget_destroy (dialog);

    switch (response)
    {
    case GTK_RESPONSE_ACCEPT:
        gnc_split_register_save (reg, TRUE);
        return TRUE;

    case GTK_RESPONSE_REJECT:
        gnc_split_register_cancel_cursor_trans_changes (reg);
        gnc_split_register_save (reg, TRUE);
        return TRUE;

    default:
        return FALSE;
    }
}


static gchar*
gnc_plugin_page_register_get_tab_name (GncPluginPage* plugin_page)
{
    GncPluginPageRegisterPrivate* priv;
    GNCLedgerDisplayType ledger_type;
    GNCLedgerDisplay* ld;
    SplitRegister* reg;
    Account* leader;

    g_return_val_if_fail (GNC_IS_PLUGIN_PAGE_REGISTER (plugin_page),
                          g_strdup (_("unknown")));

    priv = GNC_PLUGIN_PAGE_REGISTER_GET_PRIVATE (plugin_page);
    ld = priv->ledger;
    reg = gnc_ledger_display_get_split_register (ld);
    ledger_type = gnc_ledger_display_type (ld);
    leader = gnc_ledger_display_leader (ld);

    switch (ledger_type)
    {
    case LD_SINGLE:
        return g_strdup (xaccAccountGetName (leader));

    case LD_SUBACCOUNT:
        return g_strdup_printf ("%s+", xaccAccountGetName (leader));

    case LD_GL:
        switch (reg->type)
        {
        case GENERAL_JOURNAL:
        case INCOME_LEDGER:
            return g_strdup (_ ("General Journal"));
        case PORTFOLIO_LEDGER:
            return g_strdup (_ ("Portfolio"));
        case SEARCH_LEDGER:
            return g_strdup (_ ("Search Results"));
        default:
            break;
        }
        break;

    default:
        break;
    }

    return g_strdup (_ ("unknown"));
}

static gchar*
gnc_plugin_page_register_get_tab_color (GncPluginPage* plugin_page)
{
    GncPluginPageRegisterPrivate* priv;
    GNCLedgerDisplayType ledger_type;
    GNCLedgerDisplay* ld;
    Account* leader;
    const char* color;

    g_return_val_if_fail (GNC_IS_PLUGIN_PAGE_REGISTER (plugin_page),
                          g_strdup (_("unknown")));

    priv = GNC_PLUGIN_PAGE_REGISTER_GET_PRIVATE (plugin_page);
    ld = priv->ledger;
    ledger_type = gnc_ledger_display_type (ld);
    leader = gnc_ledger_display_leader (ld);
    color = NULL;

    if ((ledger_type == LD_SINGLE) || (ledger_type == LD_SUBACCOUNT))
        color = xaccAccountGetColor (leader);

    return g_strdup (color ? color : "Not Set");
}

static void
gnc_plugin_page_register_check_for_empty_group (GKeyFile *state_file,
                                                const gchar *state_section)
{
    gsize num_keys;
    gchar **keys = g_key_file_get_keys (state_file, state_section, &num_keys, NULL);

    if (num_keys == 0)
        gnc_state_drop_sections_for (state_section);

    g_strfreev (keys);
}

static gchar*
gnc_plugin_page_register_get_filter_gcm (Account* leader)
{
    GKeyFile* state_file = gnc_state_get_current();
    gchar* state_section;
    gchar acct_guid[GUID_ENCODING_LENGTH + 1];
    GError* error = NULL;
    char* filter = NULL;

    // get the filter from the .gcm file
    guid_to_string_buff (xaccAccountGetGUID (leader), acct_guid);
    state_section = g_strconcat (STATE_SECTION_REG_PREFIX, " ", acct_guid, NULL);
    filter = g_key_file_get_string (state_file, state_section,
                                    KEY_PAGE_FILTER, &error);

    if (error)
        g_clear_error (&error);
    else
        g_strdelimit (filter, ";", ',');

    g_free (state_section);
    return filter;
}

static gchar*
gnc_plugin_page_register_get_filter (GncPluginPage* plugin_page)
{
    GncPluginPageRegisterPrivate* priv;
    GNCLedgerDisplayType ledger_type;
    Account* leader;
    char* filter = NULL;

    g_return_val_if_fail (GNC_IS_PLUGIN_PAGE_REGISTER (plugin_page),
                          g_strdup (_("unknown")));

    priv = GNC_PLUGIN_PAGE_REGISTER_GET_PRIVATE (plugin_page);

    ledger_type = gnc_ledger_display_type (priv->ledger);
    leader = gnc_ledger_display_leader (priv->ledger);

    // load from gcm file
    filter = gnc_plugin_page_register_get_filter_gcm (leader);

    if (filter)
        return filter;

    return g_strdup_printf ("%s,%s,%s,%s", DEFAULT_FILTER,
                            "0", "0", get_filter_default_num_of_days (ledger_type));
}

static void
gnc_plugin_page_register_set_filter_gcm (Account* leader, const gchar* filter,
                                         gchar* default_filter)
{
    GKeyFile* state_file = gnc_state_get_current();
    gchar* state_section;
    gchar* filter_text;
    gchar acct_guid[GUID_ENCODING_LENGTH + 1];

    // save the filter to the .gcm file also
    guid_to_string_buff (xaccAccountGetGUID (leader), acct_guid);
    state_section = g_strconcat (STATE_SECTION_REG_PREFIX, " ", acct_guid, NULL);
    if (!filter || (g_strcmp0 (filter, default_filter) == 0))
    {
        if (g_key_file_has_key (state_file, state_section, KEY_PAGE_FILTER, NULL))
            g_key_file_remove_key (state_file, state_section, KEY_PAGE_FILTER, NULL);

        gnc_plugin_page_register_check_for_empty_group (state_file, state_section);
    }
    else
    {
        filter_text = g_strdup (filter);
        g_strdelimit (filter_text, ",", ';'); // make it conform to .gcm file list
        g_key_file_set_string (state_file, state_section, KEY_PAGE_FILTER,
                               filter_text);
        g_free (filter_text);
    }
    g_free (state_section);
}

void
gnc_plugin_page_register_set_filter (GncPluginPage* plugin_page,
                                     const gchar* filter)
{
    GncPluginPageRegisterPrivate* priv;
    GNCLedgerDisplayType ledger_type;
    Account* leader;
    gchar* default_filter;

    priv = GNC_PLUGIN_PAGE_REGISTER_GET_PRIVATE (plugin_page);

    ledger_type = gnc_ledger_display_type (priv->ledger);
    leader = gnc_ledger_display_leader (priv->ledger);

    default_filter = g_strdup_printf ("%s,%s,%s,%s", DEFAULT_FILTER,
                                      "0", "0", get_filter_default_num_of_days (ledger_type));

    // save to gcm file
    gnc_plugin_page_register_set_filter_gcm (leader, filter, default_filter);

    g_free (default_filter);
    return;
}

static gchar*
gnc_plugin_page_register_get_sort_order_gcm (Account* leader)
{
    GKeyFile* state_file = gnc_state_get_current();
    gchar* state_section;
    gchar* sort_text;
    gchar acct_guid[GUID_ENCODING_LENGTH + 1];
    GError* error = NULL;
    char* sort_order = NULL;

    // get the sort_order from the .gcm file
    guid_to_string_buff (xaccAccountGetGUID (leader), acct_guid);
    state_section = g_strconcat (STATE_SECTION_REG_PREFIX, " ", acct_guid, NULL);
    sort_text = g_key_file_get_string (state_file, state_section, KEY_PAGE_SORT,
                                       &error);

    if (error)
        g_clear_error (&error);
    else
    {
        sort_order = g_strdup (sort_text);
        g_free (sort_text);
    }
    g_free (state_section);
    return sort_order;
}

static gchar*
gnc_plugin_page_register_get_sort_order (GncPluginPage* plugin_page)
{
    GncPluginPageRegisterPrivate* priv;
    Account* leader;
    char* sort_order = NULL;

    g_return_val_if_fail (GNC_IS_PLUGIN_PAGE_REGISTER (plugin_page),
                          _ ("unknown"));

    priv = GNC_PLUGIN_PAGE_REGISTER_GET_PRIVATE (plugin_page);

    leader = gnc_ledger_display_leader (priv->ledger);

    // load from gcm file
    sort_order = gnc_plugin_page_register_get_sort_order_gcm (leader);


    return sort_order ? sort_order : g_strdup (DEFAULT_SORT_ORDER);
}

static void
gnc_plugin_page_register_set_sort_order_gcm (Account* leader,
                                             const gchar* sort_order)
{
    GKeyFile* state_file = gnc_state_get_current();
    gchar* state_section;
    gchar acct_guid[GUID_ENCODING_LENGTH + 1];

    // save sort_order to the .gcm file also
    guid_to_string_buff (xaccAccountGetGUID (leader), acct_guid);
    state_section = g_strconcat (STATE_SECTION_REG_PREFIX, " ", acct_guid, NULL);
    if (!sort_order || (g_strcmp0 (sort_order, DEFAULT_SORT_ORDER) == 0))
    {
        if (g_key_file_has_key (state_file, state_section, KEY_PAGE_SORT, NULL))
            g_key_file_remove_key (state_file, state_section, KEY_PAGE_SORT, NULL);

        gnc_plugin_page_register_check_for_empty_group (state_file, state_section);
    }
    else
        g_key_file_set_string (state_file, state_section, KEY_PAGE_SORT, sort_order);

    g_free (state_section);
}
void
gnc_plugin_page_register_set_sort_order (GncPluginPage* plugin_page,
                                         const gchar* sort_order)
{
    GncPluginPageRegisterPrivate* priv;
    Account* leader;

    priv = GNC_PLUGIN_PAGE_REGISTER_GET_PRIVATE (plugin_page);

    leader = gnc_ledger_display_leader (priv->ledger);

    // save to gcm file
    gnc_plugin_page_register_set_sort_order_gcm (leader, sort_order);
}

static gboolean
gnc_plugin_page_register_get_sort_reversed_gcm (Account* leader)
{
    GKeyFile* state_file = gnc_state_get_current();
    gchar* state_section;
    gchar acct_guid[GUID_ENCODING_LENGTH + 1];
    GError* error = NULL;
    gboolean sort_reversed = FALSE;

    // get the sort_reversed from the .gcm file
    guid_to_string_buff (xaccAccountGetGUID (leader), acct_guid);
    state_section = g_strconcat (STATE_SECTION_REG_PREFIX, " ", acct_guid, NULL);
    sort_reversed = g_key_file_get_boolean (state_file, state_section,
                                            KEY_PAGE_SORT_REV, &error);

    if (error)
        g_clear_error (&error);

    g_free (state_section);
    return sort_reversed;
}

static gboolean
gnc_plugin_page_register_get_sort_reversed (GncPluginPage* plugin_page)
{
    GncPluginPageRegisterPrivate* priv;
    Account* leader;
    gboolean sort_reversed = FALSE;

    g_return_val_if_fail (GNC_IS_PLUGIN_PAGE_REGISTER (plugin_page), FALSE);

    priv = GNC_PLUGIN_PAGE_REGISTER_GET_PRIVATE (plugin_page);

    leader = gnc_ledger_display_leader (priv->ledger);

    // load from gcm file
    sort_reversed = gnc_plugin_page_register_get_sort_reversed_gcm (leader);
    return sort_reversed;
}

static void
gnc_plugin_page_register_set_sort_reversed_gcm (Account* leader,
                                                gboolean reverse_order)
{
    GKeyFile* state_file = gnc_state_get_current();
    gchar* state_section;
    gchar acct_guid[GUID_ENCODING_LENGTH + 1];

    // save reverse_order to the .gcm file also
    guid_to_string_buff (xaccAccountGetGUID (leader), acct_guid);
    state_section = g_strconcat (STATE_SECTION_REG_PREFIX, " ", acct_guid, NULL);
    if (!reverse_order)
    {
        if (g_key_file_has_key (state_file, state_section, KEY_PAGE_SORT_REV, NULL))
            g_key_file_remove_key (state_file, state_section, KEY_PAGE_SORT_REV, NULL);

        gnc_plugin_page_register_check_for_empty_group (state_file, state_section);
    }
    else
        g_key_file_set_boolean (state_file, state_section, KEY_PAGE_SORT_REV,
                                reverse_order);

    g_free (state_section);
}

void
gnc_plugin_page_register_set_sort_reversed (GncPluginPage* plugin_page,
                                            gboolean reverse_order)
{
    GncPluginPageRegisterPrivate* priv;
    Account* leader;

    priv = GNC_PLUGIN_PAGE_REGISTER_GET_PRIVATE (plugin_page);
    leader = gnc_ledger_display_leader (priv->ledger);

    // save to gcm file
    gnc_plugin_page_register_set_sort_reversed_gcm (leader, reverse_order);
}

static gchar*
gnc_plugin_page_register_get_long_name (GncPluginPage* plugin_page)
{
    GncPluginPageRegisterPrivate* priv;
    GNCLedgerDisplayType ledger_type;
    GNCLedgerDisplay* ld;
    Account* leader;

    g_return_val_if_fail (GNC_IS_PLUGIN_PAGE_REGISTER (plugin_page),
                          _ ("unknown"));

    priv = GNC_PLUGIN_PAGE_REGISTER_GET_PRIVATE (plugin_page);
    ld = priv->ledger;
    ledger_type = gnc_ledger_display_type (ld);
    leader = gnc_ledger_display_leader (ld);

    switch (ledger_type)
    {
    case LD_SINGLE:
        return gnc_account_get_full_name (leader);

    case LD_SUBACCOUNT:
    {
        gchar* account_full_name = gnc_account_get_full_name (leader);
        gchar* return_string = g_strdup_printf ("%s+", account_full_name);
        g_free ((gpointer*) account_full_name);
        return return_string;
    }

    default:
        break;
    }

    return NULL;
}

static void
gnc_plugin_page_register_summarybar_position_changed (gpointer prefs,
                                                      gchar* pref,
                                                      gpointer user_data)
{
    GncPluginPage* plugin_page;
    GncPluginPageRegister* page;
    GncPluginPageRegisterPrivate* priv;
    GtkPositionType position = GTK_POS_BOTTOM;

    g_return_if_fail (user_data != NULL);

    if (!GNC_IS_PLUGIN_PAGE (user_data))
        return;

    plugin_page = GNC_PLUGIN_PAGE (user_data);
    page = GNC_PLUGIN_PAGE_REGISTER (user_data);
    priv = GNC_PLUGIN_PAGE_REGISTER_GET_PRIVATE (page);

    if (priv == NULL)
        return;

    if (gnc_prefs_get_bool (GNC_PREFS_GROUP_GENERAL,
                            GNC_PREF_SUMMARYBAR_POSITION_TOP))
        position = GTK_POS_TOP;

    gtk_box_reorder_child (GTK_BOX (priv->widget),
                           plugin_page->summarybar,
                           (position == GTK_POS_TOP ? 0 : -1));
}

/** This function is called to get the query associated with this
 *  plugin page.
 *
 *  @param page A pointer to the GncPluginPage.
 */
Query*
gnc_plugin_page_register_get_query (GncPluginPage* plugin_page)
{
    GncPluginPageRegister* page;
    GncPluginPageRegisterPrivate* priv;

    g_return_val_if_fail (GNC_IS_PLUGIN_PAGE_REGISTER (plugin_page), NULL);

    page = GNC_PLUGIN_PAGE_REGISTER (plugin_page);
    priv = GNC_PLUGIN_PAGE_REGISTER_GET_PRIVATE (page);
    return gnc_ledger_display_get_query (priv->ledger);
}

/************************************************************/
/*                     "Sort By" Dialog                     */
/************************************************************/

/** This function is called whenever the number source book options is changed
 *  to adjust the displayed labels. Since the book option change may change the
 *  query sort, the gnc_split_reg_set_sort_type_force function is called to
 *  ensure the page is refreshed.
 *
 *  @param new_val A pointer to the boolean for the new value of the book option.
 *
 *  @param page A pointer to the GncPluginPageRegister that is
 *  associated with this sort order dialog.
 */
static void
gnc_plugin_page_register_sort_book_option_changed (gpointer new_val,
                                                   gpointer user_data)
{
    GncPluginPageRegisterPrivate* priv;
    GncPluginPageRegister* page = user_data;
    gboolean* new_data = (gboolean*)new_val;

    g_return_if_fail (GNC_IS_PLUGIN_PAGE_REGISTER (page));

    priv = GNC_PLUGIN_PAGE_REGISTER_GET_PRIVATE (page);
    if (*new_data)
    {
        gtk_button_set_label (GTK_BUTTON (priv->sd.num_radio),
                              _ ("Transaction Number"));
        gtk_button_set_label (GTK_BUTTON (priv->sd.act_radio), _ ("Number/Action"));
    }
    else
    {
        gtk_button_set_label (GTK_BUTTON (priv->sd.num_radio), _ ("Number"));
        gtk_button_set_label (GTK_BUTTON (priv->sd.act_radio), _ ("Action"));
    }
    gnc_split_reg_set_sort_type_force (priv->gsr, priv->gsr->sort_type, TRUE);
}

/** This function is called when the "Sort By…" dialog is closed.
 *  If the dialog was closed by any method other than clicking the OK
 *  button, the original sorting order will be restored.
 *
 *  @param dialog A pointer to the dialog box.
 *
 *  @param response A numerical value indicating why the dialog box was closed.
 *
 *  @param page A pointer to the GncPluginPageRegister associated with
 *  this dialog box.
 */
void
gnc_plugin_page_register_sort_response_cb (GtkDialog* dialog,
                                           gint response,
                                           GncPluginPageRegister* page)
{
    GncPluginPageRegisterPrivate* priv;
    GncPluginPage* plugin_page;
    SortType type;
    const gchar* order;

    g_return_if_fail (GTK_IS_DIALOG (dialog));
    g_return_if_fail (GNC_IS_PLUGIN_PAGE_REGISTER (page));

    ENTER (" ");
    priv = GNC_PLUGIN_PAGE_REGISTER_GET_PRIVATE (page);
    plugin_page = GNC_PLUGIN_PAGE (page);

    if (response != GTK_RESPONSE_OK)
    {
        /* Restore the original sort order */
        gnc_split_reg_set_sort_reversed (priv->gsr, priv->sd.original_reverse_order,
                                         TRUE);
        priv->sd.reverse_order = priv->sd.original_reverse_order;
        gnc_split_reg_set_sort_type (priv->gsr, priv->sd.original_sort_type);
        priv->sd.save_order = priv->sd.original_save_order;
    }
    else
    {
        // clear the sort when unticking the save option
        if ((!priv->sd.save_order) && ((priv->sd.original_save_order) || (priv->sd.original_reverse_order)))
        {
            gnc_plugin_page_register_set_sort_order (plugin_page, DEFAULT_SORT_ORDER);
            gnc_plugin_page_register_set_sort_reversed (plugin_page, FALSE);
        }
        priv->sd.original_save_order = priv->sd.save_order;

        if (priv->sd.save_order)
        {
            type = gnc_split_reg_get_sort_type (priv->gsr);
            order = SortTypeasString (type);
            gnc_plugin_page_register_set_sort_order (plugin_page, order);
            gnc_plugin_page_register_set_sort_reversed (plugin_page,
                                                        priv->sd.reverse_order);
        }
    }
    gnc_book_option_remove_cb (OPTION_NAME_NUM_FIELD_SOURCE,
                               gnc_plugin_page_register_sort_book_option_changed,
                               page);
    priv->sd.dialog = NULL;
    priv->sd.num_radio = NULL;
    priv->sd.act_radio = NULL;
    gtk_widget_destroy (GTK_WIDGET (dialog));
    LEAVE (" ");
}


/** This function is called when a radio button in the "Sort By…"
 *  dialog is clicked.
 *
 *  @param button The button that was toggled.
 *
 *  @param page A pointer to the GncPluginPageRegister associated with
 *  this dialog box.
 */
void
gnc_plugin_page_register_sort_button_cb (GtkToggleButton* button,
                                         GncPluginPageRegister* page)
{
    GncPluginPageRegisterPrivate* priv;
    const gchar* name;
    SortType type;

    g_return_if_fail (GTK_IS_TOGGLE_BUTTON (button));
    g_return_if_fail (GNC_IS_PLUGIN_PAGE_REGISTER (page));

    priv = GNC_PLUGIN_PAGE_REGISTER_GET_PRIVATE (page);
    name = gtk_buildable_get_name (GTK_BUILDABLE (button));
    ENTER ("button %s(%p), page %p", name, button, page);
    type = SortTypefromString (name);
    gnc_split_reg_set_sort_type (priv->gsr, type);
    LEAVE (" ");
}


/** This function is called whenever the save sort order is checked
 *  or unchecked which allows saving of the sort order.
 *
 *  @param button The toggle button that was changed.
 *
 *  @param page A pointer to the GncPluginPageRegister that is
 *  associated with this sort order dialog.
 */
void
gnc_plugin_page_register_sort_order_save_cb (GtkToggleButton* button,
                                             GncPluginPageRegister* page)
{
    GncPluginPageRegisterPrivate* priv;

    g_return_if_fail (GTK_IS_CHECK_BUTTON (button));
    g_return_if_fail (GNC_IS_PLUGIN_PAGE_REGISTER (page));

    ENTER ("Save toggle button (%p), plugin_page %p", button, page);

    /* Compute the new save sort order */
    priv = GNC_PLUGIN_PAGE_REGISTER_GET_PRIVATE (page);

    if (gtk_toggle_button_get_active (button))
        priv->sd.save_order = TRUE;
    else
        priv->sd.save_order = FALSE;
    LEAVE (" ");
}

/** This function is called whenever the reverse sort order is checked
 *  or unchecked which allows reversing of the sort order.
 *
 *  @param button The toggle button that was changed.
 *
 *  @param page A pointer to the GncPluginPageRegister that is
 *  associated with this sort order dialog.
 */
void
gnc_plugin_page_register_sort_order_reverse_cb (GtkToggleButton* button,
                                                GncPluginPageRegister* page)

{
    GncPluginPageRegisterPrivate* priv;

    g_return_if_fail (GTK_IS_CHECK_BUTTON (button));
    g_return_if_fail (GNC_IS_PLUGIN_PAGE_REGISTER (page));

    ENTER ("Reverse toggle button (%p), plugin_page %p", button, page);

    /* Compute the new save sort order */
    priv = GNC_PLUGIN_PAGE_REGISTER_GET_PRIVATE (page);

    priv->sd.reverse_order = gtk_toggle_button_get_active (button);
    gnc_split_reg_set_sort_reversed (priv->gsr, priv->sd.reverse_order, TRUE);
    LEAVE (" ");
}

/************************************************************/
/*                    "Filter By" Dialog                    */
/************************************************************/

static void
gnc_ppr_update_for_search_query (GncPluginPageRegister* page)
{
    GncPluginPageRegisterPrivate* priv;
    SplitRegister* reg;

    priv = GNC_PLUGIN_PAGE_REGISTER_GET_PRIVATE (page);
    reg = gnc_ledger_display_get_split_register (priv->ledger);

    if (reg->type == SEARCH_LEDGER)
    {
        Query* query_tmp = gnc_ledger_display_get_query (priv->ledger);

        // if filter_query is NULL, then the dialogue find has been run
        // before coming here. if query_tmp does not equal filter_query
        // then the dialogue find has been run again before coming here
        if ((priv->filter_query == NULL) ||
            (!qof_query_equal (query_tmp, priv->filter_query)))
        {
            qof_query_destroy (priv->search_query);
            priv->search_query = qof_query_copy (query_tmp);
        }
        gnc_ledger_display_set_query (priv->ledger, priv->search_query);
    }
}


/** This function updates the "cleared match" term of the register
 *  query.  It unconditionally removes any old "cleared match" query
 *  term, then adds back a new query term if needed.  There seems to
 *  be a bug in the current g2 register code such that when the number
 *  of entries in the register doesn't fill up the window, the blank
 *  space at the end of the window isn't correctly redrawn.  This
 *  function works around that problem, but a root cause analysis
 *  should probably be done.
 *
 *  @param page A pointer to the GncPluginPageRegister that is
 *  associated with this filter dialog.
 */
static void
gnc_ppr_update_status_query (GncPluginPageRegister* page)
{
    GncPluginPageRegisterPrivate* priv;
    Query* query;
    SplitRegister* reg;

    ENTER (" ");
    priv = GNC_PLUGIN_PAGE_REGISTER_GET_PRIVATE (page);
    if (!priv->ledger)
    {
        LEAVE ("no ledger");
        return;
    }
    // check if this a search register and save query
    gnc_ppr_update_for_search_query (page);

    query = gnc_ledger_display_get_query (priv->ledger);
    if (!query)
    {
        LEAVE ("no query found");
        return;
    }

    reg = gnc_ledger_display_get_split_register (priv->ledger);

    /* Remove the old status match */
    if (reg->type != SEARCH_LEDGER)
    {
        GSList *param_list = qof_query_build_param_list (SPLIT_RECONCILE, NULL);
        qof_query_purge_terms (query, param_list);
        g_slist_free (param_list);
    }

    /* Install the new status match */
    if (priv->fd.cleared_match != CLEARED_ALL)
        xaccQueryAddClearedMatch (query, priv->fd.cleared_match, QOF_QUERY_AND);

    // Set filter tooltip for summary bar
    gnc_plugin_page_register_set_filter_tooltip (page);

    // clear previous filter query and save current
    qof_query_destroy (priv->filter_query);
    priv->filter_query = qof_query_copy (query);

    if (priv->enable_refresh)
        gnc_ledger_display_refresh (priv->ledger);
    LEAVE (" ");
}


/** This function updates the "date posted" term of the register
 *  query.  It unconditionally removes any old "date posted" query
 *  term, then adds back a new query term if needed.  There seems to
 *  be a bug in the current g2 register code such that when the number
 *  of entries in the register doesn't fill up the window, the blank
 *  space at the end of the window isn't correctly redrawn.  This
 *  function works around that problem, but a root cause analysis
 *  should probably be done.
 *
 *  @param page A pointer to the GncPluginPageRegister that is
 *  associated with this filter dialog.
 */
static void
gnc_ppr_update_date_query (GncPluginPageRegister* page)
{
    GncPluginPageRegisterPrivate* priv;
    Query* query;
    SplitRegister* reg;

    ENTER (" ");
    priv = GNC_PLUGIN_PAGE_REGISTER_GET_PRIVATE (page);
    if (!priv->ledger)
    {
        LEAVE ("no ledger");
        return;
    }
    // check if this a search register and save query
    gnc_ppr_update_for_search_query (page);

    query = gnc_ledger_display_get_query (priv->ledger);

    if (!query)
    {
        LEAVE ("no query");
        return;
    }

    reg = gnc_ledger_display_get_split_register (priv->ledger);

    /* Delete any existing old date spec. */
    if (reg->type != SEARCH_LEDGER)
    {
        GSList *param_list = qof_query_build_param_list (SPLIT_TRANS,
                                                         TRANS_DATE_POSTED, NULL);
        qof_query_purge_terms (query, param_list);
        g_slist_free (param_list);
    }

    if (priv->fd.start_time || priv->fd.end_time)
    {
        /* Build a new spec */
        xaccQueryAddDateMatchTT (query,
                                 priv->fd.start_time != 0, priv->fd.start_time,
                                 priv->fd.end_time != 0,   priv->fd.end_time,
                                 QOF_QUERY_AND);
    }

    if (priv->fd.days > 0)
    {
        time64 start;
        struct tm tm;

        gnc_tm_get_today_start (&tm);

        tm.tm_mday = tm.tm_mday - priv->fd.days;
        start = gnc_mktime (&tm);
        xaccQueryAddDateMatchTT (query, TRUE, start, FALSE, 0, QOF_QUERY_AND);
    }

    // Set filter tooltip for summary bar
    gnc_plugin_page_register_set_filter_tooltip (page);

    // clear previous filter query and save current
    qof_query_destroy (priv->filter_query);
    priv->filter_query = qof_query_copy (query);

    if (priv->enable_refresh)
        gnc_ledger_display_refresh (priv->ledger);
    LEAVE (" ");
}


/* This function converts a time64 value date to a string */
static gchar*
gnc_plugin_page_register_filter_time2dmy (time64 raw_time)
{
    struct tm* timeinfo;
    gchar date_string[11];

    timeinfo = gnc_localtime (&raw_time);
    strftime (date_string, 11, "%d-%m-%Y", timeinfo);
    PINFO ("Date string is %s", date_string);
    gnc_tm_free (timeinfo);

    return g_strdup (date_string);
}


/* This function converts a string date to a time64 value */
static time64
gnc_plugin_page_register_filter_dmy2time (char* date_string)
{
    struct tm when;

    PINFO ("Date string is %s", date_string);
    memset (&when, 0, sizeof (when));

    sscanf (date_string, "%d-%d-%d", &when.tm_mday,
            &when.tm_mon, &when.tm_year);

    when.tm_mon -= 1;
    when.tm_year -= 1900;

    return gnc_mktime (&when);
}


/** This function is called whenever one of the status entries is
 *  checked or unchecked.  It updates the status value maintained for
 *  the filter dialog, and calls another function to do the work of
 *  applying the change to the register itself.
 *
 *  @param button The toggle button that was changed.
 *
 *  @param page A pointer to the GncPluginPageRegister that is
 *  associated with this filter dialog.
 */
void
gnc_plugin_page_register_filter_status_one_cb (GtkToggleButton* button,
                                               GncPluginPageRegister* page)
{
    GncPluginPageRegisterPrivate* priv;
    const gchar* name;
    gint i, value;

    g_return_if_fail (GTK_IS_CHECK_BUTTON (button));
    g_return_if_fail (GNC_IS_PLUGIN_PAGE_REGISTER (page));

    name = gtk_buildable_get_name (GTK_BUILDABLE (button));
    ENTER ("toggle button %s (%p), plugin_page %p", name, button, page);

    /* Determine what status bit to change */
    value = CLEARED_NONE;
    for (i = 0; status_actions[i].action_name; i++)
    {
        if (g_strcmp0 (name, status_actions[i].action_name) == 0)
        {
            value = status_actions[i].value;
            break;
        }
    }

    /* Compute the new match status */
    priv = GNC_PLUGIN_PAGE_REGISTER_GET_PRIVATE (page);
    if (gtk_toggle_button_get_active (button))
        priv->fd.cleared_match |= value;
    else
        priv->fd.cleared_match &= ~value;
    gnc_ppr_update_status_query (page);
    LEAVE (" ");
}


/** This function is called whenever the "select all" status button is
 *  clicked.  It updates all of the checkbox widgets, then updates the
 *  query on the register.
 *
 *  @param button The button that was clicked.
 *
 *  @param page A pointer to the GncPluginPageRegister that is
 *  associated with this filter dialog.
 */
void
gnc_plugin_page_register_filter_status_all_cb (GtkButton* button,
                                               GncPluginPageRegister* page)
{
    GncPluginPageRegisterPrivate* priv;
    GtkWidget* widget;
    gint i;

    g_return_if_fail (GTK_IS_BUTTON (button));
    g_return_if_fail (GNC_IS_PLUGIN_PAGE_REGISTER (page));

    ENTER ("(button %p, page %p)", button, page);

    /* Turn on all the check menu items */
    for (i = 0; status_actions[i].action_name; i++)
    {
        widget = status_actions[i].widget;
        g_signal_handlers_block_by_func (widget,
                                         gnc_plugin_page_register_filter_status_one_cb, page);
        gtk_toggle_button_set_active (GTK_TOGGLE_BUTTON (widget), TRUE);
        g_signal_handlers_unblock_by_func (widget,
                                           gnc_plugin_page_register_filter_status_one_cb, page);
    }

    /* Set the requested status */
    priv = GNC_PLUGIN_PAGE_REGISTER_GET_PRIVATE (page);
    priv->fd.cleared_match = CLEARED_ALL;
    gnc_ppr_update_status_query (page);
    LEAVE (" ");
}


/** This function computes the starting and ending times for the
 *  filter by examining the dialog widgets to see which ones are
 *  selected, and will pull times out of the data entry boxes if
 *  necessary.  This function must exist to handle the case where the
 *  "show all" button was Selected, and the user clicks on the "select
 *  range" button.  Since it exists, it make sense for the rest of the
 *  callbacks to take advantage of it.
 *
 *  @param page A pointer to the GncPluginPageRegister that is
 *  associated with this filter dialog.
 */
static void
get_filter_times (GncPluginPageRegister* page)
{
    GncPluginPageRegisterPrivate* priv;
    time64 time_val;

    priv = GNC_PLUGIN_PAGE_REGISTER_GET_PRIVATE (page);
    if (gtk_toggle_button_get_active (GTK_TOGGLE_BUTTON (
                                          priv->fd.start_date_choose)))
    {
        time_val = gnc_date_edit_get_date (GNC_DATE_EDIT (priv->fd.start_date));
        time_val = gnc_time64_get_day_start (time_val);
        priv->fd.start_time = time_val;
    }
    else
    {
        if (gtk_toggle_button_get_active (GTK_TOGGLE_BUTTON (
                                              priv->fd.start_date_today)))
        {
            priv->fd.start_time = gnc_time64_get_today_start();
        }
        else
        {
            priv->fd.start_time = 0;
        }
    }

    if (gtk_toggle_button_get_active (GTK_TOGGLE_BUTTON (
                                          priv->fd.end_date_choose)))
    {
        time_val = gnc_date_edit_get_date (GNC_DATE_EDIT (priv->fd.end_date));
        time_val = gnc_time64_get_day_end (time_val);
        priv->fd.end_time = time_val;
    }
    else
    {
        if (gtk_toggle_button_get_active (GTK_TOGGLE_BUTTON (
                                              priv->fd.start_date_today)))
        {
            priv->fd.end_time = gnc_time64_get_today_end();
        }
        else
        {
            priv->fd.end_time = 0;
        }
    }
}


/** This function is called when the radio buttons changes state. This
 *  function is responsible for setting the sensitivity of the widgets
 *  controlled by each radio button choice and updating the time
 *  limitation on the register query. This is handled by a helper
 *  function as potentially all widgets will need to be examined.
 *
 *  @param button A pointer to the "select range" radio button.
 *
 *  @param page A pointer to the GncPluginPageRegister that is
 *  associated with this filter dialog.
 */
void
gnc_plugin_page_register_filter_select_range_cb (GtkRadioButton* button,
                                                 GncPluginPageRegister* page)
{
    GncPluginPageRegisterPrivate* priv;
    gboolean active;
    const gchar* name;

    g_return_if_fail (GTK_IS_RADIO_BUTTON (button));
    g_return_if_fail (GNC_IS_PLUGIN_PAGE_REGISTER (page));

    ENTER ("(button %p, page %p)", button, page);
    priv = GNC_PLUGIN_PAGE_REGISTER_GET_PRIVATE (page);
    name = gtk_buildable_get_name (GTK_BUILDABLE (button));
    active = gtk_toggle_button_get_active (GTK_TOGGLE_BUTTON (button));

    if (active && g_strcmp0 (name, "filter_show_range") == 0)
    {
        gtk_widget_set_sensitive (priv->fd.table, active);
        gtk_widget_set_sensitive (priv->fd.num_days, !active);
        get_filter_times (page);
    }
    else if (active && g_strcmp0 (name, "filter_show_days") == 0)
    {
        gtk_widget_set_sensitive (priv->fd.table, !active);
        gtk_widget_set_sensitive (priv->fd.num_days, active);
        gtk_spin_button_set_value (GTK_SPIN_BUTTON (priv->fd.num_days), priv->fd.days);
    }
    else
    {
        gtk_widget_set_sensitive (priv->fd.table, FALSE);
        gtk_widget_set_sensitive (priv->fd.num_days, FALSE);
        priv->fd.days = 0;
        priv->fd.start_time = 0;
        priv->fd.end_time = 0;
    }
    gnc_ppr_update_date_query (page);
    LEAVE (" ");
}

void
gnc_plugin_page_register_clear_current_filter (GncPluginPage* plugin_page)
{
    GncPluginPageRegisterPrivate* priv;

    g_return_if_fail (GNC_IS_PLUGIN_PAGE_REGISTER (plugin_page));

    priv = GNC_PLUGIN_PAGE_REGISTER_GET_PRIVATE (plugin_page);

    priv->fd.days = 0;
    priv->fd.start_time = 0;
    priv->fd.end_time = 0;
    priv->fd.cleared_match = (gint)g_ascii_strtoll (DEFAULT_FILTER, NULL, 16);

    gnc_ppr_update_date_query (GNC_PLUGIN_PAGE_REGISTER(plugin_page));
}

/** This function is called when the "number of days" spin button is
 *  changed which is then saved and updates the time limitation on
 *  the register query. This is handled by a helper function as
 *  potentially all widgets will need to be examined.
 *
 *  @param button A pointer to the "number of days" spin button.
 *
 *  @param page A pointer to the GncPluginPageRegister that is
 *  associated with this filter dialog.
 */
void
gnc_plugin_page_register_filter_days_changed_cb (GtkSpinButton* button,
                                                 GncPluginPageRegister* page)
{
    GncPluginPageRegisterPrivate* priv;

    g_return_if_fail (GTK_IS_SPIN_BUTTON (button));
    g_return_if_fail (GNC_IS_PLUGIN_PAGE_REGISTER (page));

    ENTER ("(button %p, page %p)", button, page);
    priv = GNC_PLUGIN_PAGE_REGISTER_GET_PRIVATE (page);

    priv->fd.days = gtk_spin_button_get_value (GTK_SPIN_BUTTON (button));
    gnc_ppr_update_date_query (page);
    LEAVE (" ");
}


/** This function is called when one of the start date entry widgets
 *  is updated.  It simply calls common routines to determine the
 *  start/end times and update the register query.
 *
 *  @param unused A pointer to a GncDateEntry widgets, but it could be
 *  any widget.
 *
 *  @param page A pointer to the GncPluginPageRegister that is
 *  associated with this filter dialog.
 */
static void
gnc_plugin_page_register_filter_gde_changed_cb (GtkWidget* unused,
                                                GncPluginPageRegister* page)
{
    g_return_if_fail (GNC_IS_PLUGIN_PAGE_REGISTER (page));

    ENTER ("(widget %s(%p), page %p)",
           gtk_buildable_get_name (GTK_BUILDABLE (unused)), unused, page);
    get_filter_times (page);
    gnc_ppr_update_date_query (page);
    LEAVE (" ");
}


/** This function is called when one of the start date radio buttons
 *  is selected.  It updates the sensitivity of the date entry widget,
 *  then calls a common routine to determine the start/end times and
 *  update the register query.
 *
 *  *Note: This function is actually called twice for each new radio
 *  button selection.  The first time call is to uncheck the old
 *  button, and the second time to check the new button.  This does
 *  make a kind of sense, as radio buttons are nothing more than
 *  linked toggle buttons where only one can be active.
 *
 *  @param radio The button whose state is changing.  This will be
 *  the previously selected button the first of the pair of calls to
 *  this function, and will be the newly selected button the second
 *  time.
 *
 *  @param page A pointer to the GncPluginPageRegister that is
 *  associated with this filter dialog.
 */
void
gnc_plugin_page_register_filter_start_cb (GtkWidget* radio,
                                          GncPluginPageRegister* page)
{
    GncPluginPageRegisterPrivate* priv;
    const gchar* name;
    gboolean active;

    g_return_if_fail (GTK_IS_RADIO_BUTTON (radio));
    g_return_if_fail (GNC_IS_PLUGIN_PAGE_REGISTER (page));

    ENTER ("(radio %s(%p), page %p)",
           gtk_buildable_get_name (GTK_BUILDABLE (radio)), radio, page);
    priv = GNC_PLUGIN_PAGE_REGISTER_GET_PRIVATE (page);
    if (!gtk_toggle_button_get_active (GTK_TOGGLE_BUTTON (radio)))
    {
        LEAVE ("1st callback of pair. Defer to 2nd callback.");
        return;
    }

    name = gtk_buildable_get_name (GTK_BUILDABLE (radio));
    active = !g_strcmp0 (name, "start_date_choose");
    gtk_widget_set_sensitive (priv->fd.start_date, active);
    get_filter_times (page);
    gnc_ppr_update_date_query (page);
    LEAVE (" ");
}


/** This function is called when one of the end date radio buttons is
 *  selected.  It updates the sensitivity of the date entry widget,
 *  then calls a common routine to determine the start/end times and
 *  update the register query.
 *
 *  *Note: This function is actually called twice for each new radio
 *  button selection.  The first time call is to uncheck the old
 *  button, and the second time to check the new button.  This does
 *  make a kind of sense, as radio buttons are nothing more than
 *  linked toggle buttons where only one can be active.
 *
 *  @param radio The button whose state is changing.  This will be
 *  the previously selected button the first of the pair of calls to
 *  this function, and will be the newly selected button the second
 *  time.
 *
 *  @param page A pointer to the GncPluginPageRegister that is
 *  associated with this filter dialog.
 */
void
gnc_plugin_page_register_filter_end_cb (GtkWidget* radio,
                                        GncPluginPageRegister* page)
{
    GncPluginPageRegisterPrivate* priv;
    const gchar* name;
    gboolean active;

    g_return_if_fail (GTK_IS_RADIO_BUTTON (radio));
    g_return_if_fail (GNC_IS_PLUGIN_PAGE_REGISTER (page));

    ENTER ("(radio %s(%p), page %p)",
           gtk_buildable_get_name (GTK_BUILDABLE (radio)), radio, page);
    priv = GNC_PLUGIN_PAGE_REGISTER_GET_PRIVATE (page);
    if (!gtk_toggle_button_get_active (GTK_TOGGLE_BUTTON (radio)))
    {
        LEAVE ("1st callback of pair. Defer to 2nd callback.");
        return;
    }

    name = gtk_buildable_get_name (GTK_BUILDABLE (radio));
    active = !g_strcmp0 (name, "end_date_choose");
    gtk_widget_set_sensitive (priv->fd.end_date, active);
    get_filter_times (page);
    gnc_ppr_update_date_query (page);
    LEAVE (" ");
}


/** This function is called whenever the save status is checked
 *  or unchecked. It will allow saving of the filter if required.
 *
 *  @param button The toggle button that was changed.
 *
 *  @param page A pointer to the GncPluginPageRegister that is
 *  associated with this filter dialog.
 */
void
gnc_plugin_page_register_filter_save_cb (GtkToggleButton* button,
                                         GncPluginPageRegister* page)
{
    GncPluginPageRegisterPrivate* priv;

    g_return_if_fail (GTK_IS_CHECK_BUTTON (button));
    g_return_if_fail (GNC_IS_PLUGIN_PAGE_REGISTER (page));

    ENTER ("Save toggle button (%p), plugin_page %p", button, page);

    /* Compute the new save filter status */
    priv = GNC_PLUGIN_PAGE_REGISTER_GET_PRIVATE (page);
    if (gtk_toggle_button_get_active (button))
        priv->fd.save_filter = TRUE;
    else
        priv->fd.save_filter = FALSE;
    LEAVE (" ");
}


/** This function is called when the "Filter By…" dialog is closed.
 *  If the dialog was closed by any method other than clicking the OK
 *  button, the original sorting order will be restored.
 *
 *  @param dialog A pointer to the dialog box.
 *
 *  @param response A numerical value indicating why the dialog box was closed.
 *
 *  @param page A pointer to the GncPluginPageRegister associated with
 *  this dialog box.
 */
void
gnc_plugin_page_register_filter_response_cb (GtkDialog* dialog,
                                             gint response,
                                             GncPluginPageRegister* page)
{
    GncPluginPageRegisterPrivate* priv;
    GncPluginPage* plugin_page;

    g_return_if_fail (GTK_IS_DIALOG (dialog));
    g_return_if_fail (GNC_IS_PLUGIN_PAGE_REGISTER (page));

    ENTER (" ");
    priv = GNC_PLUGIN_PAGE_REGISTER_GET_PRIVATE (page);
    plugin_page = GNC_PLUGIN_PAGE (page);

    if (response != GTK_RESPONSE_OK)
    {
        /* Remove the old status match */
        priv->fd.cleared_match = priv->fd.original_cleared_match;
        priv->enable_refresh = FALSE;
        gnc_ppr_update_status_query (page);
        priv->enable_refresh = TRUE;
        priv->fd.start_time = priv->fd.original_start_time;
        priv->fd.end_time = priv->fd.original_end_time;
        priv->fd.days = priv->fd.original_days;
        priv->fd.save_filter = priv->fd.original_save_filter;
        gnc_ppr_update_date_query (page);
    }
    else
    {
        // clear the filter when unticking the save option
        if ((priv->fd.save_filter == FALSE) && (priv->fd.original_save_filter == TRUE))
            gnc_plugin_page_register_set_filter (plugin_page, NULL);

        priv->fd.original_save_filter = priv->fd.save_filter;

        if (priv->fd.save_filter)
        {
            gchar *filter;
            GList *flist = NULL;

            // cleared match
            flist = g_list_prepend
                (flist, g_strdup_printf ("0x%04x", priv->fd.cleared_match));

            // start time
            if (gtk_toggle_button_get_active (GTK_TOGGLE_BUTTON (priv->fd.start_date_choose)) && priv->fd.start_time != 0)
                flist = g_list_prepend (flist, gnc_plugin_page_register_filter_time2dmy (priv->fd.start_time));
            else
                flist = g_list_prepend (flist, g_strdup ("0"));

            // end time
            if (gtk_toggle_button_get_active (GTK_TOGGLE_BUTTON (priv->fd.end_date_choose))
                && priv->fd.end_time != 0)
                flist = g_list_prepend (flist, gnc_plugin_page_register_filter_time2dmy (priv->fd.end_time));
            else
                flist = g_list_prepend (flist, g_strdup ("0"));

            // number of days
            if (priv->fd.days > 0)
                flist = g_list_prepend (flist, g_strdup_printf ("%d", priv->fd.days));
            else
                flist = g_list_prepend (flist, g_strdup ("0"));

            flist = g_list_reverse (flist);
            filter = gnc_g_list_stringjoin (flist, ",");
            PINFO ("The filter to save is %s", filter);
            gnc_plugin_page_register_set_filter (plugin_page, filter);
            g_free (filter);
            g_list_free_full (flist, g_free);
        }
    }
    priv->fd.dialog = NULL;
    gtk_widget_destroy (GTK_WIDGET (dialog));
    LEAVE (" ");
}

static void
gpp_update_match_filter_text (cleared_match_t match, const guint mask,
                              const gchar* filter_name, GList **show, GList **hide)
{
    if ((match & mask) == mask)
        *show = g_list_prepend (*show, g_strdup (filter_name));
    else
        *hide = g_list_prepend (*hide, g_strdup (filter_name));
}

static void
gnc_plugin_page_register_set_filter_tooltip (GncPluginPageRegister* page)
{
    GncPluginPageRegisterPrivate* priv;
    GList *t_list = NULL;

    g_return_if_fail (GNC_IS_PLUGIN_PAGE_REGISTER (page));

    ENTER (" ");
    priv = GNC_PLUGIN_PAGE_REGISTER_GET_PRIVATE (page);

    // filtered start time
    if (priv->fd.start_time != 0)
    {
        gchar* sdate = qof_print_date (priv->fd.start_time);
        t_list = g_list_prepend
            (t_list, g_strdup_printf ("%s %s", _("Start Date:"), sdate));
        g_free (sdate);
    }

    // filtered number of days
    if (priv->fd.days > 0)
        t_list = g_list_prepend
            (t_list, g_strdup_printf ("%s %d", _("Show previous number of days:"),
                                      priv->fd.days));

    // filtered end time
    if (priv->fd.end_time != 0)
    {
        gchar* edate = qof_print_date (priv->fd.end_time);
        t_list = g_list_prepend
            (t_list, g_strdup_printf ("%s %s", _("End Date:"), edate));
        g_free (edate);
    }

    // filtered match items
    if (priv->fd.cleared_match != CLEARED_ALL)
    {
        GList *show = NULL;
        GList *hide = NULL;

        gpp_update_match_filter_text (priv->fd.cleared_match, 0x01, _ ("Unreconciled"),
                                      &show, &hide);
        gpp_update_match_filter_text (priv->fd.cleared_match, 0x02, _ ("Cleared"),
                                      &show, &hide);
        gpp_update_match_filter_text (priv->fd.cleared_match, 0x04, _ ("Reconciled"),
                                      &show, &hide);
        gpp_update_match_filter_text (priv->fd.cleared_match, 0x08, _ ("Frozen"),
                                      &show, &hide);
        gpp_update_match_filter_text (priv->fd.cleared_match, 0x10, _ ("Voided"),
                                      &show, &hide);

        show = g_list_reverse (show);
        hide = g_list_reverse (hide);

        if (show)
        {
            char *str = gnc_g_list_stringjoin (show, ", ");
            t_list = g_list_prepend
                (t_list, g_strdup_printf ("%s %s", _("Show:"), str));
            g_free (str);
        }

        if (hide)
        {
            char *str = gnc_g_list_stringjoin (hide, ", ");
            t_list = g_list_prepend
                (t_list, g_strdup_printf ("%s %s", _("Hide:"), str));
            g_free (str);
        }

        g_list_free_full (show, g_free);
        g_list_free_full (hide, g_free);
    }

    t_list = g_list_reverse (t_list);

    if (t_list)
        t_list = g_list_prepend (t_list, g_strdup (_("Filter By:")));

    // free the existing text if present
    if (priv->gsr->filter_text != NULL)
        g_free (priv->gsr->filter_text);

    // set the tooltip text variable in the gsr
    priv->gsr->filter_text = gnc_g_list_stringjoin (t_list, "\n");

    g_list_free_full (t_list, g_free);

    LEAVE (" ");
}


static void
gnc_plugin_page_register_update_page_icon (GncPluginPage* plugin_page)
{
    GncPluginPageRegisterPrivate* priv;
    gboolean read_only;

    g_return_if_fail (GNC_IS_PLUGIN_PAGE_REGISTER (plugin_page));

    priv = GNC_PLUGIN_PAGE_REGISTER_GET_PRIVATE (plugin_page);

    if (qof_book_is_readonly (gnc_get_current_book()) ||
        gnc_split_reg_get_read_only (priv->gsr))
        read_only = TRUE;
    else
        read_only = FALSE;

    main_window_update_page_set_read_only_icon (GNC_PLUGIN_PAGE(plugin_page),
                                                read_only);
}

/************************************************************/
/*                  Report Helper Functions                 */
/************************************************************/

static char*
gnc_reg_get_name (GNCLedgerDisplay* ledger, gboolean for_window)
{
    Account* leader;
    SplitRegister* reg;
    gchar* account_name;
    gchar* reg_name;
    gchar* name;
    GNCLedgerDisplayType ledger_type;

    if (ledger == NULL)
        return NULL;

    reg = gnc_ledger_display_get_split_register (ledger);
    ledger_type = gnc_ledger_display_type (ledger);

    switch (reg->type)
    {
    case GENERAL_JOURNAL:
    case INCOME_LEDGER:
        if (for_window)
            reg_name = _ ("General Journal");
        else
            reg_name = _ ("Transaction Report");
        break;
    case PORTFOLIO_LEDGER:
        if (for_window)
            reg_name = _ ("Portfolio");
        else
            reg_name = _ ("Portfolio Report");
        break;
    case SEARCH_LEDGER:
        if (for_window)
            reg_name = _ ("Search Results");
        else
            reg_name = _ ("Search Results Report");
        break;
    default:
        if (for_window)
            reg_name = _ ("Register");
        else
            reg_name = _ ("Transaction Report");
        break;
    }

    leader = gnc_ledger_display_leader (ledger);

    if ((leader != NULL) && (ledger_type != LD_GL))
    {
        account_name = gnc_account_get_full_name (leader);

        if (ledger_type == LD_SINGLE)
        {
            name = g_strconcat (account_name, " - ", reg_name, NULL);
        }
        else
        {
            name = g_strconcat (account_name, " ", _ ("and subaccounts"), " - ", reg_name,
                                NULL);
        }
        g_free (account_name);
    }
    else
        name = g_strdup (reg_name);

    return name;
}

static int
report_helper (GNCLedgerDisplay* ledger, Split* split, Query* query)
{
    SplitRegister* reg = gnc_ledger_display_get_split_register (ledger);
    Account* account;
    char* str;
    const char* tmp;
    swig_type_info* qtype;
    SCM args;
    SCM func;
    SCM arg;

    args = SCM_EOL;

    func = scm_c_eval_string ("gnc:register-report-create");
    g_return_val_if_fail (scm_is_procedure (func), -1);

    tmp = gnc_split_register_get_credit_string (reg);
    arg = scm_from_utf8_string (tmp ? tmp : _ ("Credit"));
    args = scm_cons (arg, args);

    tmp = gnc_split_register_get_debit_string (reg);
    arg = scm_from_utf8_string (tmp ? tmp : _ ("Debit"));
    args = scm_cons (arg, args);

    str = gnc_reg_get_name (ledger, FALSE);
    arg = scm_from_utf8_string (str ? str : "");
    args = scm_cons (arg, args);
    g_free (str);

    arg = SCM_BOOL (reg->use_double_line);
    args = scm_cons (arg, args);

    arg = SCM_BOOL (reg->type == GENERAL_JOURNAL || reg->type == INCOME_LEDGER
                    || reg->type == SEARCH_LEDGER);
    args = scm_cons (arg, args);

    arg = SCM_BOOL (reg->style == REG_STYLE_JOURNAL);
    args = scm_cons (arg, args);

    if (!query)
    {
        query = gnc_ledger_display_get_query (ledger);
        g_return_val_if_fail (query != NULL, -1);
    }

    qtype = SWIG_TypeQuery ("_p__QofQuery");
    g_return_val_if_fail (qtype, -1);

    arg = SWIG_NewPointerObj (query, qtype, 0);
    args = scm_cons (arg, args);
    g_return_val_if_fail (arg != SCM_UNDEFINED, -1);


    if (split)
    {
        qtype = SWIG_TypeQuery ("_p_Split");
        g_return_val_if_fail (qtype, -1);
        arg = SWIG_NewPointerObj (split, qtype, 0);
    }
    else
    {
        arg = SCM_BOOL_F;
    }
    args = scm_cons (arg, args);
    g_return_val_if_fail (arg != SCM_UNDEFINED, -1);


    qtype = SWIG_TypeQuery ("_p_Account");
    g_return_val_if_fail (qtype, -1);

    account = gnc_ledger_display_leader (ledger);
    arg = SWIG_NewPointerObj (account, qtype, 0);
    args = scm_cons (arg, args);
    g_return_val_if_fail (arg != SCM_UNDEFINED, -1);


    /* Apply the function to the args */
    arg = scm_apply (func, args, SCM_EOL);
    g_return_val_if_fail (scm_is_exact (arg), -1);

    return scm_to_int (arg);
}

/************************************************************/
/*                     Command callbacks                    */
/************************************************************/

static void
gnc_plugin_page_register_cmd_print_check (GSimpleAction *simple,
                                          GVariant      *paramter,
                                          gpointer       user_data)
{
    GncPluginPageRegister* page = user_data;
    GncPluginPageRegisterPrivate* priv;
    SplitRegister* reg;
    Split*          split;
    Transaction*    trans;
    GList*          splits = NULL, *item;
    GNCLedgerDisplayType ledger_type;
    Account*        account;
    GtkWidget*      window;

    ENTER ("(action %p, page %p)", simple, page);

    g_return_if_fail (GNC_IS_PLUGIN_PAGE_REGISTER (page));

    priv = GNC_PLUGIN_PAGE_REGISTER_GET_PRIVATE (page);
    reg = gnc_ledger_display_get_split_register (priv->ledger);
    ledger_type = gnc_ledger_display_type (priv->ledger);
    window = gnc_plugin_page_get_window (GNC_PLUGIN_PAGE (page));
    if (ledger_type == LD_SINGLE || ledger_type == LD_SUBACCOUNT)
    {
        account  = gnc_plugin_page_register_get_account (page);
        split    = gnc_split_register_get_current_split (reg);
        trans    = xaccSplitGetParent (split);

        if (split && trans)
        {
            if (xaccSplitGetAccount (split) == account)
            {
                splits = g_list_prepend (splits, split);
                gnc_ui_print_check_dialog_create (window, splits);
                g_list_free (splits);
            }
            else
            {
                /* This split is not for the account shown in this register.  Get the
                   split that anchors the transaction to the registor */
                split = gnc_split_register_get_current_trans_split (reg, NULL);
                if (split)
                {
                    splits = g_list_prepend (splits, split);
                    gnc_ui_print_check_dialog_create (window, splits);
                    g_list_free (splits);
                }
            }
        }
    }
    else if (ledger_type == LD_GL && reg->type == SEARCH_LEDGER)
    {
        Account* common_acct = NULL;

        /* the following GList* splits must not be freed */
        splits = qof_query_run (gnc_ledger_display_get_query (priv->ledger));

        /* Make sure each split is from the same account */
        for (item = splits; item; item = g_list_next (item))
        {
            split = (Split*) item->data;
            if (common_acct == NULL)
            {
                common_acct = xaccSplitGetAccount (split);
            }
            else
            {
                if (xaccSplitGetAccount (split) != common_acct)
                {
                    GtkWidget* dialog;
                    gint response;
                    const gchar* title = _ ("Print checks from multiple accounts?");
                    const gchar* message =
                        _ ("This search result contains splits from more than one account. "
                           "Do you want to print the checks even though they are not all "
                           "from the same account?");
                    dialog = gtk_message_dialog_new (GTK_WINDOW (window),
                                                     GTK_DIALOG_DESTROY_WITH_PARENT,
                                                     GTK_MESSAGE_WARNING,
                                                     GTK_BUTTONS_CANCEL,
                                                     "%s", title);
                    gtk_message_dialog_format_secondary_text (GTK_MESSAGE_DIALOG (dialog),
                                                              "%s", message);
                    gtk_dialog_add_button (GTK_DIALOG (dialog), _ ("_Print checks"),
                                           GTK_RESPONSE_YES);
                    response = gnc_dialog_run (GTK_DIALOG (dialog),
                                               GNC_PREF_WARN_CHECKPRINTING_MULTI_ACCT);
                    gtk_widget_destroy (dialog);
                    if (response != GTK_RESPONSE_YES)
                    {
                        LEAVE ("Multiple accounts");
                        return;
                    }
                    break;
                }
            }
        }
        gnc_ui_print_check_dialog_create (window, splits);
    }
    else
    {
        gnc_error_dialog (GTK_WINDOW (window), "%s",
                          _ ("You can only print checks from a bank account register or search results."));
        LEAVE ("Unsupported ledger type");
        return;
    }
    LEAVE (" ");
}


static void
gnc_plugin_page_register_cmd_cut (GSimpleAction *simple,
                                  GVariant      *paramter,
                                  gpointer       user_data)
{
    GncPluginPageRegister* page = user_data;
    GncPluginPageRegisterPrivate* priv;

    g_return_if_fail (GNC_IS_PLUGIN_PAGE_REGISTER (page));

    ENTER ("(action %p, page %p)", simple, page);
    priv = GNC_PLUGIN_PAGE_REGISTER_GET_PRIVATE (page);
    gnucash_register_cut_clipboard (priv->gsr->reg);
    LEAVE ("");
}


static void
gnc_plugin_page_register_cmd_copy (GSimpleAction *simple,
                                   GVariant      *paramter,
                                   gpointer       user_data)
{
    GncPluginPageRegister* page = user_data;
    GncPluginPageRegisterPrivate* priv;

    g_return_if_fail (GNC_IS_PLUGIN_PAGE_REGISTER (page));

    ENTER ("(action %p, page %p)", simple, page);
    priv = GNC_PLUGIN_PAGE_REGISTER_GET_PRIVATE (page);
    gnucash_register_copy_clipboard (priv->gsr->reg);
    LEAVE ("");
}


static void
gnc_plugin_page_register_cmd_paste (GSimpleAction *simple,
                                    GVariant      *paramter,
                                    gpointer       user_data)
{
    GncPluginPageRegister* page = user_data;
    GncPluginPageRegisterPrivate* priv;

    g_return_if_fail (GNC_IS_PLUGIN_PAGE_REGISTER (page));

    ENTER ("(action %p, page %p)", simple, page);
    priv = GNC_PLUGIN_PAGE_REGISTER_GET_PRIVATE (page);
    gnucash_register_paste_clipboard (priv->gsr->reg);
    LEAVE ("");
}


static void
gnc_plugin_page_register_cmd_edit_account (GSimpleAction *simple,
                                           GVariant      *paramter,
                                           gpointer       user_data)
{
    GncPluginPageRegister* page = user_data;
    Account* account;
    GtkWindow* parent = GTK_WINDOW(gnc_plugin_page_get_window (GNC_PLUGIN_PAGE(page)));
    g_return_if_fail (GNC_IS_PLUGIN_PAGE_REGISTER (page));

    ENTER ("(action %p, page %p)", simple, page);
    account = gnc_plugin_page_register_get_account (page);
    if (account)
        gnc_ui_edit_account_window (parent, account);
    LEAVE (" ");
}


static void
gnc_plugin_page_register_cmd_find_account (GSimpleAction *simple,
                                           GVariant      *paramter,
                                           gpointer       user_data)
{
    GncPluginPageRegister* page = user_data;
    GtkWidget* window;

    g_return_if_fail (GNC_IS_PLUGIN_PAGE_REGISTER (page));

    window = gnc_plugin_page_get_window (GNC_PLUGIN_PAGE (page));
    gnc_find_account_dialog (window, NULL);
}


static void
gnc_plugin_page_register_cmd_find_transactions (GSimpleAction *simple,
                                                GVariant      *paramter,
                                                gpointer       user_data)
{
    GncPluginPageRegister* page = user_data;
    GncPluginPageRegisterPrivate* priv;
    GtkWindow* window;

    g_return_if_fail (GNC_IS_PLUGIN_PAGE_REGISTER (page));

    ENTER ("(action %p, page %p)", simple, page);
    priv = GNC_PLUGIN_PAGE_REGISTER_GET_PRIVATE (page);
    window = GTK_WINDOW (gnc_plugin_page_get_window (GNC_PLUGIN_PAGE (page)));
    gnc_ui_find_transactions_dialog_create (window, priv->ledger);
    LEAVE (" ");
}


static void
gnc_plugin_page_register_cmd_edit_tax_options (GSimpleAction *simple,
                                               GVariant      *paramter,
                                               gpointer       user_data)
{
    GncPluginPageRegister* page = user_data;
    GncPluginPageRegisterPrivate* priv;
    GtkWidget *window;
    Account* account;

    g_return_if_fail (GNC_IS_PLUGIN_PAGE_REGISTER (page));

    ENTER ("(action %p, page %p)", simple, page);
    priv = GNC_PLUGIN_PAGE_REGISTER_GET_PRIVATE (page);
    window = gnc_plugin_page_get_window (GNC_PLUGIN_PAGE (page));
    account = gnc_plugin_page_register_get_account (page);
    gnc_tax_info_dialog (window, account);
    LEAVE (" ");
}

static void
gnc_plugin_page_register_cmd_cut_transaction (GSimpleAction *simple,
                                              GVariant      *paramter,
                                              gpointer       user_data)
{
    GncPluginPageRegister* page = user_data;
    GncPluginPageRegisterPrivate* priv;

    ENTER ("(action %p, page %p)", simple, page);

    g_return_if_fail (GNC_IS_PLUGIN_PAGE_REGISTER (page));

    priv = GNC_PLUGIN_PAGE_REGISTER_GET_PRIVATE (page);
    gsr_default_cut_txn_handler (priv->gsr, NULL);
    LEAVE (" ");
}


static void
gnc_plugin_page_register_cmd_copy_transaction (GSimpleAction *simple,
                                               GVariant      *paramter,
                                               gpointer       user_data)
{
    GncPluginPageRegister* page = user_data;
    GncPluginPageRegisterPrivate* priv;
    SplitRegister* reg;

    g_return_if_fail (GNC_IS_PLUGIN_PAGE_REGISTER (page));

    ENTER ("(action %p, page %p)", simple, page);
    priv = GNC_PLUGIN_PAGE_REGISTER_GET_PRIVATE (page);
    reg = gnc_ledger_display_get_split_register (priv->ledger);
    gnc_split_register_copy_current (reg);
    LEAVE (" ");
}


static void
gnc_plugin_page_register_cmd_paste_transaction (GSimpleAction *simple,
                                                GVariant      *paramter,
                                                gpointer       user_data)
{
    GncPluginPageRegister* page = user_data;
    GncPluginPageRegisterPrivate* priv;
    SplitRegister* reg;

    g_return_if_fail (GNC_IS_PLUGIN_PAGE_REGISTER (page));

    ENTER ("(action %p, page %p)", simple, page);
    priv = GNC_PLUGIN_PAGE_REGISTER_GET_PRIVATE (page);
    reg = gnc_ledger_display_get_split_register (priv->ledger);
    gnc_split_register_paste_current (reg);
    LEAVE (" ");
}


static void
gnc_plugin_page_register_cmd_void_transaction (GSimpleAction *simple,
                                               GVariant      *paramter,
                                               gpointer       user_data)
{
    GncPluginPageRegister* page = user_data;
    GncPluginPageRegisterPrivate* priv;
    GtkWidget* dialog, *entry;
    SplitRegister* reg;
    Transaction* trans;
    GtkBuilder* builder;
    const char* reason;
    gint result;
    GtkWindow* window;

    ENTER ("(action %p, page %p)", simple, page);

    g_return_if_fail (GNC_IS_PLUGIN_PAGE_REGISTER (page));

    window = GTK_WINDOW (gnc_plugin_page_get_window (GNC_PLUGIN_PAGE (page)));
    priv = GNC_PLUGIN_PAGE_REGISTER_GET_PRIVATE (page);
    reg = gnc_ledger_display_get_split_register (priv->ledger);
    trans = gnc_split_register_get_current_trans (reg);
    if (trans == NULL)
        return;
    if (xaccTransHasSplitsInState (trans, VREC))
        return;
    if (xaccTransHasReconciledSplits (trans) ||
        xaccTransHasSplitsInState (trans, CREC))
    {
        gnc_error_dialog (window, "%s",
                          _ ("You cannot void a transaction with reconciled or cleared splits."));
        return;
    }
    reason = xaccTransGetReadOnly (trans);
    if (reason)
    {
        gnc_error_dialog (window,
                          _ ("This transaction is marked read-only with the comment: '%s'"), reason);
        return;
    }

    if (!gnc_plugin_page_register_finish_pending (GNC_PLUGIN_PAGE (page)))
        return;

    builder = gtk_builder_new();
    gnc_builder_add_from_file (builder, "gnc-plugin-page-register.glade",
                               "void_transaction_dialog");
    dialog = GTK_WIDGET (gtk_builder_get_object (builder,
                                                 "void_transaction_dialog"));
    entry = GTK_WIDGET (gtk_builder_get_object (builder, "reason"));

    gtk_window_set_transient_for (GTK_WINDOW (dialog), window);

    result = gtk_dialog_run (GTK_DIALOG (dialog));
    if (result == GTK_RESPONSE_OK)
    {
        reason = gtk_entry_get_text (GTK_ENTRY (entry));
        if (reason == NULL)
            reason = "";
        gnc_split_register_void_current_trans (reg, reason);
    }

    /* All done. Get rid of it. */
    gtk_widget_destroy (dialog);
    g_object_unref (G_OBJECT (builder));
}


static void
gnc_plugin_page_register_cmd_unvoid_transaction (GSimpleAction *simple,
                                                 GVariant      *paramter,
                                                 gpointer       user_data)
{
    GncPluginPageRegister* page = user_data;
    GncPluginPageRegisterPrivate* priv;
    SplitRegister* reg;
    Transaction* trans;

    ENTER ("(action %p, page %p)", simple, page);

    g_return_if_fail (GNC_IS_PLUGIN_PAGE_REGISTER (page));

    priv = GNC_PLUGIN_PAGE_REGISTER_GET_PRIVATE (page);
    reg = gnc_ledger_display_get_split_register (priv->ledger);
    trans = gnc_split_register_get_current_trans (reg);
    if (!xaccTransHasSplitsInState (trans, VREC))
        return;
    gnc_split_register_unvoid_current_trans (reg);
    LEAVE (" ");
}


static void
gnc_plugin_page_register_cmd_reverse_transaction (GSimpleAction *simple,
                                                  GVariant      *paramter,
                                                  gpointer       user_data)
{
    GncPluginPageRegister* page = user_data;
    GncPluginPageRegisterPrivate* priv;
    SplitRegister* reg;
    GNCSplitReg* gsr;
    Transaction* trans, *new_trans;
    time64 date = gnc_time (NULL);
    GtkWidget *window;
    Account *account;
    Split *split;

    ENTER ("(action %p, page %p)", simple, page);

    g_return_if_fail (GNC_IS_PLUGIN_PAGE_REGISTER (page));

    priv = GNC_PLUGIN_PAGE_REGISTER_GET_PRIVATE (page);
    reg = gnc_ledger_display_get_split_register (priv->ledger);
    window = gnc_plugin_page_get_window (GNC_PLUGIN_PAGE (page));
    trans = gnc_split_register_get_current_trans (reg);
    if (trans == NULL)
        return;

    split = gnc_split_register_get_current_split (reg);
    account = xaccSplitGetAccount (split);

    if (!account)
    {
        LEAVE ("shouldn't try to reverse the blank transaction...");
        return;
    }

    new_trans = xaccTransGetReversedBy (trans);
    if (new_trans)
    {
        const char *rev = _("A reversing entry has already been created for this transaction.");
        const char *jump = _("Jump to the transaction?");
        if (gnc_verify_dialog (GTK_WINDOW (window), TRUE, "%s\n\n%s", rev, jump))
            goto jump_to_trans;
        else
            return;
    }

    if (!gnc_dup_time64_dialog (window, _("Reverse Transaction"),
                                _("New Transaction Information"), &date))
    {
        LEAVE ("reverse cancelled");
        return;
    }

    gnc_suspend_gui_refresh();
    new_trans = xaccTransReverse (trans);

    /* Clear transaction level info */
    xaccTransSetDatePostedSecsNormalized (new_trans, date);
    xaccTransSetDateEnteredSecs (new_trans, gnc_time (NULL));

    gnc_resume_gui_refresh();

 jump_to_trans:
    /* Now jump to new trans */
    gsr = gnc_plugin_page_register_get_gsr (GNC_PLUGIN_PAGE (page));
    split = xaccTransFindSplitByAccount(new_trans, account);

    /* Test for visibility of split */
    if (gnc_split_reg_clear_filter_for_split (gsr, split))
        gnc_plugin_page_register_clear_current_filter (GNC_PLUGIN_PAGE(page));

    gnc_split_reg_jump_to_split (gsr, split);
    LEAVE (" ");
}

static gboolean
gnc_plugin_page_register_show_fs_save (GncPluginPageRegister* page)
{
    GncPluginPageRegisterPrivate* priv = GNC_PLUGIN_PAGE_REGISTER_GET_PRIVATE (page);
    GNCLedgerDisplayType ledger_type = gnc_ledger_display_type (priv->ledger);
    SplitRegister* reg = gnc_ledger_display_get_split_register (priv->ledger);

    if (ledger_type == LD_SINGLE || ledger_type == LD_SUBACCOUNT)
        return TRUE;
    else
    {
        switch (reg->type)
        {
        case GENERAL_JOURNAL:
            return TRUE;
            break;

        case INCOME_LEDGER:
        case PORTFOLIO_LEDGER:
        case SEARCH_LEDGER:
        default:
            return FALSE;
            break;
        }
    }
}

static void
gnc_plugin_page_register_cmd_view_sort_by (GSimpleAction *simple,
                                           GVariant      *paramter,
                                           gpointer       user_data)
{
    GncPluginPageRegister* page = user_data;
    GncPluginPageRegisterPrivate* priv;
    SplitRegister* reg;
    GtkWidget* dialog, *button;
    GtkBuilder* builder;
    SortType sort;
    const gchar* name;
    gchar* title;

    g_return_if_fail (GNC_IS_PLUGIN_PAGE_REGISTER (page));
    ENTER ("(action %p, page %p)", simple, page);

    priv = GNC_PLUGIN_PAGE_REGISTER_GET_PRIVATE (page);
    if (priv->sd.dialog)
    {
        gtk_window_present (GTK_WINDOW (priv->sd.dialog));
        LEAVE ("existing dialog");
        return;
    }

    /* Create the dialog */

    builder = gtk_builder_new();
    gnc_builder_add_from_file (builder, "gnc-plugin-page-register.glade",
                               "sort_by_dialog");
    dialog = GTK_WIDGET (gtk_builder_get_object (builder, "sort_by_dialog"));
    priv->sd.dialog = dialog;
    gtk_window_set_transient_for (GTK_WINDOW (dialog),
                                  gnc_window_get_gtk_window (GNC_WINDOW (GNC_PLUGIN_PAGE (page)->window)));
    /* Translators: The %s is the name of the plugin page */
    title = g_strdup_printf (_ ("Sort %s by…"),
                             gnc_plugin_page_get_page_name (GNC_PLUGIN_PAGE (page)));
    gtk_window_set_title (GTK_WINDOW (dialog), title);
    g_free (title);

    /* Set the button for the current sort order */
    sort = gnc_split_reg_get_sort_type (priv->gsr);
    name = SortTypeasString (sort);
    button = GTK_WIDGET (gtk_builder_get_object (builder, name));
    DEBUG ("current sort %d, button %s(%p)", sort, name, button);
    gtk_toggle_button_set_active (GTK_TOGGLE_BUTTON (button), TRUE);
    priv->sd.original_sort_type = sort;

    button = GTK_WIDGET (gtk_builder_get_object (builder, "sort_save"));
    if (priv->sd.save_order == TRUE)
        gtk_toggle_button_set_active (GTK_TOGGLE_BUTTON (button), TRUE);

    // hide the save button if appropriate
    gtk_widget_set_visible (GTK_WIDGET (button),
                            gnc_plugin_page_register_show_fs_save (page));

    /* Set the button for the current reverse_order order */
    button = GTK_WIDGET (gtk_builder_get_object (builder, "sort_reverse"));
    if (priv->sd.reverse_order == TRUE)
        gtk_toggle_button_set_active (GTK_TOGGLE_BUTTON (button), TRUE);
    priv->sd.original_reverse_order = priv->sd.reverse_order;

    priv->sd.num_radio = GTK_WIDGET (gtk_builder_get_object (builder, "BY_NUM"));
    priv->sd.act_radio = GTK_WIDGET (gtk_builder_get_object (builder,
                                                             "BY_ACTION"));
    /* Adjust labels related to Num/Action radio buttons based on book option */
    reg = gnc_ledger_display_get_split_register (priv->ledger);
    if (reg && !reg->use_tran_num_for_num_field)
    {
        gtk_button_set_label (GTK_BUTTON (priv->sd.num_radio),
                              _ ("Transaction Number"));
        gtk_button_set_label (GTK_BUTTON (priv->sd.act_radio), _ ("Number/Action"));
    }
    gnc_book_option_register_cb (OPTION_NAME_NUM_FIELD_SOURCE,
                                 gnc_plugin_page_register_sort_book_option_changed,
                                 page);

    /* Wire it up */
    gtk_builder_connect_signals_full (builder, gnc_builder_connect_full_func,
                                      page);

    /* Show it */
    gtk_widget_show (dialog);
    g_object_unref (G_OBJECT (builder));
    LEAVE (" ");
}

static void
gnc_plugin_page_register_cmd_view_filter_by (GSimpleAction *simple,
                                             GVariant      *paramter,
                                             gpointer       user_data)
{
    GncPluginPageRegister* page = user_data;
    GncPluginPageRegisterPrivate* priv;
    GtkWidget* dialog, *toggle, *button, *table, *hbox;
    time64 start_time, end_time, time_val;
    GtkBuilder* builder;
    gboolean sensitive, value;
    Query* query;
    gchar* title;
    int i;

    g_return_if_fail (GNC_IS_PLUGIN_PAGE_REGISTER (page));
    ENTER ("(action %p, page %p)", simple, page);

    priv = GNC_PLUGIN_PAGE_REGISTER_GET_PRIVATE (page);
    if (priv->fd.dialog)
    {
        gtk_window_present (GTK_WINDOW (priv->fd.dialog));
        LEAVE ("existing dialog");
        return;
    }

    /* Create the dialog */
    builder = gtk_builder_new();
    gnc_builder_add_from_file (builder, "gnc-plugin-page-register.glade",
                               "days_adjustment");
    gnc_builder_add_from_file (builder, "gnc-plugin-page-register.glade",
                               "filter_by_dialog");
    dialog = GTK_WIDGET (gtk_builder_get_object (builder, "filter_by_dialog"));
    priv->fd.dialog = dialog;
    gtk_window_set_transient_for (GTK_WINDOW (dialog),
                                  gnc_window_get_gtk_window (GNC_WINDOW (GNC_PLUGIN_PAGE (page)->window)));

    /* Translators: The %s is the name of the plugin page */
    title = g_strdup_printf (_ ("Filter %s by…"),
                             gnc_plugin_page_get_page_name (GNC_PLUGIN_PAGE (page)));
    gtk_window_set_title (GTK_WINDOW (dialog), title);
    g_free (title);

    /* Set the check buttons for the current status */
    for (i = 0; status_actions[i].action_name; i++)
    {
        toggle = GTK_WIDGET (gtk_builder_get_object (builder,
                                                     status_actions[i].action_name));
        value = priv->fd.cleared_match & status_actions[i].value;
        status_actions[i].widget = toggle;
        gtk_toggle_button_set_active (GTK_TOGGLE_BUTTON (toggle), value);
    }
    priv->fd.original_cleared_match = priv->fd.cleared_match;

    button = GTK_WIDGET (gtk_builder_get_object (builder, "filter_save"));
    if (priv->fd.save_filter == TRUE)
        gtk_toggle_button_set_active (GTK_TOGGLE_BUTTON (button), TRUE);

    // hide the save button if appropriate
    gtk_widget_set_visible (GTK_WIDGET (button),
                            gnc_plugin_page_register_show_fs_save (page));

    /* Set up number of days */
    priv->fd.num_days = GTK_WIDGET (gtk_builder_get_object (builder,
                                                            "filter_show_num_days"));
    button = GTK_WIDGET (gtk_builder_get_object (builder, "filter_show_days"));

    query = gnc_ledger_display_get_query (priv->ledger);

    if (priv->fd.days > 0) // using number of days
    {
        gtk_toggle_button_set_active (GTK_TOGGLE_BUTTON (button), TRUE);
        gtk_widget_set_sensitive (GTK_WIDGET (priv->fd.num_days), TRUE);
        gtk_spin_button_set_value (GTK_SPIN_BUTTON (priv->fd.num_days), priv->fd.days);
        priv->fd.original_days = priv->fd.days;

        /* Set the start_time and end_time to 0 */
        start_time = 0;
        end_time = 0;
    }
    else
    {
        gtk_widget_set_sensitive (GTK_WIDGET (priv->fd.num_days), FALSE);
        priv->fd.original_days = 0;
        priv->fd.days = 0;

        /* Get the start and end times */
        xaccQueryGetDateMatchTT (query, &start_time, &end_time);
    }

    /* Set the date info */
    priv->fd.original_start_time = start_time;
    priv->fd.start_time = start_time;
    priv->fd.original_end_time = end_time;
    priv->fd.end_time = end_time;

    button = GTK_WIDGET (gtk_builder_get_object (builder, "filter_show_range"));
    gtk_toggle_button_set_active (GTK_TOGGLE_BUTTON (button), start_time ||
                                  end_time);
    table = GTK_WIDGET (gtk_builder_get_object (builder, "select_range_table"));
    priv->fd.table = table;
    gtk_widget_set_sensitive (GTK_WIDGET (table), start_time || end_time);

    priv->fd.start_date_choose = GTK_WIDGET (gtk_builder_get_object (builder,
                                             "start_date_choose"));
    priv->fd.start_date_today = GTK_WIDGET (gtk_builder_get_object (builder,
                                            "start_date_today"));
    priv->fd.end_date_choose = GTK_WIDGET (gtk_builder_get_object (builder,
                                           "end_date_choose"));
    priv->fd.end_date_today = GTK_WIDGET (gtk_builder_get_object (builder,
                                          "end_date_today"));

    {
        /* Start date info */
        if (start_time == 0)
        {
            button = GTK_WIDGET (gtk_builder_get_object (builder, "start_date_earliest"));
            time_val = xaccQueryGetEarliestDateFound (query);
            sensitive = FALSE;
        }
        else
        {
            time_val = start_time;
            if ((start_time >= gnc_time64_get_today_start()) &&
                (start_time <= gnc_time64_get_today_end()))
            {
                button = priv->fd.start_date_today;
                sensitive = FALSE;
            }
            else
            {
                button = priv->fd.start_date_choose;
                sensitive = TRUE;
            }
        }
        gtk_toggle_button_set_active (GTK_TOGGLE_BUTTON (button), TRUE);
        priv->fd.start_date = gnc_date_edit_new (gnc_time (NULL), FALSE, FALSE);
        hbox = GTK_WIDGET (gtk_builder_get_object (builder, "start_date_hbox"));
        gtk_box_pack_start (GTK_BOX (hbox), priv->fd.start_date, TRUE, TRUE, 0);
        gtk_widget_show (priv->fd.start_date);
        gtk_widget_set_sensitive (GTK_WIDGET (priv->fd.start_date), sensitive);
        gnc_date_edit_set_time (GNC_DATE_EDIT (priv->fd.start_date), time_val);
        g_signal_connect (G_OBJECT (priv->fd.start_date), "date-changed",
                          G_CALLBACK (gnc_plugin_page_register_filter_gde_changed_cb),
                          page);
    }

    {
        /* End date info */
        if (end_time == 0)
        {
            button = GTK_WIDGET (gtk_builder_get_object (builder, "end_date_latest"));
            time_val = xaccQueryGetLatestDateFound (query);
            sensitive = FALSE;
        }
        else
        {
            time_val = end_time;
            if ((end_time >= gnc_time64_get_today_start()) &&
                (end_time <= gnc_time64_get_today_end()))
            {
                button = priv->fd.end_date_today;
                sensitive = FALSE;
            }
            else
            {
                button = priv->fd.end_date_choose;
                sensitive = TRUE;
            }
        }
        gtk_toggle_button_set_active (GTK_TOGGLE_BUTTON (button), TRUE);
        priv->fd.end_date = gnc_date_edit_new (gnc_time (NULL), FALSE, FALSE);
        hbox = GTK_WIDGET (gtk_builder_get_object (builder, "end_date_hbox"));
        gtk_box_pack_start (GTK_BOX (hbox), priv->fd.end_date, TRUE, TRUE, 0);
        gtk_widget_show (priv->fd.end_date);
        gtk_widget_set_sensitive (GTK_WIDGET (priv->fd.end_date), sensitive);
        gnc_date_edit_set_time (GNC_DATE_EDIT (priv->fd.end_date), time_val);
        g_signal_connect (G_OBJECT (priv->fd.end_date), "date-changed",
                          G_CALLBACK (gnc_plugin_page_register_filter_gde_changed_cb),
                          page);
    }

    /* Wire it up */
    gtk_builder_connect_signals_full (builder, gnc_builder_connect_full_func,
                                      page);

    /* Show it */
    gtk_widget_show (dialog);
    g_object_unref (G_OBJECT (builder));
    LEAVE (" ");
}

static void
gnc_plugin_page_register_cmd_reload (GSimpleAction *simple,
                                     GVariant      *paramter,
                                     gpointer       user_data)
{
    GncPluginPageRegister* page = user_data;
    GncPluginPageRegisterPrivate* priv;
    SplitRegister* reg;

    ENTER ("(action %p, page %p)", simple, page);

    g_return_if_fail (GNC_IS_PLUGIN_PAGE_REGISTER (page));

    priv = GNC_PLUGIN_PAGE_REGISTER_GET_PRIVATE (page);
    reg = gnc_ledger_display_get_split_register (priv->ledger);

    /* Check for trans being edited */
    if (gnc_split_register_changed (reg))
    {
        LEAVE ("register has pending edits");
        return;
    }
    gnc_ledger_display_refresh (priv->ledger);
    LEAVE (" ");
}

static void
gnc_plugin_page_register_cmd_style_changed (GSimpleAction *simple,
                                            GVariant      *parameter,
                                            gpointer       user_data)
{
    GncPluginPageRegister* page = user_data;
    GncPluginPageRegisterPrivate* priv;
    SplitRegisterStyle value;

    ENTER ("(action %p, page %p)", simple, page);

    g_return_if_fail (GNC_IS_PLUGIN_PAGE_REGISTER (page));

    priv = GNC_PLUGIN_PAGE_REGISTER_GET_PRIVATE (page);

    value = (SplitRegisterStyle)g_variant_get_int32 (parameter);

    g_action_change_state (G_ACTION(simple), parameter);

    gnc_split_reg_change_style (priv->gsr, value, priv->enable_refresh);

    gnc_plugin_page_register_ui_update (NULL, page);
    LEAVE (" ");
}

static void
gnc_plugin_page_register_cmd_style_double_line (GSimpleAction *simple,
                                                GVariant      *parameter,
                                                gpointer       user_data)
{
    GncPluginPageRegister* page = user_data;
    GncPluginPageRegisterPrivate* priv;
    SplitRegister* reg;
    gboolean use_double_line;
    GVariant *state;

    ENTER ("(action %p, page %p)", simple, page);

    g_return_if_fail (GNC_IS_PLUGIN_PAGE_REGISTER(page));

    priv = GNC_PLUGIN_PAGE_REGISTER_GET_PRIVATE (page);
    reg = gnc_ledger_display_get_split_register (priv->ledger);

    state = g_action_get_state (G_ACTION(simple));

    g_action_change_state (G_ACTION(simple), g_variant_new_boolean (!g_variant_get_boolean (state)));

    use_double_line = !g_variant_get_boolean (state);

    if (use_double_line != reg->use_double_line)
    {
        gnc_split_register_config (reg, reg->type, reg->style, use_double_line);
        if (priv->enable_refresh)
            gnc_ledger_display_refresh (priv->ledger);
    }
    g_variant_unref (state);
    LEAVE (" ");
}

static void
gnc_plugin_page_register_cmd_transfer (GSimpleAction *simple,
                                       GVariant      *paramter,
                                       gpointer       user_data)
{
    GncPluginPageRegister* page = user_data;
    Account* account;
    GncWindow* gnc_window;
    GtkWidget* window;

    ENTER ("(action %p, page %p)", simple, page);

    g_return_if_fail (GNC_IS_PLUGIN_PAGE_REGISTER (page));

    account = gnc_plugin_page_register_get_account (page);
    gnc_window = GNC_WINDOW (GNC_PLUGIN_PAGE (page)->window);
    window = GTK_WIDGET (gnc_window_get_gtk_window (gnc_window));
    gnc_xfer_dialog (window, account);
    LEAVE (" ");
}

static void
gnc_plugin_page_register_cmd_reconcile (GSimpleAction *simple,
                                        GVariant      *paramter,
                                        gpointer       user_data)
{
    GncPluginPageRegister* page = user_data;
    Account* account;
    GtkWindow* window;
    RecnWindow* recnData;

    ENTER ("(action %p, page %p)", simple, page);

    g_return_if_fail (GNC_IS_PLUGIN_PAGE_REGISTER (page));

    account = gnc_plugin_page_register_get_account (page);

    window = gnc_window_get_gtk_window (GNC_WINDOW (GNC_PLUGIN_PAGE (
                                                        page)->window));
    recnData = recnWindow (GTK_WIDGET (window), account);
    gnc_ui_reconcile_window_raise (recnData);
    LEAVE (" ");
}

static void
gnc_plugin_page_register_cmd_stock_assistant (GSimpleAction *simple,
                                              GVariant      *paramter,
                                              gpointer       user_data)
{
    GncPluginPageRegister* page = user_data;
    Account *account;
    GtkWindow *window;

    ENTER ("(action %p, page %p)", simple, page);

    g_return_if_fail (GNC_IS_PLUGIN_PAGE_REGISTER (page));
    window = gnc_window_get_gtk_window (GNC_WINDOW (GNC_PLUGIN_PAGE (page)->window));
    account = gnc_plugin_page_register_get_account (page);
    gnc_stock_transaction_assistant (GTK_WIDGET (window), account);

    LEAVE (" ");
}

static void
gnc_plugin_page_register_cmd_autoclear (GSimpleAction *simple,
                                        GVariant      *paramter,
                                        gpointer       user_data)
{
    GncPluginPageRegister* page = user_data;
    Account* account;
    GtkWindow* window;
    AutoClearWindow* autoClearData;

    ENTER ("(action %p, page %p)", simple, page);

    g_return_if_fail (GNC_IS_PLUGIN_PAGE_REGISTER (page));

    account = gnc_plugin_page_register_get_account (page);

    window = gnc_window_get_gtk_window (GNC_WINDOW (GNC_PLUGIN_PAGE (
                                                        page)->window));
    autoClearData = autoClearWindow (GTK_WIDGET (window), account);
    gnc_ui_autoclear_window_raise (autoClearData);
    LEAVE (" ");
}

static void
gnc_plugin_page_register_cmd_stock_split (GSimpleAction *simple,
                                          GVariant      *paramter,
                                          gpointer       user_data)
{
    GncPluginPageRegister* page = user_data;
    Account* account;
    GtkWindow* window;

    ENTER ("(action %p, page %p)", simple, page);

    g_return_if_fail (GNC_IS_PLUGIN_PAGE_REGISTER (page));

    account = gnc_plugin_page_register_get_account (page);
    window = gnc_window_get_gtk_window (GNC_WINDOW (GNC_PLUGIN_PAGE (page)->window));
    gnc_stock_split_dialog (GTK_WIDGET (window), account);
    LEAVE (" ");
}

static void
gnc_plugin_page_register_cmd_lots (GSimpleAction *simple,
                                   GVariant      *paramter,
                                   gpointer       user_data)
{
    GncPluginPageRegister* page = user_data;
    GtkWindow* window;
    Account* account;

    ENTER ("(action %p, page %p)", simple, page);

    g_return_if_fail (GNC_IS_PLUGIN_PAGE_REGISTER (page));

    window = gnc_window_get_gtk_window (GNC_WINDOW (GNC_PLUGIN_PAGE (
                                                        page)->window));
    account = gnc_plugin_page_register_get_account (page);
    gnc_lot_viewer_dialog (window, account);
    LEAVE (" ");
}

static void
gnc_plugin_page_register_cmd_enter_transaction (GSimpleAction *simple,
                                                GVariant      *paramter,
                                                gpointer       user_data)
{
    GncPluginPageRegister* page = user_data;
    GncPluginPageRegisterPrivate* priv;

    ENTER ("(action %p, page %p)", simple, page);

    g_return_if_fail (GNC_IS_PLUGIN_PAGE_REGISTER (page));

    priv = GNC_PLUGIN_PAGE_REGISTER_GET_PRIVATE (page);
    gnc_split_reg_enter (priv->gsr, FALSE);
    LEAVE (" ");
}

static void
gnc_plugin_page_register_cmd_cancel_transaction (GSimpleAction *simple,
                                                 GVariant      *paramter,
                                                 gpointer       user_data)
{
    GncPluginPageRegister* page = user_data;
    GncPluginPageRegisterPrivate* priv;

    ENTER ("(action %p, page %p)", simple, page);

    g_return_if_fail (GNC_IS_PLUGIN_PAGE_REGISTER (page));

    priv = GNC_PLUGIN_PAGE_REGISTER_GET_PRIVATE (page);
    gnc_split_register_cancel_cursor_trans_changes
    (gnc_ledger_display_get_split_register (priv->ledger));
    LEAVE (" ");
}

static void
gnc_plugin_page_register_cmd_delete_transaction (GSimpleAction *simple,
                                                 GVariant      *paramter,
                                                 gpointer       user_data)
{
    GncPluginPageRegister* page = user_data;
    GncPluginPageRegisterPrivate* priv;

    ENTER ("(action %p, page %p)", simple, page);

    g_return_if_fail (GNC_IS_PLUGIN_PAGE_REGISTER (page));

    priv = GNC_PLUGIN_PAGE_REGISTER_GET_PRIVATE (page);
    gsr_default_delete_handler (priv->gsr, NULL);
    LEAVE (" ");

}

static void
gnc_plugin_page_register_cmd_linked_transaction (GSimpleAction *simple,
                                                 GVariant      *paramter,
                                                 gpointer       user_data)
{
    GncPluginPageRegister* page = user_data;
    GncPluginPageRegisterPrivate* priv;

    ENTER ("(action %p, page %p)", simple, page);

    g_return_if_fail (GNC_IS_PLUGIN_PAGE_REGISTER (page));

    priv = GNC_PLUGIN_PAGE_REGISTER_GET_PRIVATE (page);
    gsr_default_doclink_handler (priv->gsr);
    gnc_plugin_page_register_ui_update (NULL, page);
    LEAVE (" ");
}

static void
gnc_plugin_page_register_cmd_linked_transaction_open (GSimpleAction *simple,
                                                      GVariant      *paramter,
                                                      gpointer       user_data)
{
    GncPluginPageRegister* page = user_data;
    GncPluginPageRegisterPrivate* priv;

    ENTER ("(action %p, page %p)", simple, page);

    g_return_if_fail (GNC_IS_PLUGIN_PAGE_REGISTER (page));

    priv = GNC_PLUGIN_PAGE_REGISTER_GET_PRIVATE (page);
    gsr_default_doclink_open_handler (priv->gsr);
    LEAVE (" ");
}

static void
gnc_plugin_page_register_cmd_linked_transaction_remove (GSimpleAction *simple,
                                                        GVariant      *paramter,
                                                        gpointer       user_data)
{
    GncPluginPageRegister* page = user_data;
    GncPluginPageRegisterPrivate* priv;

    ENTER ("(action %p, page %p)", simple, page);

    g_return_if_fail (GNC_IS_PLUGIN_PAGE_REGISTER (page));

    priv = GNC_PLUGIN_PAGE_REGISTER_GET_PRIVATE (page);
    gsr_default_doclink_remove_handler (priv->gsr);
    gnc_plugin_page_register_ui_update (NULL, page);
    LEAVE (" ");

}

static GncInvoice* invoice_from_split (Split* split)
{
    GncInvoice* invoice;
    GNCLot* lot;

    if (!split)
        return NULL;

    lot = xaccSplitGetLot (split);
    if (!lot)
        return NULL;

    invoice = gncInvoiceGetInvoiceFromLot (lot);
    if (!invoice)
        return NULL;

    return invoice;
}

GList* invoices_from_transaction (Transaction* trans)
{
    GList *invoices = NULL;
    GList *apar_splits;
    if (!trans) return NULL;

    apar_splits = xaccTransGetAPARAcctSplitList (trans, TRUE);
    if (!apar_splits) return NULL;

    for (GList *node = apar_splits; node; node = node->next)
    {
        GncInvoice* inv = invoice_from_split ((Split*) node->data);
        if (inv) invoices = g_list_prepend (invoices, inv);
    }
    g_list_free (apar_splits);
    return invoices;
}

static void
gnc_plugin_page_register_cmd_jump_linked_invoice (GSimpleAction *simple,
                                                  GVariant      *paramter,
                                                  gpointer       user_data)
{
    GncPluginPageRegister* page = user_data;
    GncPluginPageRegisterPrivate* priv;
    SplitRegister* reg;
    GncInvoice* invoice;
    Transaction *txn;
    GtkWidget *window;

    ENTER ("(action %p, page %p)", simple, page);

    g_return_if_fail (GNC_IS_PLUGIN_PAGE_REGISTER (page));
    priv = GNC_PLUGIN_PAGE_REGISTER_GET_PRIVATE (page);
    reg = gnc_ledger_display_get_split_register (priv->gsr->ledger);
    txn = gnc_split_register_get_current_trans (reg);
    invoice = invoice_from_split (gnc_split_register_get_current_split (reg));
    window = GNC_PLUGIN_PAGE(page)->window;

    if (!invoice)
    {
        GList *invoices = invoices_from_transaction (txn);
        if (!invoices)
            PERR ("shouldn't happen: if no invoices, function is never called");
        else if (!invoices->next)
            invoice = (GncInvoice*) invoices->data;
        else
        {
            GList *details = NULL;
            gint choice;
            const gchar *amt;
            for (GList *node = invoices; node; node = node->next)
            {
                GncInvoice* inv = node->data;
                gchar *date = qof_print_date (gncInvoiceGetDatePosted (inv));
                amt = xaccPrintAmount
                    (gncInvoiceGetTotal (inv),
                     gnc_account_print_info (gncInvoiceGetPostedAcc (inv), TRUE));
                details = g_list_prepend
                    (details,
                     /* Translators: %s refer to the following in
                        order: invoice type, invoice ID, owner name,
                        posted date, amount */
                     g_strdup_printf (_("%s %s from %s, posted %s, amount %s"),
                                      gncInvoiceGetTypeString (inv),
                                      gncInvoiceGetID (inv),
                                      gncOwnerGetName (gncInvoiceGetOwner (inv)),
                                      date, amt));
                g_free (date);
            }
            details = g_list_reverse (details);
            choice = gnc_choose_radio_option_dialog
                (window, _("Select document"),
                 _("Several documents are linked with this transaction. \
Please choose one:"), _("Select"), 0, details);
            if (choice >= 0)
                invoice = (GncInvoice *)(g_list_nth (invoices, choice))->data;
            g_list_free_full (details, g_free);
        }
        g_list_free (invoices);
    }

    if (invoice)
    {
        GtkWindow *gtk_window = gnc_window_get_gtk_window (GNC_WINDOW (window));
        gnc_ui_invoice_edit (gtk_window, invoice);
    }

    LEAVE (" ");
}

static void
gnc_plugin_page_register_cmd_blank_transaction (GSimpleAction *simple,
                                                GVariant      *paramter,
                                                gpointer       user_data)
{
    GncPluginPageRegister* page = user_data;
    GncPluginPageRegisterPrivate* priv;
    SplitRegister* reg;

    ENTER ("(action %p, page %p)", simple, page);

    g_return_if_fail (GNC_IS_PLUGIN_PAGE_REGISTER (page));

    priv = GNC_PLUGIN_PAGE_REGISTER_GET_PRIVATE (page);
    reg = gnc_ledger_display_get_split_register (priv->ledger);

    if (gnc_split_register_save (reg, TRUE))
        gnc_split_register_redraw (reg);

    gnc_split_reg_jump_to_blank (priv->gsr);
    LEAVE (" ");
}

static void
gnc_plugin_page_register_cmd_goto_date (GSimpleAction *simple,
                                        GVariant      *paramter,
                                        gpointer       user_data)
{
    GncPluginPageRegister* page = user_data;
    GNCSplitReg* gsr;
    Query* query;
    time64 date = gnc_time (NULL);
    GList *splits;

    ENTER ("(action %p, page %p)", simple, page);
    g_return_if_fail (GNC_IS_PLUGIN_PAGE_REGISTER (page));

    if (!gnc_dup_time64_dialog (gnc_plugin_page_get_window (GNC_PLUGIN_PAGE (page)),
                                _("Go to Date"), _("Go to Date"), &date))
    {
        LEAVE ("goto_date cancelled");
        return;
    }

    gsr = gnc_plugin_page_register_get_gsr (GNC_PLUGIN_PAGE (page));
    query = gnc_plugin_page_register_get_query (GNC_PLUGIN_PAGE (page));
    splits = g_list_copy (qof_query_run (query));
    splits = g_list_sort (splits, (GCompareFunc)xaccSplitOrder);

    for (GList *lp = splits; lp; lp = lp->next)
    {
        if (xaccTransGetDate (xaccSplitGetParent (lp->data)) >= date)
        {
            gnc_split_reg_jump_to_split (gsr, lp->data);
            break;
        }
    }

    g_list_free (splits);
    LEAVE (" ");
}

static void
gnc_plugin_page_register_cmd_duplicate_transaction (GSimpleAction *simple,
                                                    GVariant      *paramter,
                                                    gpointer       user_data)
{
    GncPluginPageRegister* page = user_data;
    GncPluginPageRegisterPrivate* priv;

    ENTER ("(action %p, page %p)", simple, page);

    g_return_if_fail (GNC_IS_PLUGIN_PAGE_REGISTER (page));

    priv = GNC_PLUGIN_PAGE_REGISTER_GET_PRIVATE (page);
    gnc_split_register_duplicate_current
    (gnc_ledger_display_get_split_register (priv->ledger));
    LEAVE (" ");
}

static void
gnc_plugin_page_register_cmd_reinitialize_transaction (GSimpleAction *simple,
                                                       GVariant      *paramter,
                                                       gpointer       user_data)
{
    GncPluginPageRegister* page = user_data;
    GncPluginPageRegisterPrivate* priv;

    ENTER ("(action %p, page %p)", simple, page);

    g_return_if_fail (GNC_IS_PLUGIN_PAGE_REGISTER (page));

    priv = GNC_PLUGIN_PAGE_REGISTER_GET_PRIVATE (page);
    gsr_default_reinit_handler (priv->gsr, NULL);
    LEAVE (" ");
}

static void
gnc_plugin_page_register_cmd_expand_transaction (GSimpleAction *simple,
                                                 GVariant      *parameter,
                                                 gpointer       user_data)
{
    GncPluginPageRegister* page = user_data;
    GncPluginPageRegisterPrivate* priv;
    SplitRegister* reg;
    gboolean expand;
    GVariant *state;

    ENTER ("(action %p, page %p)", simple, page);

    g_return_if_fail (GNC_IS_PLUGIN_PAGE_REGISTER (page));

    priv = GNC_PLUGIN_PAGE_REGISTER_GET_PRIVATE (page);
    reg = gnc_ledger_display_get_split_register (priv->ledger);

    state = g_action_get_state (G_ACTION(simple));

    g_action_change_state (G_ACTION(simple), g_variant_new_boolean (!g_variant_get_boolean (state)));

    expand = !g_variant_get_boolean (state);

    gnc_split_register_expand_current_trans (reg, expand);
    g_variant_unref (state);
    LEAVE (" ");
}

/** Callback for "Edit Exchange Rate" menu item.
 */
static void
gnc_plugin_page_register_cmd_exchange_rate (GSimpleAction *simple,
                                            GVariant      *paramter,
                                            gpointer       user_data)
{
    GncPluginPageRegister* page = user_data;
    GncPluginPageRegisterPrivate* priv;
    SplitRegister* reg;

    ENTER ("(action %p, page %p)", simple, page);

    g_return_if_fail (GNC_IS_PLUGIN_PAGE_REGISTER (page));

    priv = GNC_PLUGIN_PAGE_REGISTER_GET_PRIVATE (page);
    reg = gnc_ledger_display_get_split_register (priv->ledger);

    /* XXX Ignore the return value -- we don't care if this succeeds */
    (void)gnc_split_register_handle_exchange (reg, TRUE);
    LEAVE (" ");
}

static void
gnc_plugin_page_register_cmd_jump (GSimpleAction *simple,
                                   GVariant      *paramter,
                                   gpointer       user_data)
{
    GncPluginPageRegister* page = user_data;
    GncPluginPageRegisterPrivate* priv;
    GncPluginPage* new_page;
    GtkWidget* window;
    GNCSplitReg* gsr;
    SplitRegister* reg;
    Account* account;
    Account* leader;
    Split* split;

    ENTER ("(action %p, page %p)", simple, page);

    g_return_if_fail (GNC_IS_PLUGIN_PAGE_REGISTER (page));

    priv = GNC_PLUGIN_PAGE_REGISTER_GET_PRIVATE (page);
    window = GNC_PLUGIN_PAGE (page)->window;
    if (window == NULL)
    {
        LEAVE ("no window");
        return;
    }

    reg = gnc_ledger_display_get_split_register (priv->ledger);
    split = gnc_split_register_get_current_split (reg);
    if (split == NULL)
    {
        LEAVE ("no split (1)");
        return;
    }

    account = xaccSplitGetAccount (split);
    if (account == NULL)
    {
        LEAVE ("no account");
        return;
    }

    leader = gnc_ledger_display_leader (priv->ledger);
    if (account == leader)
    {
        split = xaccSplitGetOtherSplit (split);
        if (split == NULL)
        {
            LEAVE ("no split (2)");
            return;
        }

        account = xaccSplitGetAccount (split);
        if (account == NULL)
        {
            LEAVE ("no account (2)");
            return;
        }

        if (account == leader)
        {
            LEAVE ("register open for account");
            return;
        }
    }

    new_page = gnc_plugin_page_register_new (account, FALSE);
    if (new_page == NULL)
    {
        LEAVE ("couldn't create new page");
        return;
    }

    gnc_main_window_open_page (GNC_MAIN_WINDOW (window), new_page);
    gsr = gnc_plugin_page_register_get_gsr (new_page);

    /* Test for visibility of split */
    if (gnc_split_reg_clear_filter_for_split (gsr, split))
        gnc_plugin_page_register_clear_current_filter (GNC_PLUGIN_PAGE(new_page));

    gnc_split_reg_jump_to_split (gsr, split);
    LEAVE (" ");
}

static void
gnc_plugin_page_register_cmd_schedule (GSimpleAction *simple,
                                       GVariant      *paramter,
                                       gpointer       user_data)
{
    GncPluginPageRegister* page = user_data;
    GncPluginPageRegisterPrivate* priv;
    GtkWindow* window;

    ENTER ("(action %p, page %p)", simple, page);

    g_return_if_fail (GNC_IS_PLUGIN_PAGE_REGISTER (page));

    window = GTK_WINDOW (gnc_plugin_page_get_window (GNC_PLUGIN_PAGE (
                                                         page)));
    priv = GNC_PLUGIN_PAGE_REGISTER_GET_PRIVATE (page);
    gsr_default_schedule_handler (priv->gsr, window);
    LEAVE (" ");
}

static void
scrub_split (Split *split)
{
    Account *acct;
    Transaction *trans;
    GNCLot *lot;

    g_return_if_fail (split);
    acct = xaccSplitGetAccount (split);
    trans = xaccSplitGetParent (split);
    lot = xaccSplitGetLot (split);
    g_return_if_fail (trans);

    xaccTransScrubOrphans (trans);
    xaccTransScrubImbalance (trans, gnc_get_current_root_account(), NULL);
    if (lot && xaccAccountIsAPARType (xaccAccountGetType (acct)))
    {
        gncScrubBusinessLot (lot);
        gncScrubBusinessSplit (split);
    }
}

static void
gnc_plugin_page_register_cmd_scrub_current (GSimpleAction *simple,
                                            GVariant      *paramter,
                                            gpointer       user_data)
{
    GncPluginPageRegister* page = user_data;
    GncPluginPageRegisterPrivate* priv;
    Query* query;
    Split* split;
    SplitRegister* reg;

    g_return_if_fail (GNC_IS_PLUGIN_PAGE_REGISTER (page));

    ENTER ("(action %p, page %p)", simple, page);

    priv = GNC_PLUGIN_PAGE_REGISTER_GET_PRIVATE (page);
    query = gnc_ledger_display_get_query (priv->ledger);
    if (query == NULL)
    {
        LEAVE ("no query found");
        return;
    }

    reg = gnc_ledger_display_get_split_register (priv->ledger);

    gnc_suspend_gui_refresh();
    scrub_split (gnc_split_register_get_current_split (reg));
    gnc_resume_gui_refresh();
    LEAVE (" ");
}

static gboolean
scrub_kp_handler (GtkWidget *widget, GdkEventKey *event, gpointer data)
{
    if (event->length == 0) return FALSE;

    switch (event->keyval)
    {
    case GDK_KEY_Escape:
        {
            gboolean abort_scrub = gnc_verify_dialog (GTK_WINDOW(widget), FALSE,
                 _("'Check & Repair' is currently running, do you want to abort it?"));

            if (abort_scrub)
                gnc_set_abort_scrub (TRUE);

            return TRUE;
        }
    default:
        break;
    }
    return FALSE;
}

static void
gnc_plugin_page_register_cmd_scrub_all (GSimpleAction *simple,
                                        GVariant      *paramter,
                                        gpointer       user_data)
{
    GncPluginPageRegister* page = user_data;
    GncPluginPageRegisterPrivate* priv;
    Query* query;
    GncWindow* window;
    GList* node, *splits;
    gint split_count = 0, curr_split_no = 0;
    gulong scrub_kp_handler_ID;
    const char* message = _ ("Checking splits in current register: %u of %u");

    g_return_if_fail (GNC_IS_PLUGIN_PAGE_REGISTER (page));

    ENTER ("(action %p, page %p)", simple, page);

    priv = GNC_PLUGIN_PAGE_REGISTER_GET_PRIVATE (page);
    query = gnc_ledger_display_get_query (priv->ledger);
    if (!query)
    {
        LEAVE ("no query found");
        return;
    }

    gnc_suspend_gui_refresh();
    is_scrubbing = TRUE;
    gnc_set_abort_scrub (FALSE);
    window = GNC_WINDOW (GNC_PLUGIN_PAGE (page)->window);
    scrub_kp_handler_ID = g_signal_connect (G_OBJECT (window), "key-press-event",
                                            G_CALLBACK (scrub_kp_handler), NULL);
    gnc_window_set_progressbar_window (window);

    splits = qof_query_run (query);
    split_count = g_list_length (splits);
    for (node = splits; node && !gnc_get_abort_scrub (); node = node->next, curr_split_no++)
    {
        Split* split = node->data;

        if (!split) continue;

        PINFO ("Start processing split %d of %d",
               curr_split_no + 1, split_count);

        scrub_split (split);

        PINFO ("Finished processing split %d of %d",
               curr_split_no + 1, split_count);

        if (curr_split_no % 10 == 0)
        {
            char* progress_msg = g_strdup_printf (message, curr_split_no, split_count);
            gnc_window_show_progress (progress_msg, (100 * curr_split_no) / split_count);
            g_free (progress_msg);
        }
    }

    g_signal_handler_disconnect (G_OBJECT(window), scrub_kp_handler_ID);
    gnc_window_show_progress (NULL, -1.0);
    is_scrubbing = FALSE;
    show_abort_verify = TRUE;
    gnc_set_abort_scrub (FALSE);

    gnc_resume_gui_refresh();
    LEAVE (" ");
}

static void
gnc_plugin_page_register_cmd_account_report (GSimpleAction *simple,
                                             GVariant      *paramter,
                                             gpointer       user_data)
{
    GncPluginPageRegister* page = user_data;
    GncPluginPageRegisterPrivate* priv;
    GncMainWindow* window;
    int id;

    ENTER ("(action %p, page %p)", simple, page);

    g_return_if_fail (GNC_IS_PLUGIN_PAGE_REGISTER (page));

    window = GNC_MAIN_WINDOW (GNC_PLUGIN_PAGE (page)->window);
    priv = GNC_PLUGIN_PAGE_REGISTER_GET_PRIVATE (page);
    id = report_helper (priv->ledger, NULL, NULL);
    if (id >= 0)
        gnc_main_window_open_report (id, window);
    LEAVE (" ");
}

static void
gnc_plugin_page_register_cmd_transaction_report (GSimpleAction *simple,
                                                 GVariant      *paramter,
                                                 gpointer       user_data)
{
    GncPluginPageRegister* page = user_data;
    GncPluginPageRegisterPrivate* priv;
    GncMainWindow* window;
    SplitRegister* reg;
    Split* split;
    Query* query;
    int id;


    ENTER ("(action %p, page %p)", simple, page);

    g_return_if_fail (GNC_IS_PLUGIN_PAGE_REGISTER (page));

    priv = GNC_PLUGIN_PAGE_REGISTER_GET_PRIVATE (page);
    reg = gnc_ledger_display_get_split_register (priv->ledger);

    split = gnc_split_register_get_current_split (reg);
    if (!split)
        return;

    query = qof_query_create_for (GNC_ID_SPLIT);

    qof_query_set_book (query, gnc_get_current_book());

    xaccQueryAddGUIDMatch (query, xaccSplitGetGUID (split),
                           GNC_ID_SPLIT, QOF_QUERY_AND);

    window = GNC_MAIN_WINDOW (GNC_PLUGIN_PAGE (page)->window);
    id = report_helper (priv->ledger, split, query);
    if (id >= 0)
        gnc_main_window_open_report (id, window);
    LEAVE (" ");
}

/************************************************************/
/*                    Auxiliary functions                   */
/************************************************************/

void
gnc_plugin_page_register_set_options (GncPluginPage* plugin_page,
                                      gint lines_default,
                                      gboolean read_only)
{
    GncPluginPageRegister* page;
    GncPluginPageRegisterPrivate* priv;

    g_return_if_fail (GNC_IS_PLUGIN_PAGE_REGISTER (plugin_page));

    page = GNC_PLUGIN_PAGE_REGISTER (plugin_page);
    priv = GNC_PLUGIN_PAGE_REGISTER_GET_PRIVATE (page);
    priv->lines_default     = lines_default;
    priv->read_only         = read_only;
}

GNCSplitReg*
gnc_plugin_page_register_get_gsr (GncPluginPage* plugin_page)
{
    GncPluginPageRegister* page;
    GncPluginPageRegisterPrivate* priv;

    g_return_val_if_fail (GNC_IS_PLUGIN_PAGE_REGISTER (plugin_page), NULL);

    page = GNC_PLUGIN_PAGE_REGISTER (plugin_page);
    priv = GNC_PLUGIN_PAGE_REGISTER_GET_PRIVATE (page);

    return priv->gsr;
}

static void
gnc_plugin_page_help_changed_cb (GNCSplitReg* gsr,
                                 GncPluginPageRegister* page)
{
    GncPluginPageRegisterPrivate* priv;
    SplitRegister* reg;
    GncWindow* window;
    char* help;

    g_return_if_fail (GNC_IS_PLUGIN_PAGE_REGISTER (page));

    window = GNC_WINDOW (GNC_PLUGIN_PAGE (page)->window);
    if (!window)
    {
        // This routine can be called before the page is added to a
        // window.
        return;
    }

    // only update status text if on current page
    if (GNC_IS_MAIN_WINDOW(window) && (gnc_main_window_get_current_page 
       (GNC_MAIN_WINDOW(window)) != GNC_PLUGIN_PAGE(register_page)))
       return;

    /* Get the text from the ledger */
    priv = GNC_PLUGIN_PAGE_REGISTER_GET_PRIVATE (page);
    reg = gnc_ledger_display_get_split_register (priv->ledger);
    help = gnc_table_get_help (reg->table);
    gnc_window_set_status (window, GNC_PLUGIN_PAGE (page), help);
    g_free (help);
}

static void
gnc_plugin_page_popup_menu_cb (GNCSplitReg* gsr,
                               GncPluginPageRegister* page)
{
    GncWindow* window;

    g_return_if_fail (GNC_IS_PLUGIN_PAGE_REGISTER (page));

    window = GNC_WINDOW (GNC_PLUGIN_PAGE (page)->window);
    if (!window)
    {
        // This routine can be called before the page is added to a
        // window.
        return;
    }
    gnc_main_window_popup_menu_cb (GTK_WIDGET (window),
                                   GNC_PLUGIN_PAGE (page));
}

static void
gnc_plugin_page_register_refresh_cb (GHashTable* changes, gpointer user_data)
{
    GncPluginPageRegister* page = user_data;
    GncPluginPageRegisterPrivate* priv;

    g_return_if_fail (GNC_IS_PLUGIN_PAGE_REGISTER (page));
    priv = GNC_PLUGIN_PAGE_REGISTER_GET_PRIVATE (page);

    if (changes)
    {
        const EventInfo* ei;
        ei = gnc_gui_get_entity_events (changes, &priv->key);
        if (ei)
        {
            if (ei->event_mask & QOF_EVENT_DESTROY)
            {
                gnc_main_window_close_page (GNC_PLUGIN_PAGE (page));
                return;
            }
            if (ei->event_mask & QOF_EVENT_MODIFY)
            {
            }
        }
    }
    else
    {
        /* forced updates */
        gnucash_register_refresh_from_prefs (priv->gsr->reg);
        gtk_widget_queue_draw (priv->widget);
    }

    gnc_plugin_page_register_ui_update (NULL, page);
}

static void
gnc_plugin_page_register_close_cb (gpointer user_data)
{
    GncPluginPage* plugin_page = GNC_PLUGIN_PAGE (user_data);
    gnc_main_window_close_page (plugin_page);
}

/** This function is called when an account has been edited and an
 *  "extreme" change has been made to it.  (E.G. Changing from a
 *  credit card account to an expense account.  This routine is
 *  responsible for finding all open registers containing the account
 *  and closing them.
 *
 *  @param account A pointer to the account that was changed.
 */
static void
gppr_account_destroy_cb (Account* account)
{
    GncPluginPageRegister* page;
    GncPluginPageRegisterPrivate* priv;
    GNCLedgerDisplayType ledger_type;
    const GncGUID* acct_guid;
    const GList* citem;
    GList* item, *kill = NULL;

    acct_guid = xaccAccountGetGUID (account);

    /* Find all windows that need to be killed.  Don't kill them yet, as
     * that would affect the list being walked.*/
    citem = gnc_gobject_tracking_get_list (GNC_PLUGIN_PAGE_REGISTER_NAME);
    for (; citem; citem = g_list_next (citem))
    {
        page = (GncPluginPageRegister*)citem->data;
        priv = GNC_PLUGIN_PAGE_REGISTER_GET_PRIVATE (page);
        ledger_type = gnc_ledger_display_type (priv->ledger);
        if (ledger_type == LD_GL)
        {
            kill = g_list_prepend (kill, page);
            /* kill it */
        }
        else if ((ledger_type == LD_SINGLE) || (ledger_type == LD_SUBACCOUNT))
        {
            if (guid_compare (acct_guid, &priv->key) == 0)
            {
                kill = g_list_prepend (kill, page);
            }
        }
    }

    kill = g_list_reverse (kill);
    /* Now kill them. */
    for (item = kill; item; item = g_list_next (item))
    {
        page = (GncPluginPageRegister*)item->data;
        gnc_main_window_close_page (GNC_PLUGIN_PAGE (page));
    }
    g_list_free (kill);
}

/** This function is the handler for all event messages from the
 *  engine.  Its purpose is to update the register page any time
 *  an account or transaction is changed.
 *
 *  @internal
 *
 *  @param entity A pointer to the affected item.
 *
 *  @param event_type The type of the affected item.
 *
 *  @param page A pointer to the register page.
 *
 *  @param ed
 */
static void
gnc_plugin_page_register_event_handler (QofInstance* entity,
                                        QofEventId event_type,
                                        GncPluginPageRegister* page,
                                        GncEventData* ed)
{
    Transaction* trans;
    QofBook* book;
    GncPluginPage* visible_page;
    GtkWidget* window;
    gchar* label, *color;

    g_return_if_fail (page); /* Required */
    if (!GNC_IS_TRANS (entity) && !GNC_IS_ACCOUNT (entity))
        return;

    ENTER ("entity %p of type %d, page %p, event data %p",
           entity, event_type, page, ed);

    window = gnc_plugin_page_get_window (GNC_PLUGIN_PAGE (page));

    if (GNC_IS_ACCOUNT (entity))
    {
        if (GNC_IS_MAIN_WINDOW (window))
        {
            label = gnc_plugin_page_register_get_tab_name (GNC_PLUGIN_PAGE (page));
            main_window_update_page_name (GNC_PLUGIN_PAGE (page), label);
            color = gnc_plugin_page_register_get_tab_color (GNC_PLUGIN_PAGE (page));
            main_window_update_page_color (GNC_PLUGIN_PAGE (page), color);
            // update page icon if read only registers
            gnc_plugin_page_register_update_page_icon (GNC_PLUGIN_PAGE (page));

            g_free (color);
            g_free (label);
        }
        LEAVE ("tab name updated");
        return;
    }

    if (! (event_type & (QOF_EVENT_MODIFY | QOF_EVENT_DESTROY)))
    {
        LEAVE ("not a modify");
        return;
    }
    trans = GNC_TRANS (entity);
    book = qof_instance_get_book (QOF_INSTANCE (trans));
    if (!gnc_plugin_page_has_book (GNC_PLUGIN_PAGE (page), book))
    {
        LEAVE ("not in this book");
        return;
    }

    if (GNC_IS_MAIN_WINDOW (window))
    {
        visible_page = gnc_main_window_get_current_page (GNC_MAIN_WINDOW (window));
        if (visible_page != GNC_PLUGIN_PAGE (page))
        {
            LEAVE ("page not visible");
            return;
        }
    }

    gnc_plugin_page_register_ui_update (NULL, page);
    LEAVE (" ");
    return;
}


/** @} */
/** @} */<|MERGE_RESOLUTION|>--- conflicted
+++ resolved
@@ -299,270 +299,6 @@
 #define DUPLICATE_SPLIT_TIP              N_("Make a copy of the current split")
 #define DELETE_SPLIT_TIP                 N_("Delete the current split")
 
-<<<<<<< HEAD
-static GtkActionEntry gnc_plugin_page_register_actions [] =
-{
-    /* File menu */
-
-    {
-        "FilePrintAction", "document-print", N_ ("_Print Checks…"), "<primary>p", NULL,
-        G_CALLBACK (gnc_plugin_page_register_cmd_print_check)
-    },
-
-    /* Edit menu */
-
-    {
-        "EditCutAction", "edit-cut", N_ ("Cu_t"), "<primary>X",
-        N_ ("Cut the current selection and copy it to clipboard"),
-        G_CALLBACK (gnc_plugin_page_register_cmd_cut)
-    },
-    {
-        "EditCopyAction", "edit-copy", N_ ("_Copy"), "<primary>C",
-        N_ ("Copy the current selection to clipboard"),
-        G_CALLBACK (gnc_plugin_page_register_cmd_copy)
-    },
-    {
-        "EditPasteAction", "edit-paste", N_ ("_Paste"), "<primary>V",
-        N_ ("Paste the clipboard content at the cursor position"),
-        G_CALLBACK (gnc_plugin_page_register_cmd_paste)
-    },
-    {
-        "EditEditAccountAction", GNC_ICON_EDIT_ACCOUNT, N_ ("Edit _Account"), "<primary>e",
-        N_ ("Edit the selected account"),
-        G_CALLBACK (gnc_plugin_page_register_cmd_edit_account)
-    },
-    {
-        "EditFindAccountAction", "edit-find", N_ ("F_ind Account"), "<primary>i",
-        N_ ("Find an account"),
-        G_CALLBACK (gnc_plugin_page_register_cmd_find_account)
-    },
-    {
-        "EditFindTransactionsAction", "edit-find", N_ ("_Find…"), "<primary>f",
-        N_ ("Find transactions with a search"),
-        G_CALLBACK (gnc_plugin_page_register_cmd_find_transactions)
-    },
-    {
-        "EditTaxOptionsAction", NULL,
-        /* Translators: remember to reuse this
-           translation in dialog-account.glade */
-        N_("Ta_x Report Options"), NULL,
-        /* Translators: currently implemented are
-           US: income tax and
-           DE: VAT
-           So adjust this string */
-        N_("Setup relevant accounts for tax reports, e.g. US income tax"),
-        G_CALLBACK (gnc_plugin_page_register_cmd_edit_tax_options)
-    },
-
-    /* Transaction menu */
-
-    {
-        "CutTransactionAction", "edit-cut", CUT_TRANSACTION_LABEL, "",
-        CUT_TRANSACTION_TIP,
-        G_CALLBACK (gnc_plugin_page_register_cmd_cut_transaction)
-    },
-    {
-        "CopyTransactionAction", "edit-copy", COPY_TRANSACTION_LABEL, "",
-        COPY_TRANSACTION_TIP,
-        G_CALLBACK (gnc_plugin_page_register_cmd_copy_transaction)
-    },
-    {
-        "PasteTransactionAction", "edit-paste", PASTE_TRANSACTION_LABEL, "",
-        PASTE_TRANSACTION_TIP,
-        G_CALLBACK (gnc_plugin_page_register_cmd_paste_transaction)
-    },
-    {
-        "DuplicateTransactionAction", "edit-copy", DUPLICATE_TRANSACTION_LABEL, "",
-        DUPLICATE_TRANSACTION_TIP,
-        G_CALLBACK (gnc_plugin_page_register_cmd_duplicate_transaction)
-    },
-    {
-        "DeleteTransactionAction", "edit-delete", DELETE_TRANSACTION_LABEL, NULL,
-        DELETE_TRANSACTION_TIP,
-        G_CALLBACK (gnc_plugin_page_register_cmd_delete_transaction)
-    },
-    {
-        "RemoveTransactionSplitsAction", "edit-clear", N_ ("Remo_ve Other Splits"), NULL,
-        N_ ("Remove all splits in the current transaction"),
-        G_CALLBACK (gnc_plugin_page_register_cmd_reinitialize_transaction)
-    },
-    {
-        "RecordTransactionAction", "list-add", N_ ("_Enter Transaction"), NULL,
-        N_ ("Record the current transaction"),
-        G_CALLBACK (gnc_plugin_page_register_cmd_enter_transaction)
-    },
-    {
-        "CancelTransactionAction", "process-stop", N_ ("Ca_ncel Transaction"), NULL,
-        N_ ("Cancel the current transaction"),
-        G_CALLBACK (gnc_plugin_page_register_cmd_cancel_transaction)
-    },
-    {
-        "VoidTransactionAction", NULL, N_ ("_Void Transaction"), NULL, NULL,
-        G_CALLBACK (gnc_plugin_page_register_cmd_void_transaction)
-    },
-    {
-        "UnvoidTransactionAction", NULL, N_ ("_Unvoid Transaction"), NULL, NULL,
-        G_CALLBACK (gnc_plugin_page_register_cmd_unvoid_transaction)
-    },
-    {
-        "ReverseTransactionAction", NULL, N_ ("Add _Reversing Transaction"), NULL, NULL,
-        G_CALLBACK (gnc_plugin_page_register_cmd_reverse_transaction)
-    },
-    {
-        "LinkTransactionAction", NULL, LINK_TRANSACTION_LABEL, NULL,
-        LINK_TRANSACTION_TIP,
-        G_CALLBACK (gnc_plugin_page_register_cmd_linked_transaction)
-    },
-    {
-        "LinkedTransactionOpenAction", NULL, LINK_TRANSACTION_OPEN_LABEL, NULL,
-        LINK_TRANSACTION_OPEN_TIP,
-        G_CALLBACK (gnc_plugin_page_register_cmd_linked_transaction_open)
-    },
-    {
-        "JumpLinkedInvoiceAction", NULL, JUMP_LINKED_INVOICE_LABEL, NULL,
-        JUMP_LINKED_INVOICE_TIP,
-        G_CALLBACK (gnc_plugin_page_register_cmd_jump_linked_invoice)
-    },
-
-    /* View menu */
-
-    {
-        "ViewSortByAction", NULL, N_ ("_Sort By…"), NULL, NULL,
-        G_CALLBACK (gnc_plugin_page_register_cmd_view_sort_by)
-    },
-    {
-        "ViewFilterByAction", NULL, N_ ("_Filter By…"), NULL, NULL,
-        G_CALLBACK (gnc_plugin_page_register_cmd_view_filter_by)
-    },
-    {
-        "ViewRefreshAction", "view-refresh", N_ ("_Refresh"), "<primary>r",
-        N_ ("Refresh this window"),
-        G_CALLBACK (gnc_plugin_page_register_cmd_reload)
-    },
-
-    /* Actions menu */
-
-    {
-        "ActionsTransferAction", GNC_ICON_TRANSFER, N_ ("_Transfer…"), "<primary>t",
-        N_ ("Transfer funds from one account to another"),
-        G_CALLBACK (gnc_plugin_page_register_cmd_transfer)
-    },
-    {
-        "ActionsReconcileAction", "edit-select-all", N_ ("_Reconcile…"), NULL,
-        N_ ("Reconcile the selected account"),
-        G_CALLBACK (gnc_plugin_page_register_cmd_reconcile)
-    },
-    {
-        "ActionsAutoClearAction", "edit-select-all", N_ ("_Auto-clear…"), NULL,
-        N_ ("Automatically clear individual transactions, so as to reach a certain cleared amount"),
-        G_CALLBACK (gnc_plugin_page_register_cmd_autoclear)
-    },
-    {
-        "ActionsStockAssistantAction", "applications-utilities",
-        N_ ("Stock Ass_istant"), NULL, N_ ("Stock Assistant"),
-        G_CALLBACK (gnc_plugin_page_register_cmd_stock_assistant)
-    },
-    {
-        "ActionsStockSplitAction", NULL, N_ ("Stoc_k Split…"), NULL,
-        N_ ("Record a stock split or a stock merger"),
-        G_CALLBACK (gnc_plugin_page_register_cmd_stock_split)
-    },
-    {
-        "ActionsLotsAction", NULL, N_ ("View _Lots…"), NULL,
-        N_ ("Bring up the lot viewer/editor window"),
-        G_CALLBACK (gnc_plugin_page_register_cmd_lots)
-    },
-    {
-        "BlankTransactionAction", "go-bottom", N_ ("_Blank Transaction"), "<primary>Page_Down",
-        N_ ("Move to the blank transaction at the bottom of the register"),
-        G_CALLBACK (gnc_plugin_page_register_cmd_blank_transaction)
-    },
-    {
-        "GotoDateAction", "x-office-calendar", N_ ("_Go to Date"), "<primary>G",
-        N_ ("Move to the split at the specified date"),
-        G_CALLBACK (gnc_plugin_page_register_cmd_goto_date)
-    },
-    {
-        "EditExchangeRateAction", NULL, N_ ("Edit E_xchange Rate"), NULL,
-        N_ ("Edit the exchange rate for the current transaction"),
-        G_CALLBACK (gnc_plugin_page_register_cmd_exchange_rate)
-    },
-    {
-/* Translators: This is a menu item that will open a register tab for the
-   account of the first other account in the current transaction's split list
-   with focus on the current transaction's entry in that register. */
-        "JumpTransactionAction", GNC_ICON_JUMP_TO, N_ ("_Jump to the other account"), NULL,
-        N_ ("Open a new register tab for the other account with focus on this transaction."),
-        G_CALLBACK (gnc_plugin_page_register_cmd_jump)
-    },
-    {
-        "ScheduleTransactionAction", GNC_ICON_SCHEDULE, N_ ("Sche_dule…"), NULL,
-        N_ ("Create a Scheduled Transaction with the current transaction as a template"),
-        G_CALLBACK (gnc_plugin_page_register_cmd_schedule)
-    },
-    {
-        "ScrubAllAction", NULL,
-        /* Translators: The following 2 are Scrub actions in register view */
-        N_ ("_All transactions"), NULL, NULL,
-        G_CALLBACK (gnc_plugin_page_register_cmd_scrub_all)
-    },
-    {
-        "ScrubCurrentAction", NULL, N_ ("_This transaction"), NULL, NULL,
-        G_CALLBACK (gnc_plugin_page_register_cmd_scrub_current)
-    },
-
-    /* Reports menu */
-
-    {
-        "ReportsAccountReportAction", NULL, N_ ("Account Report"), NULL,
-        N_ ("Open a register report for this Account"),
-        G_CALLBACK (gnc_plugin_page_register_cmd_account_report)
-    },
-    {
-        "ReportsAcctTransReportAction", NULL, N_ ("Account Report - Single Transaction"), NULL,
-        N_ ("Open a register report for the selected Transaction"),
-        G_CALLBACK (gnc_plugin_page_register_cmd_transaction_report)
-    },
-};
-
-static guint gnc_plugin_page_register_n_actions = G_N_ELEMENTS (
-                                                      gnc_plugin_page_register_actions);
-
-static GtkToggleActionEntry toggle_entries[] =
-{
-    {
-        "ViewStyleDoubleLineAction", NULL, N_ ("_Double Line"), NULL,
-        N_ ("Show a second line with \"Action\", \"Notes\", and \"Linked Document\" for each transaction."),
-        G_CALLBACK (gnc_plugin_page_register_cmd_style_double_line), FALSE
-    },
-
-    {
-        "SplitTransactionAction", GNC_ICON_SPLIT_TRANS, N_ ("S_plit Transaction"), NULL,
-        N_ ("Show all splits in the current transaction"),
-        G_CALLBACK (gnc_plugin_page_register_cmd_expand_transaction), FALSE
-    },
-};
-
-static guint n_toggle_entries = G_N_ELEMENTS (toggle_entries);
-
-static GtkRadioActionEntry radio_entries_2 [] =
-{
-    /* Translators: This is a menu item in the View menu */
-    {
-        "ViewStyleBasicAction", NULL, N_ ("_Basic Ledger"), NULL,
-        N_ ("Show transactions on one or two lines"), REG_STYLE_LEDGER
-    },
-    /* Translators: This is a menu item in the View menu */
-    {
-        "ViewStyleAutoSplitAction", NULL, N_ ("_Auto-Split Ledger"), NULL,
-        N_ ("Show transactions on one or two lines and expand the current transaction"), REG_STYLE_AUTO_LEDGER
-    },
-    /* Translators: This is a menu item in the View menu */
-    {
-        "ViewStyleJournalAction", NULL, N_ ("Transaction _Journal"), NULL,
-        N_ ("Show expanded transactions with all splits"), REG_STYLE_JOURNAL
-    }
-=======
 static GActionEntry gnc_plugin_page_register_actions [] =
 {
     { "FilePrintAction", gnc_plugin_page_register_cmd_print_check, NULL, NULL, NULL },
@@ -609,7 +345,6 @@
     { "ViewStyleDoubleLineAction", gnc_plugin_page_register_cmd_style_double_line, NULL, "false", toggle_change_state },
     { "SplitTransactionAction", gnc_plugin_page_register_cmd_expand_transaction, NULL, "false", toggle_change_state },
     { "ViewStyleRadioAction", gnc_plugin_page_register_cmd_style_changed, "i", "@i 0", radio_change_state },
->>>>>>> cc91c7d3
 };
 static guint gnc_plugin_page_register_n_actions = G_N_ELEMENTS(gnc_plugin_page_register_actions);
 
@@ -5450,8 +5185,8 @@
     }
 
     // only update status text if on current page
-    if (GNC_IS_MAIN_WINDOW(window) && (gnc_main_window_get_current_page 
-       (GNC_MAIN_WINDOW(window)) != GNC_PLUGIN_PAGE(register_page)))
+    if (GNC_IS_MAIN_WINDOW(window) &&
+        (gnc_main_window_get_current_page (GNC_MAIN_WINDOW(window)) != GNC_PLUGIN_PAGE(page)))
        return;
 
     /* Get the text from the ledger */
