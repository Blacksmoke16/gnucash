--- conflicted
+++ resolved
@@ -2479,7 +2479,6 @@
 static gpointer
 gnc_split_register_model_add_hooks (gpointer unused)
 {
-<<<<<<< HEAD
     gulong id = gnc_prefs_register_cb (GNC_PREFS_GROUP_GENERAL,
                                        GNC_PREF_NEGATIVE_IN_RED,
                                        gnc_split_register_colorize_negative,
@@ -2487,11 +2486,6 @@
 
     gnc_prefs_set_reg_negative_color_pref_id (id);
 
-=======
-    gnc_prefs_register_cb (GNC_PREFS_GROUP_GENERAL, GNC_PREF_NEGATIVE_IN_RED,
-                           gnc_split_register_colorize_negative,
-                           NULL);
->>>>>>> 1365a19e
     /* Get the initial value */
     use_red_for_negative = gnc_prefs_get_bool (GNC_PREFS_GROUP_GENERAL,
                                                GNC_PREF_NEGATIVE_IN_RED);
