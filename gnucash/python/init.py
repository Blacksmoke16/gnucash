--- conflicted
+++ resolved
@@ -26,14 +26,9 @@
 # output debug information if gnucash has been started with
 # gnucash --debug --extra
 if gnc_prefs_is_extra_enabled() and gnc_prefs_is_debugging_enabled():
-<<<<<<< HEAD
-    print("Hello from python!")
-    print("test", sys.modules.keys())
-=======
     print("Hello from python!\n")
     print("sys.modules.keys(): ", sys.modules.keys(), "\n")
     print("dir(_sw_app_utils): ", dir(_sw_app_utils), "\n")
->>>>>>> 00cc5785
 
     #session = app_utils.gnc_get_current_session()
     #root account can later on be accessed by session.get_book().get_root_account()
