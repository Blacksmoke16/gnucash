--- conflicted
+++ resolved
@@ -211,11 +211,7 @@
 
 GnuCash uses GNU Automake to handle the build process, so for most of
 the details, see the generic instructions in INSTALL.  (If you are
-<<<<<<< HEAD
-building directory from Git, read the README.git file for more instructions.)
-=======
-building directly from SVN, read the README.svn for more instructions.)
->>>>>>> 1ef17e6e
+building directly from Git, read the README.git file for more instructions.)
 Below we detail the GnuCash specific bits.
 
 Prior to building GnuCash, you will have to obtain and install the
