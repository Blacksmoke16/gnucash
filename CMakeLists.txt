# CMakeLists.txt for GnuCash

cmake_minimum_required (VERSION 3.10)

project (gnucash
    VERSION 3.900
)

enable_testing()

# Version number of gnucash
set (GNUCASH_LATEST_STABLE_SERIES 3.x)

set (PACKAGE_NAME GnuCash)
set (PACKAGE_BUGREPORT "https://bugs.gnucash.org")
set (PACKAGE_STRING "${PACKAGE_NAME} ${PROJECT_VERSION}")
set (PACKAGE_URL "https://www.gnucash.org/")

# Change this in development versions when changing anything that
# affects stored data structures. Reset to zero when bumping version.

set (GNUCASH_RESAVE_VERSION "19920")

# Clear cache variables that will be filled later during the cmake run
unset(dist_generated CACHE)
unset(dist_generated_depends CACHE)

# Extra cmake macros
set (CMAKE_MODULE_PATH "${PROJECT_SOURCE_DIR}/common/cmake_modules;${CMAKE_MODULE_PATH}")
# CMake does a non-recursive build that puts the final build product directories in the build root. Some code needs to know this.

include (MacroAppendForeach)
include (MacroAddSourceFileCompileFlags)
include (GncAddSwigCommand)
include (CheckIncludeFiles)
include (GncAddSchemeTargets)
include (GncAddGSchemaTargets)
include (GncAddTest)
include (MakeDistFiles)
include (GNUInstallDirs)
include (TestBigEndian)

# ############################################################
# These options are settable from the CMake command line. For example, to disable
# SQL, put -D WITH_SQL=OFF on the command line.

option (WITH_SQL "Build this project with SQL (libdbi) support" ON)
option (WITH_AQBANKING "Build this project with aqbanking (online banking) support" ON)
option (WITH_GNUCASH "Build all of GnuCash, not just the library" ON)
option (WITH_OFX "compile with ofx support (needs LibOFX)" ON)
option (WITH_PYTHON "enable python plugin and bindings" OFF)
option (ENABLE_BINRELOC "compile with binary relocation support" ON)
option (ENABLE_REGISTER2 "compile with register2 enabled" OFF)
option (DISABLE_NLS "do not use Native Language Support" OFF)
option (DISABLE_DEPRECATED_GLIB "don't use deprecated glib functions" OFF)
option (DISABLE_DEPRECATED_GTK "don't use deprecated gtk, gdk or gdk-pixbuf functions" OFF)
option (DISABLE_DEPRECATED_GNOME "don't use deprecated gnome functions" OFF)
# ############################################################

# These are also settable from the command line in a similar way.

# Use gsettings-desktop-schemas for a better integration with GNOME
set(COMPILE_GSCHEMAS ON CACHE BOOL "Compile the GSettings schema")

<<<<<<< HEAD
set(GNUCASH_BUILD_ID "" CACHE STRING "Overrides the GnuCash build identification (Build ID) which defaults to a description of the vcs commit from which gnucash is built. Distributions may want to insert a package management based version number instead")
=======
# GENERATE_SWIG_WRAPPERS - Controls whether to generate the swig wrappers for guile and python. If not set the wrappers will only be generated when building from a git worktree, commented out here, but will be evaluated later on in this file
>>>>>>> b9d625d2

# Support for downstream packagers
set(GNUCASH_BUILD_ID "" CACHE STRING "Overrides the GnuCash build identification (Build ID) which defaults to a description of the vcs commit from which gnucash is built. Distributions may want to insert a package management based version number instead")
# In addition to the GNUCASH_BUILD_ID environment variable, packagers can overwrite
# gnucash/gnome/gnucash.releases.xml with (package) release details to be included
# in the appdata file. It should follow appdata <release> node conventions.


# Check that all of the absolute install paths are inside
# ${CMAKE_INSTALL_PREFIX}. If they're not, disable binreloc as it
# won't be able to find paths that aren't relative to the location of
# the executable.
foreach(install_dir ${CMAKE_INSTALL_FULL_BINDIR}
    ${CMAKE_INSTALL_FULL_SYSCONFDIR} ${CMAKE_INSTALL_FULL_DATAROOTDIR}
    ${CMAKE_INSTALL_FULL_DATADIR} ${CMAKE_INSTALL_FULL_LIBDIR})
  string(FIND ${install_dir} ${CMAKE_INSTALL_PREFIX} in_prefix)
  if(NOT (in_prefix EQUAL 0))
    set(ENABLE_BINRELOC OFF)
    message(WARNING "${install_dir} is set outside of the intallation prefix ${CMAKE_INSTALL_PREFIX}. That will break relocation so ENABLE_BINRELOC is set to off. With relocation disabled GnuCash will run only in its configured install location. You must set GNC_UNINSTALLED=1 and GNC_BUILDDIR=/path/to/builddir to run from the build directory. GnuCash will not run from a DESTDIR.")
    break()
  endif()
endforeach()

# GnuCash installs two files in ${CMAKE_INSTALL_SYSCONFDIR}
set(BINDIR ${CMAKE_INSTALL_BINDIR} CACHE STRING "user executables")
set(SYSCONFDIR ${CMAKE_INSTALL_SYSCONFDIR} CACHE STRING "read-only single-machine data")
set(DATAROOTDIR ${CMAKE_INSTALL_DATAROOTDIR} CACHE STRING "read-only arch.-independent data root")
set(DATADIR ${CMAKE_INSTALL_DATADIR} CACHE STRING "read-only architecture-independent data")
set(LIBDIR ${CMAKE_INSTALL_LIBDIR} CACHE STRING "object code libraries")
set(LOCALEDIR ${DATAROOTDIR}/locale CACHE STRING "locale-dependent data")
set(GNC_HELPDIR ${DATADIR} CACHE STRING "where to store help files")
set(DATADIRNAME share)
set(GNC_SYSTEM_XDG_DATA_DIRS /usr/local/share /usr/share)
set(GNC_DBD_DIR ${CMAKE_PREFIX_LIBDIR}/dbd CACHE PATH "specify location of libdbi drivers")
set(PKGLIBDIR ${CMAKE_INSTALL_LIBDIR}/gnucash)
set(TEST_MYSQL_URL "" CACHE STRING "MySQL database URL for testing")
set(TEST_PGSQL_URL "" CACHE STRING "PgSQL database URL for testing")

set(DATADIR_BUILD    ${CMAKE_BINARY_DIR}/${DATADIRNAME})
string(REPLACE ${CMAKE_INSTALL_PREFIX} "" LIBDIR_BUILD ${LIBDIR})
set(LIBDIR_BUILD     ${CMAKE_BINARY_DIR}/${LIBDIR_BUILD})
set(SYSCONFDIR_BUILD ${CMAKE_BINARY_DIR}/etc)
set(LIBEXECDIR_BUILD ${CMAKE_BINARY_DIR}/libexec)
set(BINDIR_BUILD     ${CMAKE_BINARY_DIR}/bin)

# We need to distinguish between MinGW.org and MinGW-w64:
if (MINGW)
  string(FIND ${CMAKE_C_COMPILER} "msys2" IS_MSYS2)
  if(${IS_MSYS2} GREATER_EQUAL 0)
    set(MINGW64 ON)
  endif()
endif()

# Find a proper bash executable

set(GNC_SHELL $ENV{GNC_SHELL})
if (GNC_SHELL) # Replacing this with if ($ENV{GNC_SHELL}) doesn't work.
  # Allow shell override by setting the GNC_SHELL environment variable
  set(SHELL ${GNC_SHELL})
elseif (MINGW AND NOT MINGW64)
  # Old mingw's bash is on on the path, so hard-code it for now
  set(SHELL ${CMAKE_PREFIX_PATH}/mingw/msys/1.0/bin/bash.exe)
else()
  find_package(UnixCommands)
  if (BASH)
    set(SHELL ${BASH})
  else()
    message(SEND_ERROR "Can't find a suitable bash executable. Please set GNC_SHELL.")
  endif()
endif()

# Determine whether we are building from a VCS or from a tarball
execute_process(
  COMMAND ${SHELL} ${CMAKE_SOURCE_DIR}/util/gnc-vcs-info -t ${CMAKE_SOURCE_DIR}
  RESULT_VARIABLE GNC_VCS_INFO_RESULT
  OUTPUT_VARIABLE GNC_VCS_INFO_OUTPUT
  OUTPUT_STRIP_TRAILING_WHITESPACE
)

set(BUILDING_FROM_VCS "NO")
if (GNC_VCS_INFO_RESULT EQUAL 0)
  set(BUILDING_FROM_VCS "YES")
  # if building from VCS, we need git
  find_package(Git)
  if (NOT GIT_FOUND)
    message(SEND_ERROR "Looks like we're building from version control, but can't find git executable. Please set GIT_EXECUTABLE.")
  endif()
  set(VCS_INFO_BASE_DIR ${CMAKE_BINARY_DIR})
else()
  set(VCS_INFO_BASE_DIR ${CMAKE_SOURCE_DIR})
endif()
# The location of gnc-vcs-info.h depends on whether we build from VCS or not
# And this file is needed in several other build rules, so we define its
# location once here.
set(VCS_INFO_FILE ${VCS_INFO_BASE_DIR}/libgnucash/core-utils/gnc-vcs-info.h)

if (WIN32)
  # Help Windows find the various dependencies. We assume here that the standard advice for building
  # GnuCash has been followed and that these dependencies live underneath something like C:/GCDEV, which
  # should be provided as CMAKE_PREFIX_PATH on the CMake command line:
  #      cmake -D CMAKE_PREFIX_PATH=c/gcdev -G "MSYS Makefiles" path/to/gnucash/sources
  #
  set(CMAKE_C_IMPLICIT_LINK_LIBRARIES "")
  set(CMAKE_FRAMEWORK_PATH_TMP ${CMAKE_PREFIX_PATH})
  set(DEV_SUBDIRS aqbanking gnome guile gwenhywfar libgsf libofx libsoup libxslt webkit)
  foreach(subdir ${DEV_SUBDIRS})
    list(APPEND CMAKE_FRAMEWORK_PATH_TMP ${CMAKE_PREFIX_PATH}/${subdir})
  endforeach()
  # Setting CMAKE_FRAMEWORK_PATH, which is intended for OS X, is a terrible hack here. But I don't
  # want to mess with CMAKE_PREFIX_PATH.
  set(CMAKE_FRAMEWORK_PATH "${CMAKE_FRAMEWORK_PATH_TMP}")
  #set(PKG_CONFIG_EXECUTABLE ${CMAKE_PREFIX_PATH}/gnome/bin/pkg-config.exe)
  set(SWIG_EXECUTABLE swig)
  #set(SWIG_EXECUTABLE ${CMAKE_PREFIX_PATH}/swig/swig.exe)
  find_path(REGEX_INCLUDE_PATH regex.h)
  find_path(REGEX_LIB_PATH libregex.dll.a)
  set(REGEX_LDFLAGS "-L${REGEX_LIB_PATH} -lregex")
  #set(LIBXSLT_INCLUDE_DIR ${CMAKE_PREFIX_PATH}/libxslt/include)
  #set(LIBXSLT_XSLTPROC_EXECUTABLE ${CMAKE_PREFIX_PATH}/libxslt/bin/xsltproc)
#Prevent creating a console window on startup.
  set(CMAKE_EXE_LINKER_FLAGS -mwindows)
endif()

find_package(Threads REQUIRED)
find_package(PkgConfig REQUIRED)

if (NOT PKG_CONFIG_FOUND)
   message (SEND_ERROR "pkg-config not found, but is required")
 endif()

# glib et al.
pkg_check_modules (GLIB2 REQUIRED glib-2.0>=2.40)
pkg_check_modules (GIO REQUIRED gio-2.0)
pkg_check_modules (GOBJECT REQUIRED gobject-2.0>=2.20)
pkg_check_modules (GMODULE REQUIRED gmodule-2.0>=2.20)
pkg_check_modules (GTHREAD REQUIRED gthread-2.0>=2.20)

pkg_check_modules (LIBXML2 REQUIRED libxml-2.0>=2.7.0)
pkg_check_modules (LIBXSLT REQUIRED libxslt)
if (WITH_GNUCASH)
  if (WIN32 OR APPLE)
    pkg_check_modules (WEBKIT REQUIRED IMPORTED_TARGET webkitgtk-3.0)
    set(WEBKIT1 1 CACHE INTERNAL "WebKitGtk")
  else()
    pkg_check_modules (WEBKIT IMPORTED_TARGET webkit2gtk-4.0)
    if (NOT WEBKIT_FOUND)
      pkg_check_modules (WEBKIT REQUIRED IMPORTED_TARGET webkit2gtk-3.0)
      set(WEBKIT2_3 1 CACHE INTERNAL "WebKit2Gtk3")
    else()
      if (NOT WEBKIT2_3)
        set(WEBKIT2_4 1 CACHE INTERNAL "WebKit2Gtk4")
      endif()
    endif()
  endif()

  pkg_check_modules (GTK3 REQUIRED IMPORTED_TARGET gtk+-3.0>=3.18.0)
endif()

pkg_check_modules (ZLIB REQUIRED zlib)

if (MSVC)
  message (STATUS "Hint: To create the import libraries for the gnome DLLs (e.g. gconf-2.lib), use the dlltool as follows: pexports bin/libgconf-2-4.dll > lib/libgconf-2.def ; dlltool -d lib/libgconf-2.def -D bin/libgconf-2-4.dll -l lib/gconf-2.lib")

  # Disable the obnoxious min/max macros in MSVC - we want to use the
  # function versions of them.
  add_definitions ( -DNOMINMAX )
endif()

find_path (LTDL_INCLUDE_PATH NAMES ltdl.h PATHS /usr/include)
if(NOT LTDL_INCLUDE_PATH-NOTFOUND)
  set(HAVE_LTDL_H 1)
endif()

find_program(GLIB_COMPILE_SCHEMAS glib-compile-schemas HINTS ${CMAKE_PREFIX_PATH}/gnome/bin)
if (NOT GLIB_COMPILE_SCHEMAS)
  message(SEND_ERROR "Can't find glib-compile-schemas program. Please set GLIB_COMPILE_SCHEMAS.")
endif()

find_path (REGEX_INCLUDE_PATH NAMES regex.h
		  PATHS /usr/include /opt/gnome/include)
find_library (REGEX_LIBRARY NAMES regex)

# I18N
# Potfile generation will only be enabled if building from a git worktree
set (BUILD_GNUCASH_POT ${BUILDING_FROM_VCS})

find_package (Gettext 0.19.6 REQUIRED)
if (${GETTEXT_VERSION_STRING} VERSION_LESS 0.20)
    message (WARNING "Gettext version 0.20 or more recent is required to translate the 'developer_name' tag in gnucash.appdata.xml. All but that tag will be translated in the generated file.")
    if(BUILD_GNUCASH_POT)
        # Only emit warning if potfile generation was enabled otherwise
        message (WARNING "Gettext version 0.20 or more recent is required to extract all translatable strings. Potfile generation will be disabled.")
    endif()
    set (BUILD_GNUCASH_POT OFF)
endif()

find_path (LIBINTL_INCLUDE_PATH NAMES libintl.h
		  PATHS /usr/include /opt/gnome/include)
find_library (LIBINTL_LIBRARY NAMES intl)

# HELP
if (WIN32)
  message(STATUS "Looking for htmlhelp.h and htmlhelp.a")
  find_path (HTMLHELP_INCLUDE_PATH NAMES htmlhelp.h)
  find_library (HTMLHELP_LIBRARY htmlhelp)
endif()

# ############################################################

# SWIG
find_package (SWIG 3.0.12 REQUIRED)
include (${SWIG_USE_FILE})
string(REGEX MATCH "^[0-9]+[.]" SWIG_MAJOR ${SWIG_VERSION})

# Find Guile and determine which version we are using.
# Look for guile versions in this order: 2.2 > 2.0

# guile library and include dir
pkg_check_modules (GUILE22 guile-2.2 QUIET)
if (GUILE22_FOUND) # found guile-2.2
  add_definitions (-DHAVE_GUILE22)
  set(HAVE_GUILE2 TRUE)
  set(GUILE_EFFECTIVE_VERSION 2.2)
  set(GUILE_INCLUDE_DIRS ${GUILE22_INCLUDE_DIRS})
  set(GUILE_LDFLAGS ${GUILE22_LDFLAGS})

  find_program (GUILD_EXECUTABLE NAMES guild2.2 guild)
  if (NOT GUILD_EXECUTABLE)
    message (SEND_ERROR "The guild executable was not found, but is required. Please set GUILD_EXECUTABLE.")
  endif()
  message(STATUS "Using guile-2.2.x")
  find_program (GUILE_EXECUTABLE NAMES guile2.2 guile)
else()
  pkg_check_modules (GUILE2 guile-2.0>=2.0.9 QUIET)
  if (GUILE2_FOUND) # found guile-2.0
    add_definitions (-DHAVE_GUILE20)
    set(HAVE_GUILE2 TRUE)
    set(GUILE_EFFECTIVE_VERSION 2.0)
    set(GUILE_INCLUDE_DIRS ${GUILE2_INCLUDE_DIRS})
    set(GUILE_LDFLAGS ${GUILE2_LDFLAGS})

    find_program (GUILD_EXECUTABLE NAMES guild2.0 guild)
    if (NOT GUILD_EXECUTABLE)
      message (SEND_ERROR "The guild executable was not found, but is required. Please set GUILD_EXECUTABLE.")
    endif()
    message(STATUS "Using guile-2.0.x")
    find_program (GUILE_EXECUTABLE NAMES guile2.0 guile)
  else()
    message (FATAL_ERROR "Neither guile 2.2 nor guile 2.0 were found GnuCash can't run without one of them. Ensure that one is installed and can be found with pkg-config.")
  endif()
endif()

if (NOT GUILE_EXECUTABLE)
  message (SEND_ERROR "The guile executable was not found, but is required. Please set GUILE_EXECUTABLE.")
endif()

# Test that guile has SRFI-64. This is required for some unit tests.
execute_process (COMMAND ${GUILE_EXECUTABLE} -c "(use-modules (srfi srfi-64))"
  RESULT_VARIABLE GNC_SRFI64_RESULT
  ERROR_QUIET
)

if (GNC_SRFI64_RESULT EQUAL 0)
  message (STATUS "Using guile SRFI-64")
  set (HAVE_SRFI64 TRUE)
endif()

# Test that guile has textual-ports. This is required for the stress test.
execute_process (COMMAND ${GUILE_EXECUTABLE} -c "(use-modules (ice-9 textual-ports))"
  RESULT_VARIABLE GNC_TEXT_PORTS_RESULT
  ERROR_QUIET
)

if (GNC_TEXT_PORTS_RESULT EQUAL 0)
  message (STATUS "Using guile textual-ports")
  set (HAVE_TEXT_PORTS TRUE)
endif()

# Determine where to install our guile modules libraries.
find_guile_dirs()

# ############################################################
if (WITH_AQBANKING)
  pkg_check_modules (GWENHYWFAR REQUIRED gwenhywfar>=4.20)
  pkg_check_modules (AQBANKING REQUIRED aqbanking>=5.7.8)
  set(CMAKE_REQUIRED_INCLUDES "${AQBANKING_INCLUDE_DIRS}"
    "${GWENHYWFAR_INCLUDE_DIRS}")
  set(CMAKE_REQUIRED_LIBRARIES "${AQBANKING_LD_FLAGS}")
  include(CheckSymbolExists)
  check_symbol_exists("AB_Banking_RuntimeConfig_SetCharValue"
    "aqbanking/banking.h" AQB_HAS_RUNTIME_CONFIG)
  set(CMAKE_REQUIRED_INCLUDES)
  set(CMAKE_REQUIRED_LIBRARIES)
  if(WITH_GNUCASH)
    pkg_check_modules (GWEN_GTK3 REQUIRED gwengui-gtk3)
  endif()
endif()

if (WITH_OFX)
  pkg_check_modules (LIBOFX REQUIRED libofx)
  include(CheckCXXSourceRuns)
  if (WIN32)
      set(CMAKE_REQUIRED_LIBRARIES "-L ${CMAKE_PREFIX_PATH}/libofx/lib -lofx")
  else()
      set(CMAKE_REQUIRED_LIBRARIES "-lofx")
  endif()
      CHECK_CXX_SOURCE_RUNS("
#include <time.h>
#include <stdlib.h>
#include <string>
extern time_t ofxdate_to_time_t(const std::string ofxdate);

int main(int argc, char** argv)
{
    const std::string timestr = \"20160319000000\";
    struct tm ts;
    ts.tm_year = 116;
    ts.tm_mon = 2;
    ts.tm_mday = 19;
#ifdef _WIN32
    putenv(\"TZ=PST-8PDT-7,M 4.1.0/0,M 10.6.0/0\");
#else
    setenv(\"TZ\", \"PST 08P DT 07 M 4.1.0, M 10.6.0\", 1);
#endif
    time_t t = ofxdate_to_time_t(timestr);
    if (t == mktime(&ts))
        exit(1);
    exit(0);
}
" HAVE_OFX_BUG_39)
  set(HAVE_OFX_BUG_39 ${HAVE_OFX_BUG_39})
  set(CMAKE_REQUIRED_LIBRARIES)
endif()
# ############################################################

if(APPLE)
  execute_process(
      COMMAND ${PKG_CONFIG_EXECUTABLE} --variable=targets gdk-3.0
      OUTPUT_VARIABLE TARGET_RESULT
      OUTPUT_STRIP_TRAILING_WHITESPACE
  )
  if(TARGET_RESULT STREQUAL "quartz")
    set(GNC_PLATFORM_COCOA 1)
    set(GDK_QUARTZ 1)
    pkg_check_modules(GTK_MAC IMPORTED_TARGET gtk-mac-integration-gtk3)
    if (GTK_MAC_FOUND)
      set(MAC_INTEGRATION 1)
      find_library(COCOA_LIBRARY Cocoa)
      find_library(SECURITY_LIBRARY Security)
      find_library(CARBON_LIBRARY Carbon)
      set(OSX_EXTRA_COMPILE_FLAGS $<$<COMPILE_LANGUAGE:C>:-xobjective-c> $<$<COMPILE_LANGUAGE:CXX>:-xobjective-c++>)
      set(OSX_EXTRA_LIBRARIES objc ${COCOA_LIBRARY} ${SECURITY_LIBRARY} ${CARBON_LIBRARY})
    endif()
  endif()
endif()

# find_package(LibXslt) eats PKG_CONFIG_EXECUTABLE, so preserve it.
set(GNC_PKG_CONFIG_EXE ${PKG_CONFIG_EXECUTABLE})
# ############################################################

# xsltproc
find_package(LibXslt)

if (NOT LIBXSLT_FOUND)
   message(FATAL_ERROR "libxslt library not found.")
endif()
if (${LIBXSLT_XSLTPROC_EXECUTABLE} STREQUAL "LIBXSLT_XSLTPROC_EXECUTABLE-NOTFOUND")
  message(FATAL_ERROR "xsltproc executable not found")
endif()
# ############################################################
set(PKG_CONFIG_EXECUTABLE ${GNC_PKG_CONFIG_EXE})

# libdbi
find_path (LIBDBI_INCLUDE_PATH dbi/dbi.h)
find_library (LIBDBI_LIBRARY dbi)
find_library (LIBDBI_DRIVERS_DIR
  NAMES dbdmysql dbdpgsql dbdsqlite3 NAMES_PER_DIR
  PATH_SUFFIXES dbd libdbi-drivers/dbd
  HINTS LIBDBI_LIBRARY
  PATHS GNC_DBD_DIR
  DOC "Libdbi Drivers Directory")
if (WITH_SQL)
  if (NOT LIBDBI_INCLUDE_PATH)
    message (SEND_ERROR "Include file <dbi/dbi.h> was not found - did you install libdbi0-dev or libdbi-dev?")
  endif()
  if (NOT LIBDBI_LIBRARY)
    message (SEND_ERROR "Library libdbi was not found")
  endif()
  set(HAVE_DBI_DBI_H 1)
  if (NOT LIBDBI_DRIVERS_DIR)
    message (SEND_ERROR "No libdbi drivers found, SQL tests will fail.")
  else()
    get_filename_component(drivers_dir ${LIBDBI_DRIVERS_DIR} DIRECTORY)
    set(LIBDBI_DRIVERS_DIR ${drivers_dir} CACHE FILEPATH "Directory containing the libdbi driver modules." FORCE)
  endif()
endif()

# ############################################################

if (WITH_PYTHON)
  find_package(PythonInterp 3)
  if (NOT PYTHONINTERP_FOUND)
    message(SEND_ERROR "Python support enabled, but Python interpreter not found.")
  endif()

  if (PYTHON_VERSION_STRING VERSION_LESS "3.2.0")
    message(SEND_ERROR "Found python version ${PYTHON_VERSION_STRING}, but it's too old. Need python >= 3.2.0")
  endif()

  find_package(PythonLibs 3)
  if (NOT PYTHONLIBS_FOUND)
    message(SEND_ERROR "Python support enabled, but Python libraries not found.")
  endif()

  # Determine where to install the python libraries.
  execute_process(
    COMMAND ${PYTHON_EXECUTABLE} -c "from distutils import sysconfig; print(sysconfig.get_python_lib(prefix='${CMAKE_INSTALL_PREFIX}', plat_specific=True))"
    RESULT_VARIABLE PYTHON_SYSCONFIG_RESULT
    OUTPUT_VARIABLE PYTHON_SYSCONFIG_OUTPUT
    ERROR_VARIABLE PYTHON_SYSCONFIG_ERROR
    OUTPUT_STRIP_TRAILING_WHITESPACE
    ERROR_STRIP_TRAILING_WHITESPACE
  )
  if (PYTHON_SYSCONFIG_RESULT)
    message(SEND_ERROR "Could not determine Python site-package directory:\n${PYTHON_SYSCONFIG_ERROR}")
  endif()
  string(REPLACE ${CMAKE_INSTALL_PREFIX} ${CMAKE_BINARY_DIR} PYTHON_SYSCONFIG_BUILD ${PYTHON_SYSCONFIG_OUTPUT})
endif()



find_package(Perl)

if (NOT PERL_FOUND)
  message(SEND_ERROR "Perl executable not found. Please set PERL_EXECUTABLE.")
endif()

get_filename_component(PERL_DIR ${PERL_EXECUTABLE} DIRECTORY)

find_program(POD2MAN_EXECUTABLE pod2man HINTS ${PERL_DIR})

#ICU
pkg_check_modules (ICU4C REQUIRED icu-uc)
pkg_check_modules (ICU4C_I18N REQUIRED icu-i18n)

pkg_check_modules (LIBSECRET libsecret-1>=0.18)
IF (LIBSECRET_FOUND)
  SET (HAVE_LIBSECRET ON)
ENDIF (LIBSECRET_FOUND)

#BOOST
set (Boost_USE_MULTITHREADED ON)
set (Boost_FIND_QUIETLY ON)

if (NOT DEFINED ${BOOST_ROOT})
  set(BOOST_ROOT $ENV{BOOST_ROOT})
endif()
find_package (Boost 1.67.0 COMPONENTS date_time regex locale filesystem system)

if (Boost_FOUND)
  include_directories(${Boost_INCLUDE_DIRS})
  set(HAVE_BOOST 1)
else()
  find_package (Boost 1.60.0 REQUIRED COMPONENTS date_time regex locale filesystem system)
  if (Boost_FOUND)
    include (CheckIncludeFileCXX)
    set(CMAKE_REQUIRED_FLAGS "-std=c++17")
    set(CMAKE_REQUIRED_INCLUDES ${Boost_INCLUDE_DIR})
    check_include_file_cxx("boost/locale.hpp" AUTO_PTR)
    unset(CMAKE_REQUIRED_FLAGS)
    unset(CMAKE_REQUIRED_INCLUDES)
    if(AUTO_PTR)
      include_directories(${Boost_INCLUDE_DIRS})
      set(HAVE_BOOST 1)
    endif()
  endif()
endif()
if (NOT HAVE_BOOST)
message (SEND_ERROR "A suitable Boost is not installed, and is required. GnuCash requires that Boost be compatible and compiled with C++17. Boost 1.67 is the first compatible release but some distributions have patched earlier ones to work with C++17. Please install it and ensure that the following libraries are built: date_time, filesystem, locale, and regex.")
endif()


# Compiler flags

include (CheckCCompilerFlag)
include (CheckCXXCompilerFlag)
check_c_compiler_flag(-Wstringop-truncation have_stringop_truncation)
if (have_stringop_truncation)
    set(HAVE_STRINGOP_TRUNCATION TRUE)
endif()

add_definitions(-D_GNU_SOURCE)

# Also, set the C++ version to c++11
set(CMAKE_CXX_STANDARD 17)
set(CMAKE_CXX_STANDARD_REQUIRED ON)
set(CMAKE_CXX_EXTENSIONS OFF)
set(CMAKE_C_STANDARD 11)
set(CMAKE_C_STANDARD_REQUIRED ON)
set(CMAKE_C_EXTENSIONS ON)

if (UNIX)
  set( CMAKE_C_FLAGS "-Werror -Wdeclaration-after-statement -Wno-pointer-sign -Wall -Wmissing-prototypes -Wmissing-declarations -Wno-unused ${CMAKE_C_FLAGS}")
  set( CMAKE_C_FLAGS "-Wno-error=deprecated-declarations -Wno-error=parentheses ${CMAKE_C_FLAGS}")
  set( CMAKE_CXX_FLAGS "-Werror -Wall -Wmissing-declarations -Wno-unused -Wno-error=parentheses ${CMAKE_CXX_FLAGS}")
  set( CMAKE_CXX_FLAGS "-Wno-error=deprecated-declarations ${REGISTER_CXXFLAG} ${CMAKE_CXX_FLAGS}")
  set( CMAKE_C_FLAGS_RELEASE "-O3 -U_FORTIFY_SOURCE -D_FORTIFY_SOURCE=2 ${CMAKE_C_FLAGS}")
endif()
if (MINGW)
  set( CMAKE_C_FLAGS "-Werror -Wdeclaration-after-statement -Wno-pointer-sign -Wall -Wunused -Wmissing-prototypes -Wmissing-declarations  -Wno-unused -Wno-error=deprecated-declarations ${CMAKE_C_FLAGS}")
  set( CMAKE_CXX_FLAGS "-DWINVER=0x0500 -D_EMULATE_GLIBC=0 ${CMAKE_CXX_FLAGS}") # Workaround for bug in gtest on mingw, see https://github.com/google/googletest/issues/893 and https://github.com/google/googletest/issues/920
endif()

if (APPLE AND WITH_GNUCASH)
  set(CMAKE_MACOSX_RPATH ON)
  set(CMAKE_INSTALL_NAME_DIR "${CMAKE_INSTALL_FULL_LIBDIR}")
endif()

if (UNIX)
  set(CMAKE_INSTALL_RPATH "${CMAKE_INSTALL_FULL_LIBDIR}:${CMAKE_INSTALL_FULL_LIBDIR}/gnucash")
endif()

set(BUILD_SHARED_LIBS ON)

# Most libraries are installed to lib/gnucash, so set that as the default.
# For the handful that are installed to lib, we override the properties below
# (after the targets have been read in).


set(CMAKE_LIBRARY_OUTPUT_DIRECTORY         ${LIBDIR_BUILD}/gnucash)
if (XCODE_VERSION)
  # FIXME: These settings break the ability to manipulate different configurations (Debug,
  # FIXME: Release, etc.) in Xcode. We'll need to change the module loading C code if
  # we want to support multi config.
  set(CMAKE_LIBRARY_OUTPUT_DIRECTORY_DEBUG   ${LIBDIR_BUILD}/gnucash)
  set(CMAKE_LIBRARY_OUTPUT_DIRECTORY_RELEASE ${LIBDIR_BUILD}/gnucash)
endif()

# For binarines
set(CMAKE_RUNTIME_OUTPUT_DIRECTORY         ${CMAKE_BINARY_DIR}/bin)
if (XCODE_VERSION)
  set(CMAKE_RUNTIME_OUTPUT_DIRECTORY_DEBUG   ${CMAKE_BINARY_DIR}/bin)
  set(CMAKE_RUNTIME_OUTPUT_DIRECTORY_RELEASE ${CMAKE_BINARY_DIR}/bin)
endif()
# ############################################################

gnc_gtest_configure()

# There are targets that need to build before tests will run
add_custom_target(check
  COMMAND ${CMAKE_CTEST_COMMAND}
)

set(gnucash_DOCS
    AUTHORS
    ChangeLog.1999
    ChangeLog.2000
    ChangeLog.2001
    ChangeLog.2002
    ChangeLog.2003
    ChangeLog.2004
    ChangeLog.2005
    ChangeLog.2006
    ChangeLog.2007
    ChangeLog.2008
    ChangeLog.2009
    ChangeLog.2010
    ChangeLog.2011
    ChangeLog.2012
    ChangeLog.2013
    ChangeLog.2014
    ChangeLog.2015
    ChangeLog.2016
    ChangeLog.2017
    ChangeLog.2018
    DOCUMENTERS
    HACKING
    LICENSE
    NEWS
    README.dependencies
)


install(FILES ${gnucash_DOCS} DESTINATION ${CMAKE_INSTALL_DOCDIR})

# ############################################################

# Create config.h

if (WIN32)
if (MINGW)
set (HAVE_SCANF_LLD 1)
else ()
set (HAVE_SCANF_I64D 1)
endif()
set (HAVE_HTMLHELPW 1)
endif()

check_include_files (dirent.h HAVE_DIRENT_H)
check_include_files (dlfcn.h HAVE_DLFCN_H)
check_include_files (glob.h HAVE_GLOB_H)
check_include_files (inttypes.h HAVE_INTTYPES_H)
check_include_files (limits.h HAVE_LIMITS_H)
check_include_files (locale.h HAVE_LOCALE_H)
check_include_files (memory.h HAVE_MEMORY_H)
check_include_files (stdint.h HAVE_STDINT_H)
check_include_files (stdlib.h HAVE_STDLIB_H)
check_include_files (string.h HAVE_STRING_H)
check_include_files (strings.h HAVE_STRINGS_H)
check_include_files (sys/stat.h HAVE_SYS_STAT_H)
check_include_files (sys/time.h HAVE_SYS_TIME_H)
check_include_files (sys/times.h HAVE_SYS_TIMES_H)
check_include_files (sys/types.h HAVE_SYS_TYPES_H)
check_include_files (sys/wait.h HAVE_SYS_WAIT_H)
check_include_files (unistd.h HAVE_UNISTD_H)
check_include_files (utmp.h HAVE_UTMP_H)
check_include_files (wctype.h HAVE_WCTYPE_H)

test_big_endian(IS_BIGENDIAN)
if (IS_BIGENDIAN)
  set(WORDS_BIGENDIAN)
endif()

if (NOT DISABLE_NLS)
set(ENABLE_NLS 1)
endif()

if (ENABLE_BINRELOC)
if (UNIX OR MINGW)
set(BR_PTHREAD 1)
endif()
endif()

if (UNIX OR MINGW)
set (HAVE_GETTIMEOFDAY 1)
set (HAVE_GUILE 1)
set (HAVE_LIBM 1)
set (HAVE_MEMCPY 1)
set (STDC_HEADERS 1)
set (_ALL_SOURCE 1)
set (_GNU_SOURCE 1)
set (_POSIX_PTHREAD_SEMANTICS 1)
set (_TANDEM_SOURCE 1)
set (__EXTENSIONS__ 1)
endif()

if (UNIX)
set (HAVE_CHOWN 1)
set (HAVE_DLERROR 1)
set (HAVE_DLSYM 1)
set (HAVE_GETHOSTID 1)
set (HAVE_GETHOSTNAME 1)
set (HAVE_GETPPID 1)
set (HAVE_GETUID 1)
set (HAVE_GMTIME_R 1)
set (HAVE_LANGINFO_D_FMT 1)
set (HAVE_LC_MESSAGES 1)
set (HAVE_LIBPTHREAD 1)
set (HAVE_LINK 1)
set (HAVE_LOCALTIME_R 1)
set (HAVE_PTHREAD_MUTEX_INIT 1)
set (HAVE_PTHREAD_PRIO_INHERIT 1)
set (HAVE_SCANF_LLD 1)
set (HAVE_SETENV 1)
set (HAVE_STPCPY 1)
set (HAVE_STRPTIME 1)
set (HAVE_STRUCT_TM_GMTOFF 1)
set (HAVE_TIMEGM 1)
set (HAVE_TOWUPPER 1)
set (GNC_PLATFORM_POSIX 1)
endif()

if (WIN32)
set (GNC_PLATFORM_WINDOWS 1)
endif()

if (APPLE)
# FIXME: HANDLE gtk-mac-integration-gtk2
set(GNC_PLATFORM_DARWIN 1)
set(GNC_PLATFORM_OSX 1)
set(PLATFORM_OSX 1)
set(HAVE_OSX_KEYCHAIN 1)
endif()

if(GLIB2_VERSION VERSION_GREATER_EQUAL 2.46.0)
set(HAVE_GLIB_2_46 1)
endif()

if(DISABLE_DEPRECATED_GNOME)
set(GNOME_DISABLE_DEPRECATED 1)
endif()

if(DISABLE_DEPRECATED_GTK)
set(GTK_DISABLE_DEPRECATED 1)
set(GDK_DISABLE_DEPRECATED 1)
set(GDK_PIXMAP_DISABLE_DEPRECATED 1)
endif()

if(DISABLE_DEPRECATED_GLIB)
set(G_DISABLE_DEPRECATED 1)
endif()

add_definitions (-DHAVE_CONFIG_H)

set (CONFIG_H ${CMAKE_CURRENT_BINARY_DIR}/common/config.h)
configure_file (${CMAKE_CURRENT_SOURCE_DIR}/common/config.h.cmake.in ${CONFIG_H})

# The subdirectories
add_subdirectory (borrowed)
add_subdirectory (data)
add_subdirectory (doc)
add_subdirectory (po)
add_subdirectory (common)
add_subdirectory (libgnucash)
if (WITH_GNUCASH)
  add_subdirectory (gnucash)
endif()
add_subdirectory (bindings)
add_subdirectory (test-templates)
add_subdirectory (util)

# This cmake subdir must be the last add_subdirectory() call because
# it contains post-install actions to execute.
add_subdirectory(cmake)

# Generate the ChangeLog

if (BUILDING_FROM_VCS)
    add_custom_target(ChangeLog ALL
        COMMAND ${GIT_EXECUTABLE} log --format=\"%ad %aN %n%n%x09* %s%d%n\" --date=short --since=2019-01-01 > ${CMAKE_BINARY_DIR}/ChangeLog
        WORKING_DIRECTORY ${CMAKE_SOURCE_DIR}
    )
    install(FILES ${CMAKE_BINARY_DIR}/ChangeLog DESTINATION ${CMAKE_INSTALL_DOCDIR})
else()
    install(FILES ${CMAKE_SOURCE_DIR}/ChangeLog DESTINATION ${CMAKE_INSTALL_DOCDIR})
endif()
dist_add_generated (${BUILDING_FROM_VCS} ChangeLog)

############################ BEGIN MAKE DIST #################

set(PACKAGE_PREFIX "${PROJECT_NAME}-${PROJECT_VERSION}")
set(DIST_FILE "${PACKAGE_PREFIX}.tar")

set(toplvl_DIST_local ${gnucash_DOCS}
  CMakeLists.txt README)


set_local_dist(toplvl_DIST ${toplvl_DIST_local})

# Each subdirectory is responsible for reporting its list of distribution files to its parent, up to here.
#
# Leaf directories use the set_dist_list() function to report their distribution files. See
# the bottom of libgnucash/app-utils/test/CMakeLists.txt for an example.
#
# A non leaf directories uses the set_local_dist() function to specify its distribution files local that dir,
# then uses a (set ${foo_DIST} ${locals....} PARENT_SCOPE) command to report up. See the bottom of
# libgnucash/app-utils/CMakeLists.txt for an example of this.

set(ALL_DIST ${bindings_DIST} ${borrowed_DIST} ${cmake_DIST} ${common_DIST} ${data_DIST}
    ${doc_DIST} ${gnucash_DIST} ${libgnucash_DIST} ${packaging_DIST}
    ${po_DIST} ${test_templates_DIST} ${toplvl_DIST} ${util_DIST})


if (BUILDING_FROM_VCS)
  set(BUILD_SOURCE_DIR ${CMAKE_BINARY_DIR})
else()
  set(BUILD_SOURCE_DIR ${CMAKE_SOURCE_DIR})
endif()

# Write a dist manifest
string(REPLACE ";" "\n" ALL_DIST_LINES "${ALL_DIST}")
file(WRITE ${CMAKE_BINARY_DIR}/dist_manifest.txt ${ALL_DIST_LINES})

add_custom_command(OUTPUT ${DIST_FILE}.gz ${DIST_FILE}.bz2
        COMMAND ${CMAKE_COMMAND}
           -D CMAKE_MODULE_PATH=${CMAKE_SOURCE_DIR}/common/cmake_modules
           -D PACKAGE_PREFIX=${PACKAGE_PREFIX}
           -D GNUCASH_SOURCE_DIR=${CMAKE_SOURCE_DIR}
           -D BUILD_SOURCE_DIR=${BUILD_SOURCE_DIR}
           -D BUILDING_FROM_VCS=${BUILDING_FROM_VCS}
           -D SHELL=${SHELL}
           -D WITH_GNUCASH=${WITH_GNUCASH}
           "-Ddist_generated=\"${dist_generated}\""
           -P ${CMAKE_SOURCE_DIR}/common/cmake_modules/MakeDist.cmake

        DEPENDS
          ${ALL_DIST} ${dist_generated_depends}
        )

add_custom_target(dist DEPENDS ${DIST_FILE}.gz ${DIST_FILE}.bz2)

add_custom_target(distcheck DEPENDS dist
        COMMAND ${CMAKE_COMMAND}
            -D CMAKE_MODULE_PATH=${CMAKE_SOURCE_DIR}/common/cmake_modules
            -D CMAKE_PREFIX_PATH=${CMAKE_PREFIX_PATH}
            -D PACKAGE_PREFIX=${PACKAGE_PREFIX}
            -D CMAKE_C_FLAGS=${CMAKE_C_FLAGS}
            -D CMAKE_CXX_FLAGS=${CMAKE_CXX_FLAGS}
            -D GTEST_ROOT=${GTEST_ROOT}
            -P ${CMAKE_SOURCE_DIR}/common/cmake_modules/MakeDistCheck.cmake
        )

############################# END MAKE DIST #################

# uninstall target
configure_file(
        "${CMAKE_SOURCE_DIR}/cmake/cmake_uninstall.cmake.in"
        "${CMAKE_CURRENT_BINARY_DIR}/cmake_uninstall.cmake"
        @ONLY)

add_custom_target(uninstall
        COMMAND ${CMAKE_COMMAND} -P ${CMAKE_CURRENT_BINARY_DIR}/cmake_uninstall.cmake)

set(_MODULES gnc-core-utils gnc-engine gnc-app-utils gnc-module gnc-locale-tax gnc-backend-xml-utils gnucash-guile)

if (WITH_SQL)
  list(APPEND _MODULES gnc-backend-sql)
endif()

if (WITH_GNUCASH)
  list(APPEND _MODULES gnc-gnome)
endif()

set_target_properties(${_MODULES} PROPERTIES
  LIBRARY_OUTPUT_DIRECTORY         ${LIBDIR_BUILD}
  if (XCODE_VERSION)
    LIBRARY_OUTPUT_DIRECTORY_DEBUG   ${LIBDIR_BUILD}
    LIBRARY_OUTPUT_DIRECTORY_RELEASE ${LIBDIR_BUILD}
  endif()

  RUNTIME_OUTPUT_DIRECTORY         ${CMAKE_BINARY_DIR}/bin
  if (XCODE_VERSION)
    RUNTIME_OUTPUT_DIRECTORY_DEBUG   ${CMAKE_BINARY_DIR}/bin
    RUNTIME_OUTPUT_DIRECTORY_RELEASE ${CMAKE_BINARY_DIR}/bin
  endif()
)

if (WIN32)
  set_target_properties(gncmod-backend-xml PROPERTIES
    LIBRARY_OUTPUT_DIRECTORY ${CMAKE_BINARY_DIR}/bin
  )
endif()

#Link LICENSE to COPYING so that people expecting to find it,
#will. COPYING is normally linked by autogen.sh to the latest
#automake-provided version.
set (_CMD create_symlink)
if (WIN32)
  set(_CMD copy)
endif()

install(CODE
" execute_process(
      COMMAND ${CMAKE_COMMAND} -E ${_CMD} LICENSE COPYING
      WORKING_DIRECTORY ${CMAKE_INSTALL_DOCDIR}
  )"
)

#For windows, copy in some DLLs from Mingw

if (WIN32)
  find_library(LIBSTDC++ libstdc++-6.dll)
  find_library(LIBDW2 libgcc_s_dw2-1.dll)
  set(MINGW_DLLS ${LIBSTDC++} ${LIBDW2})
  install(PROGRAMS ${MINGW_DLLS} DESTINATION ${CMAKE_INSTALL_BINDIR})
  file(COPY ${MINGW_DLLS} DESTINATION ${BINDIR_BUILD}
    # Do permissions matter for windows?
    FILE_PERMISSIONS OWNER_READ OWNER_WRITE OWNER_EXECUTE GROUP_READ GROUP_EXECUTE WORLD_READ WORLD_EXECUTE
  )
endif()
# ############################################################
# Package creation rules

if(UNIX)
  set(CPACK_GENERATOR "TGZ")
endif()

include (CPack)<|MERGE_RESOLUTION|>--- conflicted
+++ resolved
@@ -62,11 +62,6 @@
 # Use gsettings-desktop-schemas for a better integration with GNOME
 set(COMPILE_GSCHEMAS ON CACHE BOOL "Compile the GSettings schema")
 
-<<<<<<< HEAD
-set(GNUCASH_BUILD_ID "" CACHE STRING "Overrides the GnuCash build identification (Build ID) which defaults to a description of the vcs commit from which gnucash is built. Distributions may want to insert a package management based version number instead")
-=======
-# GENERATE_SWIG_WRAPPERS - Controls whether to generate the swig wrappers for guile and python. If not set the wrappers will only be generated when building from a git worktree, commented out here, but will be evaluated later on in this file
->>>>>>> b9d625d2
 
 # Support for downstream packagers
 set(GNUCASH_BUILD_ID "" CACHE STRING "Overrides the GnuCash build identification (Build ID) which defaults to a description of the vcs commit from which gnucash is built. Distributions may want to insert a package management based version number instead")
