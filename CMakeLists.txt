--- conflicted
+++ resolved
@@ -6,11 +6,7 @@
 endif()
 
 project (gnucash
-<<<<<<< HEAD
     VERSION 4.900
-=======
-    VERSION 4.10
->>>>>>> fa0a10c4
 )
 
 enable_testing()
