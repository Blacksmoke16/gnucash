# CMakeLists.txt for GnuCash

IF (WIN32)
  CMAKE_MINIMUM_REQUIRED (VERSION 3.3.2)
ELSE()
  CMAKE_MINIMUM_REQUIRED (VERSION 3.0)
ENDIF()

PROJECT (Gnucash)

ENABLE_TESTING()

# Version number of gnucash
SET (GNUCASH_MAJOR_VERSION 2)
SET (GNUCASH_MINOR_VERSION 6)
SET (GNUCASH_MICRO_VERSION 99)
SET (GNUCASH_NANO_VERSION 0)
SET (VERSION "${GNUCASH_MAJOR_VERSION}.${GNUCASH_MINOR_VERSION}.${GNUCASH_MICRO_VERSION}")
SET (GNUCASH_LATEST_STABLE_SERIES 2.6)

SET (PACKAGE gnucash)
SET (PACKAGE_NAME GnuCash)
SET (PACKAGE_VERSION 2.6.99)
SET (PACKAGE_BUGREPORT gnucash-devel@gnucash.org)
SET (PACKAGE_TARNAME ${PACKAGE})
SET (PACKAGE_STRING "${PACKAGE_NAME} ${PACKAGE_VERSION}")
SET (PACKAGE_URL "")

# Change this in development versions when changing anything that
# affects stored data structures. Reset to zero when bumping version.

SET (GNUCASH_RESAVE_VERSION "19920")

SET(GETTEXT_PACKAGE "gnucash")

# Extra cmake macros
SET (CMAKE_MODULE_PATH "${PROJECT_SOURCE_DIR}/src/cmake_modules;${CMAKE_MODULE_PATH}")
INCLUDE (MacroAppendForeach)
INCLUDE (MacroAddSourceFileCompileFlags)
INCLUDE (GncAddSwigCommand)
INCLUDE (CheckIncludeFiles)
INCLUDE (GncAddSchemeTargets)
INCLUDE (GncConfigure)
INCLUDE (GncAddGSchemaTargets)
INCLUDE (GncAddTest)
INCLUDE (MakeDistFiles)

# ############################################################
# These options are settable from the CMake command line. For example, to disable
# SQL, put -D WITH_SQL=OFF on the command line.

OPTION (WITH_SQL "Build this project with SQL (libdbi) support" ON)
OPTION (WITH_AQBANKING "Build this project with aqbanking (online banking) support" OFF )
OPTION (WITH_GNUCASH "Build all of GnuCash, not just cutecash" ON)
OPTION (WITH_CUTECASH "Also build cutecash" OFF)
OPTION (WITH_OFX "compile with ofx support (needs LibOFX)" ON)
OPTION (WITH_PYTHON "enable python plugin and bindings" OFF)
OPTION (ENABLE_BINRELOC "compile with binary relocation support" ON)
OPTION (ENABLE_DEBUG "compile with debugging flags set" OFF)
OPTION (ENABLE_REGISTER2 "compile with register2 enabled" OFF)
OPTION (DISABLE_NLS "do not use Native Language Support" OFF)
OPTION (DISABLE_DEPRECATED_GLIB "don't use deprecated glib functions" OFF)
OPTION (DISABLE_DEPRECATED_GTK "don't use deprecated gtk, gdk or gdk-pixbuf functions" OFF)
OPTION (DISABLE_DEPRECATED_GNOME "don't use deprecated gnome functions" OFF)

# If AUTOTOOLS_IN_DIST is OFF, then 'dist' wont run autogen.sh, and 'distcheck'
# won't run the autotools distcheck. Note that various Makefile.am files are still
# included in the dist when this is OFF. I'll fix that at some point.
OPTION (AUTOTOOLS_IN_DIST "Add autotools support to distribution tarballs." ON)
# ############################################################

# These are also settable from the command line in a similar way.

SET(BINDIR ${CMAKE_INSTALL_PREFIX}/bin CACHE STRING "user executables")
SET(SYSCONFDIR ${CMAKE_INSTALL_PREFIX}/etc CACHE STRING "read-only single-machine data")
SET(DATAROOTDIR ${CMAKE_INSTALL_PREFIX}/share CACHE STRING "read-only arch.-independent data root")
SET(DATADIR ${DATAROOTDIR} CACHE STRING "read-only architecture-independent data")
SET(LIBDIR ${CMAKE_INSTALL_PREFIX}/lib CACHE STRING "object code libraries")
SET(LOCALEDIR ${DATAROOTDIR}/locale CACHE STRING "locale-dependent data")
SET(GNC_HELPDIR ${DATADIR} CACHE STRING "where to store help files")
SET(DATADIRNAME share)
SET(GNC_SYSTEM_XDG_DATA_DIRS /usr/local/share /usr/share)
SET(GNC_DBD_DIR ${CMAKE_PREFIX_PATH}/lib/dbd CACHE PATH "specify location of libdbi drivers")
SET(PKGLIBDIR ${CMAKE_INSTALL_PREFIX}/lib/gnucash)
SET(TEST_MYSQL_URL "" CACHE STRING "MySQL database URL for testing")
SET(TEST_PGSQL_URL "" CACHE STRING "PgSQL database URL for testing")
SET(HTMLHELP_DIR ${CMAKE_PREFIX_PATH}/hh CACHE PATH "Specify location of Win32 HTMLHELP library")

SET(DATADIR_BUILD    ${CMAKE_BINARY_DIR}/${DATADIRNAME})
SET(LIBDIR_BUILD     ${CMAKE_BINARY_DIR}/lib)
SET(SYSCONFDIR_BUILD ${CMAKE_BINARY_DIR}/etc)
SET(BINDIR_BUILD     ${CMAKE_BINARY_DIR}/bin)

SET(SHELL_FROM_ENV $ENV{SHELL})
SET(SHELL /bin/bash)
IF (WIN32)
  SET(SHELL ${CMAKE_PREFIX_PATH}/mingw/msys/1.0/bin/bash.exe)
ENDIF()
IF (SHELL_FROM_ENV) # Replacing this with IF ($ENV{SHELL}) doesn't work.
  SET(SHELL ${SHELL_FROM_ENV})
ENDIF()

# Determine whether we are building from a VCS or from a tarball
EXECUTE_PROCESS(
  COMMAND ${SHELL} ${CMAKE_SOURCE_DIR}/util/gnc-vcs-info -t ${CMAKE_SOURCE_DIR}
  RESULT_VARIABLE GNC_VCS_INFO_RESULT
  OUTPUT_VARIABLE GNC_VCS_INFO_OUTPUT
  OUTPUT_STRIP_TRAILING_WHITESPACE
)

SET(BUILDING_FROM_VCS "NO")
IF (GNC_VCS_INFO_RESULT EQUAL 0)
  SET(BUILDING_FROM_VCS "YES")
  # IF building from VCS, we need git
  find_package(Git)
  IF (NOT GIT_FOUND)
    MESSAGE(SEND_ERROR "Looks like we're building from vesion control, but can't find git executable. Please set GIT_EXECUTABLE.")
  ENDIF()
ENDIF()



IF (WIN32)
  # Help Windows find the various dependencies. We assume here that the standard advice for building
  # GnuCash has been followed and that these dependencies live underneath something like C:/GCDEV, which
  # should be provided as CMAKE_PREFIX_PATH on the CMake command line:
  #      cmake -D CMAKE_PREFIX_PATH=c/gcdev -G "MSYS Makefiles" path/to/gnucash/sources
  #

  SET(CMAKE_FRAMEWORK_PATH_TMP ${CMAKE_PREFIX_PATH})
  SET(DEV_SUBDIRS aqbanking gnome guile gwenhywfar libgsf libofx libsoup libxslt webkit)
  FOREACH(subdir ${DEV_SUBDIRS})
    LIST(APPEND CMAKE_FRAMEWORK_PATH_TMP ${CMAKE_PREFIX_PATH}/${subdir})
  ENDFOREACH()
  # Setting CMAKE_FRAMEWORK_PATH, which is intended for OS X, is a terrible hack here. But I don't
  # want to mess with CMAKE_PREFIX_PATH.
  SET(CMAKE_FRAMEWORK_PATH "${CMAKE_FRAMEWORK_PATH_TMP}")
  SET(PKG_CONFIG_EXECUTABLE ${CMAKE_PREFIX_PATH}/gnome/bin/pkg-config.exe)
  SET(SWIG_EXECUTABLE ${CMAKE_PREFIX_PATH}/swig/swig.exe)
  SET(REGEX_INCLUDE_PATH ${CMAKE_PREFIX_PATH}/regex/include)
  SET(REGEX_LDFLAGS "-L${CMAKE_PREFIX_PATH}/regex/lib -lregex")
  SET(LIBXSLT_INCLUDE_DIR ${CMAKE_PREFIX_PATH}/libxslt/include)
  SET(LIBXSLT_XSLTPROC_EXECUTABLE ${CMAKE_PREFIX_PATH}/libxslt/bin/xsltproc)
  # I have not yet debugged the intltool-merge file generation process on Windows.
  SET(NO_INTLTOOL TRUE)
#Prevent creating a console window on startup.
  SET(CMAKE_EXE_LINKER_FLAGS -mwindows)
ENDIF(WIN32)

FIND_PACKAGE(PkgConfig REQUIRED)

# The default FindPkgConfig.make code has a bug in how the setting of PKG_CONFIG_PATH is handled.
# The src/cmake_modules/GncFindPkgConfig.cmake file overrides a couple of macros in FindPkgConfig to fix.

INCLUDE (GncFindPkgConfig)

IF (NOT PKG_CONFIG_FOUND)
   MESSAGE (SEND_ERROR "pkg-config not found, but is required")
ENDIF (NOT PKG_CONFIG_FOUND)

# glib et al.
GNC_PKG_CHECK_MODULES (GLIB2 REQUIRED glib-2.0>=2.40)
GNC_PKG_CHECK_MODULES (GOBJECT REQUIRED gobject-2.0>=2.20)
GNC_PKG_CHECK_MODULES (GMODULE REQUIRED gmodule-2.0>=2.20)
GNC_PKG_CHECK_MODULES (GTHREAD REQUIRED gthread-2.0>=2.20)

GNC_PKG_CHECK_MODULES (LIBXML2 REQUIRED libxml-2.0>=2.7.0)
GNC_PKG_CHECK_MODULES (GNOMECANVAS REQUIRED libgnomecanvas-2.0)
GNC_PKG_CHECK_MODULES (LIBXSLT REQUIRED libxslt)
GNC_PKG_CHECK_MODULES (WEBKIT REQUIRED webkit-1.0>=1.2)
IF (WITH_GNUCASH)
  GNC_PKG_CHECK_MODULES (GTK2 REQUIRED gtk+-2.0>=2.24.0)
ENDIF (WITH_GNUCASH)

GNC_PKG_CHECK_MODULES (ZLIB REQUIRED zlib)
IF (WITH_CUTECASH)
  GNC_PKG_CHECK_MODULES (GLIBMM REQUIRED glibmm-2.4>=2.24)
ENDIF(WITH_CUTECASH)

IF (MSVC)
  MESSAGE (STATUS "Hint: To create the import libraries for the gnome DLLs (e.g. gconf-2.lib), use the dlltool as follows: pexports bin/libgconf-2-4.dll > lib/libgconf-2.def ; dlltool -d lib/libgconf-2.def -D bin/libgconf-2-4.dll -l lib/gconf-2.lib")

  # Disable the obnoxious min/max macros in MSVC - we want to use the
  # function versions of them.
  ADD_DEFINITIONS ( -DNOMINMAX )
ENDIF (MSVC)

FIND_PATH (LIBINTL_INCLUDE_PATH NAMES libintl.h
		  PATHS /usr/include /opt/gnome/include)
FIND_LIBRARY (LIBINTL_LIBRARY NAMES intl)

FIND_PATH (LTDL_INCLUDE_PATH NAMES ltdl.h PATHS /usr/include)

IF(NOT LTDL_INCLUDE_PATH-NOTFOUND)
  SET(HAVE_LTDL_H 1)
ENDIF()



FIND_PROGRAM(INTLTOOL_MERGE NAMES intltool-merge HINTS ${CMAKE_PREFIX_PATH}/gnome/bin)
FIND_PROGRAM(GLIB_COMPILE_SCHEMAS glib-compile-schemas HINTS ${CMAKE_PREFIX_PATH}/gnome/bin)
FIND_PROGRAM(MSGFMT msgfmt)
IF(NOT INTLTOOL_MERGE)
  MESSAGE(SEND_ERROR "Can't find intltool-merge program. Please set INTLTOOL_MERGE.")
ENDIF(NOT INTLTOOL_MERGE)

IF (NOT GLIB_COMPILE_SCHEMAS)
  MESSAGE(SEND_ERROR "Can't find glib-compile-schemas program. Please set GLIB_COMPILE_SCHEMAS.")
ENDIF(NOT GLIB_COMPILE_SCHEMAS)

IF (NOT MSGFMT)
  MESSAGE(SEND_ERROR "Can't find msgfmt program. Please set MSGFMT.")
ENDIF(NOT MSGFMT)

FIND_PATH (REGEX_INCLUDE_PATH NAMES regex.h
		  PATHS /usr/include /opt/gnome/include)
FIND_LIBRARY (REGEX_LIBRARY NAMES regex)
IF (WIN32)
  FIND_PATH (HTMLHELP_INCLUDE_PATH NAMES htmlhelp.h HINTS ${HTMLHELP_DIR}/include)
  FIND_LIBRARY (HTMLHELP_LIBRARY htmlhelp HINTS ${HTMLHELP_DIR}/lib)
ENDIF (WIN32)

# ############################################################

# SWIG
IF(BUILDING_FROM_VCS)
  FIND_PACKAGE (SWIG REQUIRED)
  INCLUDE (${SWIG_USE_FILE})
ENDIF()

# Find Guile and determine which version we are using.
# First look for guile-2.0. If not found, try to locate guile-1.8

# guile library and include dir
GNC_PKG_CHECK_MODULES (GUILE2 guile-2.0>=2.0.9 QUIET)
IF (GUILE2_FOUND) # found guile-2.0
  ADD_DEFINITIONS (-DHAVE_GUILE20)
  SET(HAVE_GUILE2 TRUE)
  SET(GUILE_EFFECTIVE_VERSION 2.0)
  SET(GUILE_INCLUDE_DIRS ${GUILE2_INCLUDE_DIRS})
  SET(GUILE_LDFLAGS ${GUILE2_LDFLAGS})

  FIND_PROGRAM (GUILD_EXECUTABLE guild)
  IF (NOT GUILD_EXECUTABLE)
    MESSAGE (SEND_ERROR "The guild executable was not found, but is required. Please set GUILD_EXECUTABLE.")
  ENDIF (NOT GUILD_EXECUTABLE)
  MESSAGE(STATUS "Using guile-2.0.x")
ELSE()
  # look for guile 1.8
  GNC_PKG_CHECK_MODULES (GUILE1 guile-1.8>=1.8.8 QUIET)
  IF (NOT GUILE1_FOUND)
    MESSAGE (SEND_ERROR "Neither guile 1.8 nor guile 2.0 where find. Please set PKG_CONFIG_PATH one of these is found.")
  ENDIF(NOT GUILE1_FOUND)

  SET(HAVE_GUILE1 TRUE)
  SET(GUILE_EFFECTIVE_VERSION 1.8)
  SET(GUILE_INCLUDE_DIRS ${GUILE1_INCLUDE_DIRS})
  SET(GUILE_LDFLAGS ${GUILE1_LDFLAGS})
  MESSAGE(STATUS "Using guile-1.8.x")
ENDIF()

FIND_PROGRAM (GUILE_EXECUTABLE guile)
IF (NOT GUILE_EXECUTABLE)
  MESSAGE (SEND_ERROR "The guile executable was not found, but is required. Please set GUILE_EXECUTABLE.")
ENDIF (NOT GUILE_EXECUTABLE)

# Qt
IF (WITH_CUTECASH)
  SET (QT_MIN_VERSION "4.5.0")
  FIND_PACKAGE (Qt4 REQUIRED) # find and setup Qt4 for this project
ENDIF (WITH_CUTECASH)

# ############################################################
IF (WITH_AQBANKING)
  GNC_PKG_CHECK_MODULES (GWENHYWFAR REQUIRED gwenhywfar)
  GNC_PKG_CHECK_MODULES (AQBANKING REQUIRED aqbanking)
  IF(WITH_GNUCASH)
    GNC_PKG_CHECK_MODULES (GWENGUI_GTK2 REQUIRED gwengui-gtk2)
    GNC_PKG_CHECK_MODULES (KTOBLZCHECK ktoblzcheck)
    IF(KTOBLZCHECK_FOUND)
      SET(HAVE_KTOBLZCHECK_H 1)
    ENDIF(KTOBLZCHECK_FOUND)
  ENDIF(WITH_GNUCASH)
ENDIF (WITH_AQBANKING)

IF (WITH_OFX)
  GNC_PKG_CHECK_MODULES (LIBOFX REQUIRED libofx)
  INCLUDE(CheckCXXSourceRuns)
  IF (WIN32)
      SET(CMAKE_REQUIRED_LIBRARIES "-L ${CMAKE_PREFIX_PATH}/libofx/lib -lofx")
  ELSE (WIN32)
      SET(CMAKE_REQUIRED_LIBRARIES "-lofx")
  ENDIF (WIN32)
      CHECK_CXX_SOURCE_RUNS("
#include <time.h>
#include <stdlib.h>
#include <string>
extern time_t ofxdate_to_time_t(const std::string ofxdate);

int main(int argc, char** argv)
{
    const std::string timestr = \"20160319000000\";
    struct tm ts;
    ts.tm_year = 116;
    ts.tm_mon = 2;
    ts.tm_mday = 19;
#ifdef _WIN32
    putenv(\"TZ=PST-8PDT-7,M 4.1.0/0,M 10.6.0/0\");
#else
    setenv(\"TZ\", \"PST 08P DT 07 M 4.1.0, M 10.6.0\", 1);
#endif
    time_t t = ofxdate_to_time_t(timestr);
    if (t == mktime(&ts))
        exit(1);
    exit(0);
}
" HAVE_OFX_BUG_39)
  SET(HAVE_OFX_BUG_39 ${HAVE_OFX_BUG_39})
  SET(CMAKE_REQUIRED_LIBRARIES)
ENDIF(WITH_OFX)
# ############################################################

IF(APPLE)
  EXECUTE_PROCESS(
      COMMAND ${PKG_CONFIG_EXECUTABLE} --variable=target gdk-2.0
      OUTPUT_VARIABLE TARGET_RESULT
      OUTPUT_STRIP_TRAILING_WHITESPACE
  )
  IF(TARGET_RESULT STREQUAL "quartz")
    SET(GNC_PLATFORM_COCOA 1)
    SET(GDK_QUARTZ 1)
    GNC_PKG_CHECK_MODULES(GTK_MAC gtk-mac-integration-gtk2)
    IF (GTK_MAC_FOUND)
      SET(MAC_INTEGRATION 1)
      FIND_LIBRARY(COCOA_LIBRARY Cocoa)
      FIND_LIBRARY(SECURITY_LIBRARY Security)
      FIND_LIBRARY(CARBON_LIBRARY Carbon)
      SET(OSX_EXTRA_COMPILE_FLAGS -xobjective-c)
      SET(OSX_EXTRA_LIBRARIES objc ${COCOA_LIBRARY} ${SECURITY_LIBRARY} ${CARBON_LIBRARY})
    ENDIF(GTK_MAC_FOUND)
  ENDIF()
ENDIF(APPLE)

# FIND_PACKAGE(LibXslt) eats PKG_CONFIG_EXECUTABLE, so preserve it.
SET(GNC_PKG_CONFIG_EXE ${PKG_CONFIG_EXECUTABLE})
# ############################################################

# xsltproc
FIND_PACKAGE(LibXslt)

IF (NOT LIBXSLT_FOUND)
   MESSAGE(SEND_ERROR "libxslt library not found.")
ENDIF(NOT LIBXSLT_FOUND)
# ############################################################
SET(PKG_CONFIG_EXECUTABLE ${GNC_PKG_CONFIG_EXE})

# libdbi
FIND_PATH (LIBDBI_INCLUDE_PATH dbi/dbi.h HINTS ${CMAKE_PREFIX_PATH}/libdbi/include)
FIND_LIBRARY (LIBDBI_LIBRARY dbi HINTS ${CMAKE_PREFIX_PATH}/libdbi/lib)
FIND_PATH (LIBDBI_DRIVERS_DIR dbd HINTS ${CMAKE_PREFIX_PATH}/lib ${CMAKE_PREFIX_PATH}/libdbi-drivers/lib)
IF (WITH_SQL)
  IF (NOT LIBDBI_INCLUDE_PATH)
    MESSAGE (SEND_ERROR "Include file <dbi/dbi.h> was not found - did you install libdbi0-dev or libdbi-dev?")
  ENDIF (NOT LIBDBI_INCLUDE_PATH)
  IF (NOT LIBDBI_LIBRARY)
    MESSAGE (SEND_ERROR "Library libdbi was not found")
  ENDIF (NOT LIBDBI_LIBRARY)
  SET(HAVE_DBI_DBI_H 1)
ENDIF (WITH_SQL)

# ############################################################

IF (WITH_PYTHON)
  FIND_PACKAGE(PythonInterp)
  IF (NOT PYTHONINTERP_FOUND)
    MESSAGE(SEND_ERROR "Python support enabled, but Python interpreter not found.")
  ENDIF()

  IF (PYTHON_VERSION_STRING VERSION_LESS "2.4.0")
    MESSAGE(SEND_ERROR "Found python version ${PYTHON_VERSION_STRING}, but it's too old. Need python >= 2.4.0")
  ENDIF()

  FIND_PACKAGE(PythonLibs)
  IF (NOT PYTHONLIBS_FOUND)
    MESSAGE(SEND_ERROR "Python support enabled, but Python libraries not found.")
  ENDIF()
ENDIF()



FIND_PACKAGE(Perl)

if (NOT PERL_FOUND)
  MESSAGE(SEND_ERROR "Perl executable not found. Please set PERL_EXECUTABLE.")
ENDIF(NOT PERL_FOUND)

GET_FILENAME_COMPONENT(PERL_DIR ${PERL_EXECUTABLE} DIRECTORY)

FIND_PROGRAM(POD2MAN_EXECUTABLE pod2man HINTS ${PERL_DIR})

#ICU
GNC_PKG_CHECK_MODULES (ICU4C REQUIRED icu-uc)
GNC_PKG_CHECK_MODULES (ICU4C_I18N REQUIRED icu-i18n)

#BOOST
IF (APPLE)
  # I suppose I would rather use the shared Boost libraries here, but the Boost install procedure
  # does not set RPATH for it's shared library correctly. It uses a 'naked' RPATH, which requires
  # that DYLD_FALLBACK_LIBRARY_PATH be set. There is supposedly a dll-path option to set RPATH, but
  # I can't get it to work (http://www.boost.org/build/doc/html/bbv2/faq/dll-path.html) and neither
  # can some other random person on the internet:
  # http://stackoverflow.com/questions/33667795/dll-path-has-no-effect-when-building-boost
  # Using static libs simplifies things.
  SET (Boost_USE_STATIC_LIBS ON)
  SET (Boost_USE_STATIC_RUNTIME ON)
ELSE()
  SET (Boost_USE_STATIC_LIBS OFF)
  SET (Boost_USE_STATIC_RUNTIME OFF)
ENDIF()

SET (Boost_USE_MULTITHREADED ON)
SET (Boost_FIND_QUIETLY ON)

IF (NOT DEFINED ${BOOST_ROOT})
  SET(BOOST_ROOT $ENV{BOOST_ROOT})
ENDIF()
FIND_PACKAGE (Boost 1.54.0 REQUIRED COMPONENTS date_time regex locale)

IF (Boost_FOUND)
  include_directories(${Boost_INCLUDE_DIRS})
  SET(HAVE_BOOST 1)
ELSE (Boost_FOUND)
  MESSAGE (SEND_ERROR "Boost 1.54.0 or later is not installed, and is required. Please install it and ensure that the following libraries are built: chrono, date_time, filesystem, log, program_options, regex, signals, system, and test.")
ENDIF (Boost_FOUND)


# Compiler flags

IF (APPLE)
  ADD_DEFINITIONS(-Wno-unknown-attributes -Wno-typedef-redefinition)
  #  SET (CMAKE_OSX_ARCHITECTURES "i386")
ENDIF (APPLE)


# Also, set the C++ version to c++11
SET(CMAKE_CXX_FLAGS "${CMAKE_CXX_FLAGS} -std=gnu++11")  # FIXME: should be -std=c++11


IF (UNIX)
  SET( CMAKE_C_FLAGS "${CMAKE_C_FLAGS} -Werror -Wdeclaration-after-statement -Wno-pointer-sign -Wall -Wunused -Wmissing-prototypes -Wmissing-declarations  -Wno-unused")
  SET( CMAKE_C_FLAGS "${CMAKE_C_FLAGS} -Wno-error=deprecated-declarations -std=gnu11")
  SET( CMAKE_C_FLAGS_RELEASE "-O3 ${CMAKE_C_FLAGS} -U_FORTIFY_SOURCE -D_FORTIFY_SOURCE=2")
ENDIF (UNIX)
IF (MINGW)
  SET( CMAKE_C_FLAGS "${CMAKE_C_FLAGS} -Werror -Wdeclaration-after-statement -Wno-pointer-sign -Wall -Wunused -Wmissing-prototypes -Wmissing-declarations  -Wno-unused -std=gnu11")
  SET( CMAKE_CXX_FLAGS "${CMAKE_CXX_FLAGS} -DWINVER=0x0500 -D_EMULATE_GLIBC=0") # Workaround for bug in gtest on mingw, see https://github.com/google/googletest/issues/893 and https://github.com/google/googletest/issues/920
ENDIF (MINGW)
IF (APPLE)
  SET( CMAKE_CXX_FLAGS "${CMAKE_CXX_FLAGS} -Wno-unused-local-typedef")
ENDIF(APPLE)
SET( CMAKE_C_FLAGS_DEBUG "-O0 -g ${CMAKE_C_FLAGS}")
SET( CMAKE_CXX_FLAGS_DEBUG "-O0 -g ${CMAKE_CXX_FLAGS}")

IF (APPLE AND WITH_GNUCASH)
  SET(CMAKE_MACOSX_RPATH ON)
ENDIF (APPLE AND WITH_GNUCASH)

IF (UNIX AND NOT APPLE)
  SET(CMAKE_INSTALL_RPATH "${CMAKE_INSTALL_PREFIX}/lib:${CMAKE_INSTALL_PREFIX}/lib/gnucash")
ENDIF()

SET(BUILD_SHARED_LIBS ON)

# Most libraries are installed to lib/gnucash, so set that as the default.
# For the handful that are installed to lib, we override the properies below
# (after the targets have been read in).


SET(CMAKE_LIBRARY_OUTPUT_DIRECTORY         ${CMAKE_BINARY_DIR}/lib/gnucash)
IF (XCODE_VERSION)
  # FIXME: These settings break the ability to manipulate different configurations (Debug,
  # FIXME: Release, etc.) in Xcode. We'll need to change the module loading C code if
  # we want to support multi config.
  SET(CMAKE_LIBRARY_OUTPUT_DIRECTORY_DEBUG   ${CMAKE_BINARY_DIR}/lib/gnucash)
  SET(CMAKE_LIBRARY_OUTPUT_DIRECTORY_RELEASE ${CMAKE_BINARY_DIR}/lib/gnucash)
ENDIF()
<<<<<<< HEAD
# ############################################################

GNC_GTEST_CONFIGURE()

SET(CMAKE_CTEST_COMMAND ctest)
=======
# For binarines
SET(CMAKE_RUNTIME_OUTPUT_DIRECTORY         ${CMAKE_BINARY_DIR}/bin)
>>>>>>> e67f4500
IF (XCODE_VERSION)
  SET(CMAKE_RUNTIME_OUTPUT_DIRECTORY_DEBUG   ${CMAKE_BINARY_DIR}/bin)
  SET(CMAKE_RUNTIME_OUTPUT_DIRECTORY_RELEASE ${CMAKE_BINARY_DIR}/bin)
ENDIF()
# ############################################################

# There are targets that need to build before tests will run
ADD_CUSTOM_TARGET(check
  COMMAND ${CMAKE_CTEST_COMMAND}
  DEPENDS gnucash scm-app-utils scm-gnome-utils scm-report-gnome
     scm-engine scm-gnc-module scm-test-engine scm-report-system-3
     scm-test-core scm-test-report-system scm-standard-reports-2
     scm-test-standard-reports foo gncmodfoo baz gncmodbaz
     bar gncmodbar gncmod_agedver gncmod_incompatdep
     gncmod_futuremodsys check-po test-core-guile
)
IF (NOT WIN32)
  ADD_DEPENDENCIES(check gncmod-backend-xml-link)
ENDIF()

<<<<<<< HEAD
# The subdirectories
ADD_SUBDIRECTORY (accounts)
ADD_SUBDIRECTORY (checks)
ADD_SUBDIRECTORY (doc)
ADD_SUBDIRECTORY (packaging)
ADD_SUBDIRECTORY (po)
ADD_SUBDIRECTORY (src)

# This cmake subdir must be the last add_subdirectory() call because
# it contains post-install actions to execute.
ADD_SUBDIRECTORY(cmake)

IF (GNC_BUILD_AS_INSTALL)
  SET_TARGET_PROPERTIES(gnc-qof gnc-core-utils gnc-module gnc-backend-sql gnc-backend-xml-utils
    gnc-business-ledger gnc-gnome PROPERTIES
    LIBRARY_OUTPUT_DIRECTORY         ${CMAKE_BINARY_DIR}/lib
    IF (XCODE_VERSION)
      LIBRARY_OUTPUT_DIRECTORY_DEBUG   ${CMAKE_BINARY_DIR}/lib
      LIBRARY_OUTPUT_DIRECTORY_RELEASE ${CMAKE_BINARY_DIR}/lib
    ENDIF()

    RUNTIME_OUTPUT_DIRECTORY         ${CMAKE_BINARY_DIR}/bin
    IF (XCODE_VERSION)
      RUNTIME_OUTPUT_DIRECTORY_DEBUG   ${CMAKE_BINARY_DIR}/bin
      RUNTIME_OUTPUT_DIRECTORY_RELEASE ${CMAKE_BINARY_DIR}/bin
    ENDIF()
  )
  IF (WIN32)
    SET_TARGET_PROPERTIES(gncmod-backend-xml gncmod-stylesheets gncmod-utility-reports PROPERTIES
      LIBRARY_OUTPUT_DIRECTORY ${CMAKE_BINARY_DIR}/bin
    )
  ENDIF()
ENDIF()
# Install DOC files from top level directory
=======

>>>>>>> e67f4500

SET(gnucash_DOCS
    AUTHORS
    ChangeLog.1999
    ChangeLog.2000
    ChangeLog.2001
    ChangeLog.2002
    ChangeLog.2003
    ChangeLog.2004
    ChangeLog.2005
    ChangeLog.2006
    ChangeLog.2007
    ChangeLog.2008
    ChangeLog.2009
    ChangeLog.2010
    ChangeLog.2011
    ChangeLog.2012
    ChangeLog.2013
    ChangeLog.2014
    DOCUMENTERS
    HACKING
    LICENSE
    NEWS
    README.dependencies
)


INSTALL(FILES ${gnucash_DOCS} DESTINATION share/doc/gnucash)

# The subdirectories
ADD_SUBDIRECTORY (accounts)
ADD_SUBDIRECTORY (checks)
ADD_SUBDIRECTORY (doc)
ADD_SUBDIRECTORY (lib)
ADD_SUBDIRECTORY (macros)
ADD_SUBDIRECTORY (packaging)
ADD_SUBDIRECTORY (po)
ADD_SUBDIRECTORY (src)
ADD_SUBDIRECTORY (test-templates)
ADD_SUBDIRECTORY (util)

# This cmake subdir must be the last add_subdirectory() call because
# it contains post-install actions to execute.
ADD_SUBDIRECTORY(cmake)

############################ BEGIN MAKE DIST #################



SET(PACKAGE_PREFIX "${PACKAGE}-${PACKAGE_VERSION}")
SET(DIST_FILE "${PACKAGE_PREFIX}.tar")

SET(gnucash_DIST_local ${gnucash_DOCS} ChangeLog.2015 ChangeLog.2016 CMakeLists.txt configure.ac Makefile.am
        make-gnucash-potfiles.in README TODO)

IF(BUILDING_FROM_VCS AND AUTOTOOLS_IN_DIST)
  SET(gnucash_DIST_local ${gnucash_DIST_local} autogen.sh)
ENDIF()

SET_LOCAL_DIST(gnucash_DIST ${gnucash_DIST_local})

# Each subdirectory is responsible for reporting its list of distribution files to its parent, up to here.
#
# Leaf directories use the SET_DIST_LIST() function to report their distribution files. See
# the bottom of src/app-utils/test/CMakeLists.txt for an example.
#
# A non leaf directories uses the SET_LOCAL_DIST() function to specify its distribution files local that dir,
# then uses a (SET ${foo_DIST} ${locals....} PARENT_SCOPE) command to report up. See the bottom of
# src/app-utils/CMakeLists.txt for an example of this.

SET(ALL_DIST ${accounts_DIST} ${checks_DIST} ${cmake_DIST} ${doc_DIST} ${lib_DIST} ${macros_DIST} ${packaging_DIST}
        ${po_DIST} ${src_DIST} ${gnucash_DIST} ${test_templates_DIST} ${util_DIST})


IF (BUILDING_FROM_VCS)
  SET(BUILD_SOURCE_DIR ${CMAKE_BINARY_DIR})
ELSE()
  SET(BUILD_SOURCE_DIR ${CMAKE_SOURCE_DIR})
  IF(AUTOTOOLS_IN_DIST)
    # Include autotools generated file in the dist
    LIST(APPEND ALL_DIST compile config.guess config.sub configure depcomp install-sh missing
            src/doc/design/mdate-sh src/doc/design/texinfo.tex)
    IF (EXISTS ${CMAKE_SOURCE_DIR}/test-driver)  # test-driver only created for automake 1.12+.
      LIST(APPEND ALL_DIST test-driver)
    ENDIF()
  ENDIF()
ENDIF()

# Write a dist manifest
STRING(REPLACE ";" "\n" ALL_DIST_LINES "${ALL_DIST}")
FILE(WRITE ${CMAKE_BINARY_DIR}/dist_manifest.txt ${ALL_DIST_LINES})

SET(DIST_GENERATED_FILES "")
FOREACH(file ${COPY_FROM_BUILD})
  LIST(APPEND DIST_GENERATED_FILES2 ${BUILD_SOURCE_DIR}/${file})
ENDFOREACH()


ADD_CUSTOM_COMMAND(OUTPUT ${DIST_FILE}.gz ${DIST_FILE}.bz2
        COMMAND ${CMAKE_COMMAND}
           -D CMAKE_MODULE_PATH=${CMAKE_SOURCE_DIR}/src/cmake_modules
           -D PACKAGE_PREFIX=${PACKAGE_PREFIX}
           -D GNUCASH_SOURCE_DIR=${CMAKE_SOURCE_DIR}
           -D BUILD_SOURCE_DIR=${BUILD_SOURCE_DIR}
           -D BUILDING_FROM_VCS=${BUILDING_FROM_VCS}
           -D SHELL=${SHELL}
           -D AUTOTOOLS_IN_DIST=${AUTOTOOLS_IN_DIST}
           -P ${CMAKE_SOURCE_DIR}/src/cmake_modules/MakeDist.cmake

        DEPENDS
          ${ALL_DIST} ${DIST_GENERATED_FILES2} gnc-vcs-info iso-4217-c gnc-warnings-c build-config-scm gnucash-design-info ChangeLog
        )

ADD_CUSTOM_TARGET(dist DEPENDS ${DIST_FILE}.gz ${DIST_FILE}.bz2)

ADD_CUSTOM_TARGET(distcheck DEPENDS dist
        COMMAND ${CMAKE_COMMAND}
            -D CMAKE_MODULE_PATH=${CMAKE_SOURCE_DIR}/src/cmake_modules
            -D CMAKE_PREFIX_PATH=${CMAKE_PREFIX_PATH}
            -D PACKAGE_PREFIX=${PACKAGE_PREFIX}
            -D CMAKE_C_FLAGS=${CMAKE_C_FLAGS}
            -D CMAKE_CXX_FLAGS=${CMAKE_CXX_FLAGS}
            -D AUTOTOOLS_IN_DIST=${AUTOTOOLS_IN_DIST}
            -P ${CMAKE_SOURCE_DIR}/src/cmake_modules/MakeDistCheck.cmake
        )



############################# END MAKE DIST #################

# uninstall target
configure_file(
        "${CMAKE_SOURCE_DIR}/cmake/cmake_uninstall.cmake.in"
        "${CMAKE_CURRENT_BINARY_DIR}/cmake_uninstall.cmake"
        @ONLY)

add_custom_target(uninstall
        COMMAND ${CMAKE_COMMAND} -P ${CMAKE_CURRENT_BINARY_DIR}/cmake_uninstall.cmake)

SET_TARGET_PROPERTIES(gnc-qof gnc-core-utils gnc-module gnc-backend-sql gnc-backend-xml-utils
  gnc-business-ledger gnc-gnome PROPERTIES
  LIBRARY_OUTPUT_DIRECTORY         ${CMAKE_BINARY_DIR}/lib
  IF (XCODE_VERSION)
    LIBRARY_OUTPUT_DIRECTORY_DEBUG   ${CMAKE_BINARY_DIR}/lib
    LIBRARY_OUTPUT_DIRECTORY_RELEASE ${CMAKE_BINARY_DIR}/lib
  ENDIF()

  RUNTIME_OUTPUT_DIRECTORY         ${CMAKE_BINARY_DIR}/bin
  IF (XCODE_VERSION)
    RUNTIME_OUTPUT_DIRECTORY_DEBUG   ${CMAKE_BINARY_DIR}/bin
    RUNTIME_OUTPUT_DIRECTORY_RELEASE ${CMAKE_BINARY_DIR}/bin
  ENDIF()
)

IF (WIN32)
  SET_TARGET_PROPERTIES(gncmod-backend-xml gncmod-stylesheets gncmod-utility-reports PROPERTIES
    LIBRARY_OUTPUT_DIRECTORY ${CMAKE_BINARY_DIR}/bin
  )
ENDIF()

# Generate the ChangeLog

IF (BUILDING_FROM_VCS)
  ADD_CUSTOM_TARGET(ChangeLog ALL
    COMMAND ${GIT_EXECUTABLE} log --format=\"%ad %aN %n%n%x09* %s%d%n\" --date=short --since=2016-01-01 > ${CMAKE_BINARY_DIR}/ChangeLog
    WORKING_DIRECTORY ${CMAKE_SOURCE_DIR}
  )
ELSE()
  FILE(COPY ChangeLog DESTINATION ChangeLog)
ENDIF()

#Link LICENSE to COPYING so that people expecting to find it,
#will. COPYING is normally linked by autogen.sh to the latest
#automake-provided version.
SET (_CMD create_symlink)
IF (WIN32)
  SET(_CMD copy)
ENDIF()

INSTALL(CODE
" EXECUTE_PROCESS(
      COMMAND ${CMAKE_COMMAND} -E ${_CMD} LICENSE COPYING
      WORKING_DIRECTORY ${CMAKE_INSTALL_PREFIX}/share/doc/gnucash
  )"
)

#For windows, copy in some DLLs from Mingw

IF (WIN32)
  SET(MINGW_DLLS ${CMAKE_PREFIX_PATH}/mingw/bin/libstdc++-6.dll ${CMAKE_PREFIX_PATH}/mingw/bin/libgcc_s_dw2-1.dll)
  INSTALL(PROGRAMS ${MINGW_DLLS} DESTINATION bin)
  FILE(COPY ${MINGW_DLLS} DESTINATION ${BINDIR_BUILD}
    # Do permissions matter for windows?
    FILE_PERMISSIONS OWNER_READ OWNER_WRITE OWNER_EXECUTE GROUP_READ GROUP_EXECUTE WORLD_READ WORLD_EXECUTE
  )
ENDIF()
# ############################################################
# Package creation rules

IF (WITH_CUTECASH)
SET (CUTECASH_VERSION_MAJOR "0")
SET (CUTECASH_VERSION_MINOR "1")
SET (CUTECASH_VERSION_PATCH "0")
SET (CUTECASH_VERSION_NANO "0")

SET (CPACK_PACKAGE_NAME "Cutecash")
SET (CPACK_PACKAGE_DESCRIPTION_SUMMARY "Cutecash Free Finance Software")
SET (CPACK_PACKAGE_VERSION_MAJOR ${CUTECASH_VERSION_MAJOR})
SET (CPACK_PACKAGE_VERSION_MINOR ${CUTECASH_VERSION_MINOR})
SET (CPACK_PACKAGE_VERSION_PATCH ${CUTECASH_VERSION_PATCH})
SET (CPACK_PACKAGE_VENDOR "Christian Stimming")
SET (CPACK_SOURCE_IGNORE_FILES "/\\\\.svn/;/\\\\.git/;.*~;build.*;html;Debug;Release")
SET (CPACK_STRIP_FILES "bin/cutecash")
#SET (CPACK_PACKAGE_EXECUTABLES "bin/carclient")
ENDIF (WITH_CUTECASH)
IF(UNIX)
  SET(CPACK_GENERATOR "TGZ")
ENDIF(UNIX)

INCLUDE (CPack)<|MERGE_RESOLUTION|>--- conflicted
+++ resolved
@@ -484,21 +484,16 @@
   SET(CMAKE_LIBRARY_OUTPUT_DIRECTORY_DEBUG   ${CMAKE_BINARY_DIR}/lib/gnucash)
   SET(CMAKE_LIBRARY_OUTPUT_DIRECTORY_RELEASE ${CMAKE_BINARY_DIR}/lib/gnucash)
 ENDIF()
-<<<<<<< HEAD
-# ############################################################
-
-GNC_GTEST_CONFIGURE()
-
-SET(CMAKE_CTEST_COMMAND ctest)
-=======
+
 # For binarines
 SET(CMAKE_RUNTIME_OUTPUT_DIRECTORY         ${CMAKE_BINARY_DIR}/bin)
->>>>>>> e67f4500
 IF (XCODE_VERSION)
   SET(CMAKE_RUNTIME_OUTPUT_DIRECTORY_DEBUG   ${CMAKE_BINARY_DIR}/bin)
   SET(CMAKE_RUNTIME_OUTPUT_DIRECTORY_RELEASE ${CMAKE_BINARY_DIR}/bin)
 ENDIF()
 # ############################################################
+
+GNC_GTEST_CONFIGURE()
 
 # There are targets that need to build before tests will run
 ADD_CUSTOM_TARGET(check
@@ -514,44 +509,6 @@
   ADD_DEPENDENCIES(check gncmod-backend-xml-link)
 ENDIF()
 
-<<<<<<< HEAD
-# The subdirectories
-ADD_SUBDIRECTORY (accounts)
-ADD_SUBDIRECTORY (checks)
-ADD_SUBDIRECTORY (doc)
-ADD_SUBDIRECTORY (packaging)
-ADD_SUBDIRECTORY (po)
-ADD_SUBDIRECTORY (src)
-
-# This cmake subdir must be the last add_subdirectory() call because
-# it contains post-install actions to execute.
-ADD_SUBDIRECTORY(cmake)
-
-IF (GNC_BUILD_AS_INSTALL)
-  SET_TARGET_PROPERTIES(gnc-qof gnc-core-utils gnc-module gnc-backend-sql gnc-backend-xml-utils
-    gnc-business-ledger gnc-gnome PROPERTIES
-    LIBRARY_OUTPUT_DIRECTORY         ${CMAKE_BINARY_DIR}/lib
-    IF (XCODE_VERSION)
-      LIBRARY_OUTPUT_DIRECTORY_DEBUG   ${CMAKE_BINARY_DIR}/lib
-      LIBRARY_OUTPUT_DIRECTORY_RELEASE ${CMAKE_BINARY_DIR}/lib
-    ENDIF()
-
-    RUNTIME_OUTPUT_DIRECTORY         ${CMAKE_BINARY_DIR}/bin
-    IF (XCODE_VERSION)
-      RUNTIME_OUTPUT_DIRECTORY_DEBUG   ${CMAKE_BINARY_DIR}/bin
-      RUNTIME_OUTPUT_DIRECTORY_RELEASE ${CMAKE_BINARY_DIR}/bin
-    ENDIF()
-  )
-  IF (WIN32)
-    SET_TARGET_PROPERTIES(gncmod-backend-xml gncmod-stylesheets gncmod-utility-reports PROPERTIES
-      LIBRARY_OUTPUT_DIRECTORY ${CMAKE_BINARY_DIR}/bin
-    )
-  ENDIF()
-ENDIF()
-# Install DOC files from top level directory
-=======
-
->>>>>>> e67f4500
 
 SET(gnucash_DOCS
     AUTHORS
@@ -604,8 +561,8 @@
 SET(PACKAGE_PREFIX "${PACKAGE}-${PACKAGE_VERSION}")
 SET(DIST_FILE "${PACKAGE_PREFIX}.tar")
 
-SET(gnucash_DIST_local ${gnucash_DOCS} ChangeLog.2015 ChangeLog.2016 CMakeLists.txt configure.ac Makefile.am
-        make-gnucash-potfiles.in README TODO)
+SET(gnucash_DIST_local ${gnucash_DOCS} ChangeLog.2015 ChangeLog.2016
+  CMakeLists.txt configure.ac Makefile.am make-gnucash-potfiles.in README)
 
 IF(BUILDING_FROM_VCS AND AUTOTOOLS_IN_DIST)
   SET(gnucash_DIST_local ${gnucash_DIST_local} autogen.sh)
