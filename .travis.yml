# Test
sudo: required
dist: trusty
branches:
  except:
    - trunk
language: c++
compiler:
  - gcc
#  - clang
env:
  - BUILDTYPE=cmake-make
  - BUILDTYPE=cmake-ninja
  - BUILDTYPE=autotools
before_install:
#  - sudo add-apt-repository ppa:ubuntu-toolchain-r/test -y
  - sudo apt-get update -qq
install:
#  - if [ "$CXX" = "g++" ]; then sudo apt-get install -qq g++-4.9; export CXX="g++-4.9" CC="gcc-4.9"; fi
  - sudo apt-get build-dep -qq gnucash
<<<<<<< HEAD
  - sudo apt-get install -qq swig
  - sudo apt-get install -qq libboost-all-dev libgtk-3-dev libwebkit2gtk-3.0-dev
  - sudo apt-get --reinstall install -qq language-pack-en language-pack-fr
  - git clone https://github.com/google/googletest -b release-1.8.0 ~/gtest
script: ./autogen.sh && ./configure --enable-python GTEST_ROOT=~/gtest/googletest GMOCK_ROOT=~/gtest/googlemock && make && TZ="America/Los_Angeles" make check
=======
  - sudo apt-get install -qq swig xsltproc libdbd-sqlite3 cmake3 texinfo ninja-build
  - sudo apt-get --reinstall install -qq language-pack-en language-pack-fr
script: |
  # The -e here says that if any line below fails, the whole script fails
  set -ev

  # First, do the cmake build using the default Makefile generator
  if [[ "$BUILDTYPE" == "cmake-make" ]]; then
    mkdir /tmp/gnucash-build-cmake-make
    cd /tmp/gnucash-build-cmake-make
    cmake $TRAVIS_BUILD_DIR
    make -j 4
    make check

  # Next, do cmake again, using the Ninja generator this time
  elif [[ "$BUILDTYPE" == "cmake-ninja" ]]; then
    mkdir /tmp/gnucash-build-cmake-ninja
    cd /tmp/gnucash-build-cmake-ninja
    cmake -G Ninja $TRAVIS_BUILD_DIR
    ninja
    ninja check

  # Finally, do the autotools build
  elif [[ "$BUILDTYPE" == "autotools" ]]; then
    cd $TRAVIS_BUILD_DIR
    ./autogen.sh
    ./configure
    make
    make check
  fi
>>>>>>> 0e0e4d29
<|MERGE_RESOLUTION|>--- conflicted
+++ resolved
@@ -18,15 +18,10 @@
 install:
 #  - if [ "$CXX" = "g++" ]; then sudo apt-get install -qq g++-4.9; export CXX="g++-4.9" CC="gcc-4.9"; fi
   - sudo apt-get build-dep -qq gnucash
-<<<<<<< HEAD
-  - sudo apt-get install -qq swig
+  - sudo apt-get install -qq swig xsltproc libdbd-sqlite3 cmake3 texinfo ninja-build
   - sudo apt-get install -qq libboost-all-dev libgtk-3-dev libwebkit2gtk-3.0-dev
   - sudo apt-get --reinstall install -qq language-pack-en language-pack-fr
   - git clone https://github.com/google/googletest -b release-1.8.0 ~/gtest
-script: ./autogen.sh && ./configure --enable-python GTEST_ROOT=~/gtest/googletest GMOCK_ROOT=~/gtest/googlemock && make && TZ="America/Los_Angeles" make check
-=======
-  - sudo apt-get install -qq swig xsltproc libdbd-sqlite3 cmake3 texinfo ninja-build
-  - sudo apt-get --reinstall install -qq language-pack-en language-pack-fr
 script: |
   # The -e here says that if any line below fails, the whole script fails
   set -ev
@@ -35,24 +30,23 @@
   if [[ "$BUILDTYPE" == "cmake-make" ]]; then
     mkdir /tmp/gnucash-build-cmake-make
     cd /tmp/gnucash-build-cmake-make
-    cmake $TRAVIS_BUILD_DIR
+    GTEST_ROOT=~/gtest/googletest GMOCK_ROOT=~/gtest/googlemock cmake $TRAVIS_BUILD_DIR
     make -j 4
-    make check
+    TZ="America/Los_Angeles" make check
 
   # Next, do cmake again, using the Ninja generator this time
   elif [[ "$BUILDTYPE" == "cmake-ninja" ]]; then
     mkdir /tmp/gnucash-build-cmake-ninja
     cd /tmp/gnucash-build-cmake-ninja
-    cmake -G Ninja $TRAVIS_BUILD_DIR
+    GTEST_ROOT=~/gtest/googletest GMOCK_ROOT=~/gtest/googlemock cmake -G Ninja $TRAVIS_BUILD_DIR
     ninja
-    ninja check
+    TZ="America/Los_Angeles" ninja check
 
   # Finally, do the autotools build
   elif [[ "$BUILDTYPE" == "autotools" ]]; then
     cd $TRAVIS_BUILD_DIR
     ./autogen.sh
-    ./configure
+    ./configure --enable-python GTEST_ROOT=~/gtest/googletest GMOCK_ROOT=~/gtest/googlemock
     make
-    make check
-  fi
->>>>>>> 0e0e4d29
+    TZ="America/Los_Angeles" make check
+  fi