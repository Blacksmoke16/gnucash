# Makefile.am for src/backend/dbi/test

include $(top_srcdir)/test-templates/Makefile.decl

AM_CPPFLAGS = \
  -I${top_srcdir}/lib/libc \
  -I${top_srcdir}/src \
  -I${top_srcdir}/src/core-utils \
  -I${top_srcdir}/src/gnc-module \
  -I${top_srcdir}/src/test-core \
  -I${top_srcdir}/src/engine \
  -I${top_srcdir}/src/engine/test-core \
  -I${top_srcdir}/src/libqof/qof \
  -I${top_srcdir}/src/backend/sql \
  -DTEST_MYSQL_URL=\"${TEST_MYSQL_URL}\" \
  -DTEST_PGSQL_URL=\"${TEST_PGSQL_URL}\" \
  ${GLIB_CFLAGS} \
  ${GUILE_CFLAGS}

LDADD = ${top_builddir}/src/test-core/libtest-core.la \
        ${top_builddir}/src/gnc-module/libgnc-module.la \
        ${top_builddir}/src/engine/libgncmod-engine.la \
        ${top_builddir}/src/engine/test-core/libgncmod-test-engine.la \
        ${top_builddir}/src/core-utils/libgnc-core-utils.la \
        ${top_builddir}/src/libqof/qof/libgnc-qof.la \
        ../libgncmod-backend-dbi.la \
        ${top_builddir}/src/backend/sql/libgnc-backend-sql.la \
        ${top_builddir}/src/backend/xml/libgnc-backend-xml-utils.la \
        ${top_builddir}/lib/libc/libc-missing.la

GNC_TEST_DEPS = \
  --gnc-module-dir ${top_builddir}/src/engine \
  --guile-load-dir ${top_builddir}/src/engine \
  --library-dir    ${top_builddir}/src/libqof/qof \
  --library-dir    ${top_builddir}/src/core-utils \
  --library-dir    ${top_builddir}/src/gnc-module \
  --library-dir    ${top_builddir}/src/engine \
  --library-dir    ${top_builddir}/src/backend/xml

TESTS_ENVIRONMENT = \
  GNC_ACCOUNT_PATH=${top_srcdir}/accounts/C \
  SRCDIR=${srcdir} \
  ${gnc_dbd_dir_override} \
<<<<<<< HEAD
  $(shell ${top_builddir}/src/gnc-test-env --no-exports ${GNC_TEST_DEPS})
=======
  $(shell ${abs_top_srcdir}/src/gnc-test-env.pl --noexports ${GNC_TEST_DEPS})
>>>>>>> 785c6d62

EXTRA_DIST += \
    test-dbi-stuff.h \
    test-dbi-business-stuff.h \
    test-dbi.xml

check_PROGRAMS = test-backend-dbi

TESTS = ${check_PROGRAMS}

if CUSTOM_GNC_DBD_DIR
gnc_dbd_dir_override = GNC_DBD_DIR="@GNC_DBD_DIR@"
endif

test_backend_dbi_SOURCES = \
    test-backend-dbi.c \
    test-backend-dbi-basic.c \
    test-dbi-stuff.c \
    test-dbi-business-stuff.c

test_backend_dbi_LDFLAGS="-ldbi"
test_backend_dbi_CPPFLAGS = \
	-DDBI_TEST_XML_FILENAME=\"${srcdir}/test-dbi.xml\" \
	${AM_CPPFLAGS}



AM_CPPFLAGS += -DG_LOG_DOMAIN=\"gnc.backend.dbi\"

# If you let make run parallel builds it complains that there is no rule to make
# libgncmod-test-dbi.la.  This is wrong, but I can't figure out how to fix it
# so I'll turn off parallel builds
#.NOTPARALLEL:<|MERGE_RESOLUTION|>--- conflicted
+++ resolved
@@ -41,11 +41,7 @@
   GNC_ACCOUNT_PATH=${top_srcdir}/accounts/C \
   SRCDIR=${srcdir} \
   ${gnc_dbd_dir_override} \
-<<<<<<< HEAD
-  $(shell ${top_builddir}/src/gnc-test-env --no-exports ${GNC_TEST_DEPS})
-=======
   $(shell ${abs_top_srcdir}/src/gnc-test-env.pl --noexports ${GNC_TEST_DEPS})
->>>>>>> 785c6d62
 
 EXTRA_DIST += \
     test-dbi-stuff.h \
