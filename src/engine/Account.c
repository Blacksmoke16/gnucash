--- conflicted
+++ resolved
@@ -63,7 +63,6 @@
 enum
 {
     PROP_0,
-<<<<<<< HEAD
     PROP_NAME,                          /* Table */
     PROP_FULL_NAME,                     /* Constructed */
     PROP_CODE,                          /* Table */
@@ -89,6 +88,7 @@
     PROP_PLACEHOLDER,                   /* Table slot exists, but in KVP in memory & xml */
     PROP_FILTER,                        /* KVP */
     PROP_SORT_ORDER,                    /* KVP */
+    PROP_SORT_REVERSED,
 
     PROP_LOT_NEXT_ID,                   /* KVP */
     PROP_ONLINE_ACCOUNT,                /* KVP */
@@ -106,40 +106,6 @@
     PROP_START_BALANCE,                 /* Runtime Value */
     PROP_START_CLEARED_BALANCE,         /* Runtime Value */
     PROP_START_RECONCILED_BALANCE,      /* Runtime Value */
-=======
-    PROP_NAME,
-    PROP_FULL_NAME,
-    PROP_CODE,
-    PROP_DESCRIPTION,
-    PROP_COLOR,
-    PROP_NOTES,
-    PROP_TYPE,
-
-    PROP_COMMODITY,
-    PROP_COMMODITY_SCU,
-    PROP_NON_STD_SCU,
-    PROP_SORT_DIRTY,
-    PROP_BALANCE_DIRTY,
-    PROP_START_BALANCE,
-    PROP_START_CLEARED_BALANCE,
-    PROP_START_RECONCILED_BALANCE,
-    PROP_END_BALANCE,
-    PROP_END_CLEARED_BALANCE,
-    PROP_END_RECONCILED_BALANCE,
-
-    PROP_POLICY,
-    PROP_MARK,
-    PROP_TAX_RELATED,
-    PROP_TAX_CODE,
-    PROP_TAX_SOURCE,
-    PROP_TAX_COPY_NUMBER,
-
-    PROP_HIDDEN,
-    PROP_PLACEHOLDER,
-    PROP_FILTER,
-    PROP_SORT_ORDER,
-    PROP_SORT_REVERSED,
->>>>>>> 84d15a26
 };
 
 #define GET_PRIVATE(o)  \
@@ -435,7 +401,8 @@
     case PROP_SORT_ORDER:
         g_value_set_string(value, xaccAccountGetSortOrder(account));
         break;
-<<<<<<< HEAD
+    case PROP_SORT_REVERSED:
+        g_value_set_boolean(value, xaccAccountGetSortReversed(account));
     case PROP_LOT_NEXT_ID:
         key = "lot-mgmt/next-id";
         /* Pre-set the value in case the frame is empty */
@@ -465,10 +432,6 @@
     case PROP_AB_TRANS_RETRIEVAL:
         key = AB_KEY "/" AB_TRANS_RETRIEVAL;
         qof_instance_get_kvp (QOF_INSTANCE (account), key, value);
-=======
-    case PROP_SORT_REVERSED:
-        g_value_set_boolean(value, xaccAccountGetSortReversed(account));
->>>>>>> 84d15a26
         break;
     default:
         G_OBJECT_WARN_INVALID_PROPERTY_ID(object, prop_id, pspec);
@@ -572,7 +535,8 @@
     case PROP_SORT_ORDER:
         xaccAccountSetSortOrder(account, g_value_get_string(value));
         break;
-<<<<<<< HEAD
+    case PROP_SORT_REVERSED:
+        xaccAccountSetSortReversed(account, g_value_get_boolean(value));
     case PROP_LOT_NEXT_ID:
         key = "lot-mgmt/next-id";
         qof_instance_set_kvp (QOF_INSTANCE (account), key, value);
@@ -600,10 +564,6 @@
     case PROP_AB_TRANS_RETRIEVAL:
         key = AB_KEY "/" AB_TRANS_RETRIEVAL;
         qof_instance_set_kvp (QOF_INSTANCE (account), key, value);
-=======
-    case PROP_SORT_REVERSED:
-        xaccAccountSetSortReversed(account, g_value_get_boolean(value));
->>>>>>> 84d15a26
         break;
     default:
         G_OBJECT_WARN_INVALID_PROPERTY_ID(object, prop_id, pspec);
@@ -965,7 +925,15 @@
 
     g_object_class_install_property
     (gobject_class,
-<<<<<<< HEAD
+     PROP_SORT_REVERSED,
+     g_param_spec_boolean ("sort-reversed",
+                          "Account Sort Reversed",
+                          "Parameter to store whether the sort order is reversed or not.",
+                          FALSE,
+                          G_PARAM_READWRITE));
+
+    g_object_class_install_property
+    (gobject_class,
      PROP_LOT_NEXT_ID,
      g_param_spec_int64 ("lot-next-id",
                          "Lot Next ID",
@@ -1034,14 +1002,6 @@
                         GNC_TYPE_TIMESPEC,
                         G_PARAM_READWRITE));
 
-=======
-     PROP_SORT_REVERSED,
-     g_param_spec_boolean ("sort-reversed",
-                          "Account Sort Reversed",
-                          "Parameter to store whether the sort order is reversed or not.",
-                          FALSE,
-                          G_PARAM_READWRITE));
->>>>>>> 84d15a26
 }
 
 static void
@@ -2396,13 +2356,7 @@
 void
 xaccAccountSetSortReversed (Account *acc, gboolean sortreversed)
 {
-    g_return_if_fail(GNC_IS_ACCOUNT(acc));
-
-    xaccAccountBeginEdit (acc);
-    kvp_frame_set_string (acc->inst.kvp_data, "sort-reversed",
-            sortreversed ? "true" : NULL);
-    mark_account (acc);
-    xaccAccountCommitEdit (acc);
+     set_kvp_string_tag (acc, "sort-reversed", sortreversed ? "true" : NULL);
 }
 
 static void
@@ -3167,12 +3121,9 @@
 gboolean
 xaccAccountGetSortReversed (const Account *acc)
 {
-    const char *str;
 
     g_return_val_if_fail(GNC_IS_ACCOUNT(acc), FALSE);
-
-    str = kvp_frame_get_string(acc->inst.kvp_data, "sort-reversed");
-    return (str && !strcmp(str, "true"));
+    return g_strcmp0 (get_kvp_string_tag (acc, "sort-reversed"), "true") == 0;
 }
 
 const char *
