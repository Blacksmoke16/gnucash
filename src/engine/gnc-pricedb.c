/********************************************************************
 * gnc-pricedb.c -- a simple price database for gnucash.            *
 * Copyright (C) 2001 Rob Browning                                  *
 * Copyright (C) 2001,2003 Linas Vepstas <linas@linas.org>          *
 *                                                                  *
 * This program is free software; you can redistribute it and/or    *
 * modify it under the terms of the GNU General Public License as   *
 * published by the Free Software Foundation; either version 2 of   *
 * the License, or (at your option) any later version.              *
 *                                                                  *
 * This program is distributed in the hope that it will be useful,  *
 * but WITHOUT ANY WARRANTY; without even the implied warranty of   *
 * MERCHANTABILITY or FITNESS FOR A PARTICULAR PURPOSE.  See the    *
 * GNU General Public License for more details.                     *
 *                                                                  *
 * You should have received a copy of the GNU General Public License*
 * along with this program; if not, contact:                        *
 *                                                                  *
 * Free Software Foundation           Voice:  +1-617-542-5942       *
 * 51 Franklin Street, Fifth Floor    Fax:    +1-617-542-2652       *
 * Boston, MA  02110-1301,  USA       gnu@gnu.org                   *
 *                                                                  *
 *******************************************************************/

#include "config.h"

#include <glib.h>
#include <string.h>
#include "gnc-pricedb-p.h"
#include "qofbackend-p.h"

/* This static indicates the debugging module that this .o belongs to.  */
static QofLogModule log_module = GNC_MOD_PRICE;

static gboolean add_price(GNCPriceDB *db, GNCPrice *p);
static gboolean remove_price(GNCPriceDB *db, GNCPrice *p, gboolean cleanup);
static GNCPrice *lookup_nearest_in_time(GNCPriceDB *db, const gnc_commodity *c,
                                        const gnc_commodity *currency,
                                        Timespec t, gboolean sameday);
static gboolean
pricedb_pricelist_traversal(GNCPriceDB *db,
                            gboolean (*f)(GList *p, gpointer user_data),
                            gpointer user_data);

enum
{
    PROP_0,
    PROP_COMMODITY,	/* Table */
    PROP_CURRENCY,	/* Table */
    PROP_DATE,		/* Table */
    PROP_SOURCE,	/* Table */
    PROP_TYPE,		/* Table */
    PROP_VALUE,		/* Table, 2 fields (numeric) */
};

typedef struct
{
     gpointer key;
     gpointer value;
} HashEntry;

static void
hash_entry_insert(gpointer key, gpointer val, gpointer user_data)
{
    GSList **result = (GSList **) user_data;
    HashEntry *entry = g_new(HashEntry, 1);

    entry->key = key;
    entry->value = val;
    *result = g_slist_prepend(*result, entry);
}

static GSList *
hash_table_to_list(GHashTable *table)
{
    GSList *result_list = NULL;
    g_hash_table_foreach(table, hash_entry_insert, &result_list);
    return result_list;
}

static void
hash_entry_free_gfunc(gpointer data, G_GNUC_UNUSED gpointer user_data)
{
    HashEntry *entry = (HashEntry *) data;
    g_free(entry);
}

/* GObject Initialization */
G_DEFINE_TYPE(GNCPrice, gnc_price, QOF_TYPE_INSTANCE);

static void
gnc_price_init(GNCPrice* price)
{
    price->refcount = 1;
    price->value = gnc_numeric_zero();
    price->type = NULL;
    price->source = PRICE_SOURCE_INVALID;
}

/* Array of char constants for converting price-source enums. Be sure to keep in
 * sync with the enum values in gnc-pricedb.h The string user:price-editor is
 * explicitly used by price_to_gui() in dialog-price-editor.c. Beware
 * that the strings are used to store the enum values in the backends so any
 * changes will affect backward data compatibility.
 * The last two values, temporary and invalid, are *not* used.
 */
static const char* source_names[(size_t)PRICE_SOURCE_INVALID + 1] =
{
    /* sync with price_to_gui in dialog-price-editor.c */
    "user:price-editor",
    /* sync with commidity-tz-quote->price in price-quotes.scm */
    "Finance::Quote",
    "user:price",
    /* String retained for backwards compatibility. */
    "user:xfer-dialog",
    "user:split-register",
    "user:stock-split",
    "user:invoice-post", /* Retained for backwards compatibility */
    "temporary",
    "invalid"
};

static void
gnc_price_dispose(GObject *pricep)
{
    G_OBJECT_CLASS(gnc_price_parent_class)->dispose(pricep);
}

static void
gnc_price_finalize(GObject* pricep)
{
    G_OBJECT_CLASS(gnc_price_parent_class)->finalize(pricep);
}

/* Note that g_value_set_object() refs the object, as does
 * g_object_get(). But g_object_get() only unrefs once when it disgorges
 * the object, leaving an unbalanced ref, which leaks. So instead of
 * using g_value_set_object(), use g_value_take_object() which doesn't
 * ref the object when used in get_property().
 */
static void
gnc_price_get_property(GObject* object, guint prop_id, GValue* value, GParamSpec* pspec)
{
    GNCPrice* price;

    g_return_if_fail(GNC_IS_PRICE(object));

    price = GNC_PRICE(object);
    switch (prop_id)
    {
    case PROP_SOURCE:
        g_value_set_string(value, gnc_price_get_source_string(price));
        break;
    case PROP_TYPE:
        g_value_set_string(value, price->type);
        break;
    case PROP_VALUE:
        g_value_set_boxed(value, &price->value);
        break;
    case PROP_COMMODITY:
        g_value_take_object(value, price->commodity);
        break;
    case PROP_CURRENCY:
        g_value_take_object(value, price->currency);
        break;
    case PROP_DATE:
        g_value_set_boxed(value, &price->tmspec);
        break;
    default:
        G_OBJECT_WARN_INVALID_PROPERTY_ID(object, prop_id, pspec);
        break;
    }
}

static void
gnc_price_set_property(GObject* object, guint prop_id, const GValue* value, GParamSpec* pspec)
{
    GNCPrice* price;
    gnc_numeric* number;
    Timespec* ts;

    g_return_if_fail(GNC_IS_PRICE(object));

    price = GNC_PRICE(object);
    g_assert (qof_instance_get_editlevel(price));

    switch (prop_id)
    {
    case PROP_SOURCE:
        gnc_price_set_source_string(price, g_value_get_string(value));
        break;
    case PROP_TYPE:
        gnc_price_set_typestr(price, g_value_get_string(value));
        break;
    case PROP_VALUE:
        number = g_value_get_boxed(value);
        gnc_price_set_value(price, *number);
        break;
    case PROP_COMMODITY:
        gnc_price_set_commodity(price, g_value_get_object(value));
        break;
    case PROP_CURRENCY:
        gnc_price_set_currency(price, g_value_get_object(value));
        break;
    case PROP_DATE:
        ts = g_value_get_boxed(value);
        gnc_price_set_time(price, *ts);
        break;
    default:
        G_OBJECT_WARN_INVALID_PROPERTY_ID(object, prop_id, pspec);
        break;
    }
}

static void
gnc_price_class_init(GNCPriceClass *klass)
{
    GObjectClass *gobject_class = G_OBJECT_CLASS (klass);

    gobject_class->dispose = gnc_price_dispose;
    gobject_class->finalize = gnc_price_finalize;
    gobject_class->set_property = gnc_price_set_property;
    gobject_class->get_property = gnc_price_get_property;

    g_object_class_install_property
    (gobject_class,
     PROP_COMMODITY,
     g_param_spec_object ("commodity",
                          "Commodity",
                          "The commodity field denotes the base kind of "
                          "'stuff' for the units of this quote, whether "
                          "it is USD, gold, stock, etc.",
                          GNC_TYPE_COMMODITY,
                          G_PARAM_READWRITE));

    g_object_class_install_property
    (gobject_class,
     PROP_CURRENCY,
     g_param_spec_object ("currency",
                          "Currency",
                          "The currency field denotes the external kind "
                          "'stuff' for the units of this quote, whether "
                          "it is USD, gold, stock, etc.",
                          GNC_TYPE_COMMODITY,
                          G_PARAM_READWRITE));

    g_object_class_install_property
    (gobject_class,
     PROP_SOURCE,
     g_param_spec_string ("source",
                          "Price source",
                          "The price source is PriceSource enum describing how"
                          " the price was created. This property works on the"
                          " string values in source_names for SQL database"
                          " compatibility.",
                          NULL,
                          G_PARAM_READWRITE));

    g_object_class_install_property
    (gobject_class,
     PROP_TYPE,
     g_param_spec_string ("type",
                          "Quote type",
                          "The quote type is a string describing the "
                          "type of a price quote.  Types possible now "
                          "are 'bid', 'ask', 'last', 'nav' and 'unknown'.",
                          NULL,
                          G_PARAM_READWRITE));

    g_object_class_install_property
    (gobject_class,
     PROP_DATE,
     g_param_spec_boxed("date",
                        "Date",
                        "The date of the price quote.",
                        GNC_TYPE_NUMERIC,
                        G_PARAM_READWRITE));

    g_object_class_install_property
    (gobject_class,
     PROP_VALUE,
     g_param_spec_boxed("value",
                        "Value",
                        "The value of the price quote.",
                        GNC_TYPE_NUMERIC,
                        G_PARAM_READWRITE));
}

/* ==================================================================== */
/* GNCPrice functions
 */

/* allocation */
GNCPrice *
gnc_price_create (QofBook *book)
{
    GNCPrice *p;

    g_return_val_if_fail (book, NULL);

    p = g_object_new(GNC_TYPE_PRICE, NULL);

    qof_instance_init_data (&p->inst, GNC_ID_PRICE, book);
    qof_event_gen (&p->inst, QOF_EVENT_CREATE, NULL);

    return p;
}

static void
gnc_price_destroy (GNCPrice *p)
{
    ENTER(" ");
    qof_event_gen (&p->inst, QOF_EVENT_DESTROY, NULL);

    if (p->type) CACHE_REMOVE(p->type);

    /* qof_instance_release (&p->inst); */
    g_object_unref(p);
    LEAVE (" ");
}

void
gnc_price_ref(GNCPrice *p)
{
    if (!p) return;
    p->refcount++;
}

void
gnc_price_unref(GNCPrice *p)
{
    if (!p) return;
    if (p->refcount == 0)
    {
        return;
    }

    p->refcount--;

    if (p->refcount <= 0)
    {
        if (NULL != p->db)
        {
            PERR("last unref while price in database");
        }
        gnc_price_destroy (p);
    }
}

/* ==================================================================== */

GNCPrice *
gnc_price_clone (GNCPrice* p, QofBook *book)
{
    /* the clone doesn't belong to a PriceDB */
    GNCPrice *new_p;

    g_return_val_if_fail (book, NULL);

    ENTER ("pr=%p", p);

    if (!p)
    {
        LEAVE (" ");
        return NULL;
    }

    new_p = gnc_price_create(book);
    if (!new_p)
    {
        LEAVE (" ");
        return NULL;
    }

    qof_instance_copy_version(new_p, p);

    gnc_price_begin_edit(new_p);
    /* never ever clone guid's */
    gnc_price_set_commodity(new_p, gnc_price_get_commodity(p));
    gnc_price_set_time(new_p, gnc_price_get_time(p));
    gnc_price_set_source(new_p, gnc_price_get_source(p));
    gnc_price_set_typestr(new_p, gnc_price_get_typestr(p));
    gnc_price_set_value(new_p, gnc_price_get_value(p));
    gnc_price_set_currency(new_p, gnc_price_get_currency(p));
    gnc_price_commit_edit(new_p);
    LEAVE (" ");
    return(new_p);
}

GNCPrice *
gnc_price_invert (GNCPrice *p)
{
    QofBook *book = qof_instance_get_book (QOF_INSTANCE(p));
    GNCPrice *new_p = gnc_price_create (book);
    qof_instance_copy_version(new_p, p);
    gnc_price_begin_edit(new_p);
    gnc_price_set_time(new_p, gnc_price_get_time(p));
    gnc_price_set_source(new_p, PRICE_SOURCE_TEMP);
    gnc_price_set_typestr(new_p, gnc_price_get_typestr(p));
    gnc_price_set_commodity(new_p, gnc_price_get_currency(p));
    gnc_price_set_currency(new_p, gnc_price_get_commodity(p));
    gnc_price_set_value(new_p, gnc_numeric_invert(gnc_price_get_value(p)));
    gnc_price_commit_edit(new_p);
    return new_p;
}

/* ==================================================================== */

void
gnc_price_begin_edit (GNCPrice *p)
{
    qof_begin_edit(&p->inst);
}

static void commit_err (QofInstance *inst, QofBackendError errcode)
{
    PERR ("Failed to commit: %d", errcode);
    gnc_engine_signal_commit_error( errcode );
}

static void noop (QofInstance *inst) {}

void
gnc_price_commit_edit (GNCPrice *p)
{
    if (!qof_commit_edit (QOF_INSTANCE(p))) return;
    qof_commit_edit_part2 (&p->inst, commit_err, noop, noop);
}

/* ==================================================================== */

void
gnc_pricedb_begin_edit (GNCPriceDB *pdb)
{
    qof_begin_edit(&pdb->inst);
}

void
gnc_pricedb_commit_edit (GNCPriceDB *pdb)
{
    if (!qof_commit_edit (QOF_INSTANCE(pdb))) return;
    qof_commit_edit_part2 (&pdb->inst, commit_err, noop, noop);
}

/* ==================================================================== */
/* setters */

static void
gnc_price_set_dirty (GNCPrice *p)
{
    qof_instance_set_dirty(&p->inst);
    qof_event_gen(&p->inst, QOF_EVENT_MODIFY, NULL);
}

void
gnc_price_set_commodity(GNCPrice *p, gnc_commodity *c)
{
    if (!p) return;

    if (!gnc_commodity_equiv(p->commodity, c))
    {
        /* Changing the commodity requires the hash table
         * position to be modified. The easiest way of doing
         * this is to remove and reinsert. */
        gnc_price_ref (p);
        remove_price (p->db, p, TRUE);
        gnc_price_begin_edit (p);
        p->commodity = c;
        gnc_price_set_dirty(p);
        gnc_price_commit_edit (p);
        add_price (p->db, p);
        gnc_price_unref (p);
    }
}


void
gnc_price_set_currency(GNCPrice *p, gnc_commodity *c)
{
    if (!p) return;

    if (!gnc_commodity_equiv(p->currency, c))
    {
        /* Changing the currency requires the hash table
         * position to be modified. The easiest way of doing
         * this is to remove and reinsert. */
        gnc_price_ref (p);
        remove_price (p->db, p, TRUE);
        gnc_price_begin_edit (p);
        p->currency = c;
        gnc_price_set_dirty(p);
        gnc_price_commit_edit (p);
        add_price (p->db, p);
        gnc_price_unref (p);
    }
}

void
gnc_price_set_time(GNCPrice *p, Timespec t)
{
    if (!p) return;
    if (!timespec_equal(&(p->tmspec), &t))
    {
        /* Changing the datestamp requires the hash table
         * position to be modified. The easiest way of doing
         * this is to remove and reinsert. */
        gnc_price_ref (p);
        remove_price (p->db, p, FALSE);
        gnc_price_begin_edit (p);
        p->tmspec = t;
        gnc_price_set_dirty(p);
        gnc_price_commit_edit (p);
        add_price (p->db, p);
        gnc_price_unref (p);
    }
}

void
gnc_price_set_source(GNCPrice *p, PriceSource s)
{
    if (!p) return;
    gnc_price_begin_edit (p);
    p->source = s;
    gnc_price_set_dirty(p);
    gnc_price_commit_edit(p);
}

void
gnc_price_set_source_string(GNCPrice *p, const char* str)
{
    if (!p) return;
    for (PriceSource s = PRICE_SOURCE_EDIT_DLG;
         s < PRICE_SOURCE_INVALID; ++s)
        if (strcmp(source_names[s], str) == 0)
        {
            gnc_price_set_source(p, s);
            return;
        }


}
void
gnc_price_set_typestr(GNCPrice *p, const char* type)
{
    if (!p) return;
    if (g_strcmp0(p->type, type) != 0)
    {
        gchar *tmp;

        gnc_price_begin_edit (p);
        tmp = CACHE_INSERT((gpointer) type);
        if (p->type) CACHE_REMOVE(p->type);
        p->type = tmp;
        gnc_price_set_dirty(p);
        gnc_price_commit_edit (p);
    }
}

void
gnc_price_set_value(GNCPrice *p, gnc_numeric value)
{
    if (!p) return;
    if (!gnc_numeric_eq(p->value, value))
    {
        gnc_price_begin_edit (p);
        p->value = value;
        gnc_price_set_dirty(p);
        gnc_price_commit_edit (p);
    }
}

/* ==================================================================== */
/* getters */

GNCPrice *
gnc_price_lookup (const GncGUID *guid, QofBook *book)
{
    QofCollection *col;

    if (!guid || !book) return NULL;
    col = qof_book_get_collection (book, GNC_ID_PRICE);
    return (GNCPrice *) qof_collection_lookup_entity (col, guid);
}

gnc_commodity *
gnc_price_get_commodity(const GNCPrice *p)
{
    if (!p) return NULL;
    return p->commodity;
}

Timespec
gnc_price_get_time(const GNCPrice *p)
{
    if (!p)
    {
        Timespec result;
        result.tv_sec = 0;
        result.tv_nsec = 0;
        return result;
    }
    return p->tmspec;
}

PriceSource
gnc_price_get_source(const GNCPrice *p)
{
    if (!p) return PRICE_SOURCE_INVALID;
    return p->source;
}

const char*
gnc_price_get_source_string(const GNCPrice *p)
{
    if (!p) return NULL;
    return source_names[p->source];
}

const char *
gnc_price_get_typestr(const GNCPrice *p)
{
    if (!p) return NULL;
    return p->type;
}

gnc_numeric
gnc_price_get_value(const GNCPrice *p)
{
    if (!p)
    {
        PERR("price NULL.\n");
        return gnc_numeric_zero();
    }
    return p->value;
}

gnc_commodity *
gnc_price_get_currency(const GNCPrice *p)
{
    if (!p) return NULL;
    return p->currency;
}

gboolean
gnc_price_equal (const GNCPrice *p1, const GNCPrice *p2)
{
    Timespec ts1;
    Timespec ts2;

    if (p1 == p2) return TRUE;
    if (!p1 || !p2) return FALSE;

    if (!gnc_commodity_equiv (gnc_price_get_commodity (p1),
                              gnc_price_get_commodity (p2)))
        return FALSE;

    if (!gnc_commodity_equiv (gnc_price_get_currency (p1),
                              gnc_price_get_currency (p2)))
        return FALSE;

    ts1 = gnc_price_get_time (p1);
    ts2 = gnc_price_get_time (p2);

    if (!timespec_equal (&ts1, &ts2))
        return FALSE;

    if (gnc_price_get_source (p1) != gnc_price_get_source (p2))
        return FALSE;

    if (g_strcmp0 (gnc_price_get_typestr (p1),
                   gnc_price_get_typestr (p2)) != 0)
        return FALSE;

    if (!gnc_numeric_eq (gnc_price_get_value (p1),
                         gnc_price_get_value (p2)))
        return FALSE;

    return TRUE;
}

/* ==================================================================== */
/* price list manipulation functions */

static gint
compare_prices_by_date(gconstpointer a, gconstpointer b)
{
    Timespec time_a;
    Timespec time_b;
    gint result;

    if (!a && !b) return 0;
    /* nothing is always less than something */
    if (!a) return -1;

    time_a = gnc_price_get_time((GNCPrice *) a);
    time_b = gnc_price_get_time((GNCPrice *) b);

    result = -timespec_cmp(&time_a, &time_b);
    if (result) return result;

    /* For a stable sort */
    return guid_compare (gnc_price_get_guid((GNCPrice *) a),
                         gnc_price_get_guid((GNCPrice *) b));
}

typedef struct
{
    GNCPrice* pPrice;
    gboolean isDupl;
} PriceListIsDuplStruct;

static void
price_list_is_duplicate( gpointer data, gpointer user_data )
{
    GNCPrice* pPrice = (GNCPrice*)data;
    PriceListIsDuplStruct* pStruct = (PriceListIsDuplStruct*)user_data;
    Timespec time_a, time_b;

    time_a = timespecCanonicalDayTime( gnc_price_get_time( pPrice ) );
    time_b = timespecCanonicalDayTime( gnc_price_get_time( pStruct->pPrice ) );

    /* If the date, currency, commodity and price match, it's a duplicate */
    if ( !gnc_numeric_equal( gnc_price_get_value( pPrice ),  gnc_price_get_value( pStruct->pPrice ) ) ) return;
    if ( gnc_price_get_commodity( pPrice ) != gnc_price_get_commodity( pStruct->pPrice ) ) return;
    if ( gnc_price_get_currency( pPrice ) != gnc_price_get_currency( pStruct->pPrice ) ) return;

    if ( timespec_cmp( &time_a, &time_b ) != 0 ) return;

    pStruct->isDupl = TRUE;
}

gboolean
gnc_price_list_insert(PriceList **prices, GNCPrice *p, gboolean check_dupl)
{
    GList *result_list;
    PriceListIsDuplStruct* pStruct;
    gboolean isDupl;

    if (!prices || !p) return FALSE;
    gnc_price_ref(p);

    if (check_dupl)
    {
        pStruct = g_new0( PriceListIsDuplStruct, 1 );
        pStruct->pPrice = p;
        pStruct->isDupl = FALSE;
        g_list_foreach( *prices, price_list_is_duplicate, pStruct );
        isDupl = pStruct->isDupl;
        g_free( pStruct );

        if ( isDupl )
        {
            return TRUE;
        }
    }

    result_list = g_list_insert_sorted(*prices, p, compare_prices_by_date);
    if (!result_list) return FALSE;
    *prices = result_list;
    return TRUE;
}

gboolean
gnc_price_list_remove(PriceList **prices, GNCPrice *p)
{
    GList *result_list;
    GList *found_element;

    if (!prices || !p) return FALSE;

    found_element = g_list_find(*prices, p);
    if (!found_element) return TRUE;

    result_list = g_list_remove_link(*prices, found_element);
    gnc_price_unref((GNCPrice *) found_element->data);
    g_list_free(found_element);

    *prices = result_list;
    return TRUE;
}

static void
price_list_destroy_helper(gpointer data, gpointer user_data)
{
    gnc_price_unref((GNCPrice *) data);
}

void
gnc_price_list_destroy(PriceList *prices)
{
    g_list_foreach(prices, price_list_destroy_helper, NULL);
    g_list_free(prices);
}

gboolean
gnc_price_list_equal(PriceList *prices1, PriceList *prices2)
{
    GList *n1, *n2;

    if (prices1 == prices2) return TRUE;

    if (g_list_length (prices1) < g_list_length (prices2))
    {
        PWARN ("prices2 has extra prices");
        return FALSE;
    }

    if (g_list_length (prices1) > g_list_length (prices2))
    {
        PWARN ("prices1 has extra prices");
        return FALSE;
    }

    for (n1 = prices1, n2 = prices2; n1 ; n1 = n1->next, n2 = n2->next)
        if (!gnc_price_equal (n1->data, n2->data))
            return FALSE;

    return TRUE;
}

/* ==================================================================== */
/* GNCPriceDB functions

   Structurally a GNCPriceDB contains a hash mapping price commodities
   (of type gnc_commodity*) to hashes mapping price currencies (of
   type gnc_commodity*) to GNCPrice lists (see gnc-pricedb.h for a
   description of GNCPrice lists).  The top-level key is the commodity
   you want the prices for, and the second level key is the commodity
   that the value is expressed in terms of.
 */

/* GObject Initialization */
QOF_GOBJECT_IMPL(gnc_pricedb, GNCPriceDB, QOF_TYPE_INSTANCE);

static void
gnc_pricedb_init(GNCPriceDB* pdb)
{
}

static void
gnc_pricedb_dispose_real (GObject *pdbp)
{
}

static void
gnc_pricedb_finalize_real(GObject* pdbp)
{
}

static GNCPriceDB *
gnc_pricedb_create(QofBook * book)
{
    GNCPriceDB * result;
    QofCollection *col;

    g_return_val_if_fail (book, NULL);

    /* There can only be one pricedb per book.  So if one exits already,
     * then use that.  Warn user, they shouldn't be creating two ...
     */
    col = qof_book_get_collection (book, GNC_ID_PRICEDB);
    result = qof_collection_get_data (col);
    if (result)
    {
        PWARN ("A price database already exists for this book!");
        return result;
    }

    result = g_object_new(GNC_TYPE_PRICEDB, NULL);
    qof_instance_init_data (&result->inst, GNC_ID_PRICEDB, book);
    qof_collection_mark_clean(col);

    /** \todo This leaks result when the collection is destroyed.  When
       qofcollection is fixed to allow a destroy notifier, we'll need to
       provide one here. */
    qof_collection_set_data (col, result);

    result->commodity_hash = g_hash_table_new(NULL, NULL);
    g_return_val_if_fail (result->commodity_hash, NULL);
    return result;
}

static void
destroy_pricedb_currency_hash_data(gpointer key,
                                   gpointer data,
                                   gpointer user_data)
{
    GList *price_list = (GList *) data;
    GList *node;
    GNCPrice *p;

    for (node = price_list; node; node = node->next)
    {
        p = node->data;

        p->db = NULL;
    }

    gnc_price_list_destroy(price_list);
}

static void
destroy_pricedb_commodity_hash_data(gpointer key,
                                    gpointer data,
                                    gpointer user_data)
{
    GHashTable *currency_hash = (GHashTable *) data;
    if (!currency_hash) return;
    g_hash_table_foreach (currency_hash,
                          destroy_pricedb_currency_hash_data,
                          NULL);
    g_hash_table_destroy(currency_hash);
}

void
gnc_pricedb_destroy(GNCPriceDB *db)
{
    if (!db) return;
    if (db->commodity_hash)
    {
        g_hash_table_foreach (db->commodity_hash,
                              destroy_pricedb_commodity_hash_data,
                              NULL);
    }
    g_hash_table_destroy (db->commodity_hash);
    db->commodity_hash = NULL;
    /* qof_instance_release (&db->inst); */
    g_object_unref(db);
}

void
gnc_pricedb_set_bulk_update(GNCPriceDB *db, gboolean bulk_update)
{
    db->bulk_update = bulk_update;
}

/* ==================================================================== */
/* This is kind of weird, the way its done.  Each collection of prices
 * for a given commodity should get its own guid, be its own entity, etc.
 * We really shouldn't be using the collection data.  But, hey I guess its OK,
 * yeah? Umm, possibly not. (NW). See TODO below.
*/
/** \todo Collections of prices are not destroyed fully.

    \par
    gnc_pricedb_destroy does not clean up properly because
    gnc_pricedb_create reports an existing PriceDB after
    running gnc_pricedb_destroy. To change the pricedb, we need to
    destroy and recreate the book. Yuk.
 */

GNCPriceDB *
gnc_collection_get_pricedb(QofCollection *col)
{
    if (!col) return NULL;
    return qof_collection_get_data (col);
}

GNCPriceDB *
gnc_pricedb_get_db(QofBook *book)
{
    QofCollection *col;

    if (!book) return NULL;
    col = qof_book_get_collection (book, GNC_ID_PRICEDB);
    return gnc_collection_get_pricedb (col);
}

/* ==================================================================== */

static gboolean
num_prices_helper (GNCPrice *p, gpointer user_data)
{
    guint *count = user_data;

    *count += 1;

    return TRUE;
}

guint
gnc_pricedb_get_num_prices(GNCPriceDB *db)
{
    guint count;

    if (!db) return 0;

    count = 0;

    gnc_pricedb_foreach_price(db, num_prices_helper, &count, FALSE);

    return count;
}

/* ==================================================================== */

typedef struct
{
    gboolean equal;
    GNCPriceDB *db2;
    gnc_commodity *commodity;
} GNCPriceDBEqualData;

static void
pricedb_equal_foreach_pricelist(gpointer key, gpointer val, gpointer user_data)
{
    GNCPriceDBEqualData *equal_data = user_data;
    gnc_commodity *currency = key;
    GList *price_list1 = val;
    GList *price_list2;

    price_list2 = gnc_pricedb_get_prices (equal_data->db2,
                                          equal_data->commodity,
                                          currency);

    if (!gnc_price_list_equal (price_list1, price_list2))
        equal_data->equal = FALSE;

    gnc_price_list_destroy (price_list2);
}

static void
pricedb_equal_foreach_currencies_hash (gpointer key, gpointer val,
                                       gpointer user_data)
{
    GHashTable *currencies_hash = val;
    GNCPriceDBEqualData *equal_data = user_data;

    equal_data->commodity = key;

    g_hash_table_foreach (currencies_hash,
                          pricedb_equal_foreach_pricelist,
                          equal_data);
}

gboolean
gnc_pricedb_equal (GNCPriceDB *db1, GNCPriceDB *db2)
{
    GNCPriceDBEqualData equal_data;

    if (db1 == db2) return TRUE;

    if (!db1 || !db2)
    {
        PWARN ("one is NULL");
        return FALSE;
    }

    equal_data.equal = TRUE;
    equal_data.db2 = db2;

    g_hash_table_foreach (db1->commodity_hash,
                          pricedb_equal_foreach_currencies_hash,
                          &equal_data);

    return equal_data.equal;
}

/* ==================================================================== */
/* The add_price() function is a utility that only manages the
 * dual hash table instertion */

static gboolean
add_price(GNCPriceDB *db, GNCPrice *p)
{
    /* This function will use p, adding a ref, so treat p as read-only
       if this function succeeds. */
    GList *price_list;
    gnc_commodity *commodity;
    gnc_commodity *currency;
    GHashTable *currency_hash;
    GNCPrice *old_price;

    if (!db || !p) return FALSE;
    ENTER ("db=%p, pr=%p dirty=%d destroying=%d",
           db, p, qof_instance_get_dirty_flag(p),
           qof_instance_get_destroying(p));

    if (!qof_instance_books_equal(db, p))
    {
        PERR ("attempted to mix up prices across different books");
        LEAVE (" ");
        return FALSE;
    }

    commodity = gnc_price_get_commodity(p);
    if (!commodity)
    {
        PWARN("no commodity");
        LEAVE (" ");
        return FALSE;
    }
    currency = gnc_price_get_currency(p);
    if (!currency)
    {
        PWARN("no currency");
        LEAVE (" ");
        return FALSE;
    }
    if (!db->commodity_hash)
    {
        LEAVE ("no commodity hash found ");
        return FALSE;
    }

    if (!insert_or_replace_price(db, p))
    {
        LEAVE("A better price already exists");
        return FALSE;
    }

    currency_hash = g_hash_table_lookup(db->commodity_hash, commodity);
    if (!currency_hash)
    {
        currency_hash = g_hash_table_new(NULL, NULL);
        g_hash_table_insert(db->commodity_hash, commodity, currency_hash);
    }

    price_list = g_hash_table_lookup(currency_hash, currency);
    if (!gnc_price_list_insert(&price_list, p, !db->bulk_update))
    {
        LEAVE ("gnc_price_list_insert failed");
        return FALSE;
    }

    if (!price_list)
    {
        LEAVE (" no price list");
        return FALSE;
    }

<<<<<<< HEAD
=======
/* Check for an existing price on the same day. If there is no existing price,
 * add this one. If this price is of equal or better precedence than the old
 * one, copy this one over the old one.
 */
    old_price = gnc_pricedb_lookup_day (db, p->commodity, p->currency,
                                        p->tmspec);
    if (!db->bulk_update && old_price != NULL)
    {
        if (p->source > old_price->source)
        {
            gnc_price_unref(p);
            LEAVE ("Better price already in DB.");
            return FALSE;
        }
        gnc_pricedb_remove_price(db, old_price);
    }
>>>>>>> 4a60e490
    g_hash_table_insert(currency_hash, currency, price_list);
    p->db = db;

    qof_event_gen (&p->inst, QOF_EVENT_ADD, NULL);

    LEAVE ("db=%p, pr=%p dirty=%d dextroying=%d commodity=%s/%s currency_hash=%p",
           db, p, qof_instance_get_dirty_flag(p),
           qof_instance_get_destroying(p),
           gnc_commodity_get_namespace(p->commodity),
           gnc_commodity_get_mnemonic(p->commodity),
           currency_hash);
    return TRUE;
}

/* If gnc_pricedb_add_price() succeeds, it takes ownership of the
   passed-in GNCPrice and inserts it into the pricedb. Writing to this
   pointer afterwards will have interesting results, so don't.
 */
gboolean
gnc_pricedb_add_price(GNCPriceDB *db, GNCPrice *p)
{
    if (!db || !p) return FALSE;

    ENTER ("db=%p, pr=%p dirty=%d destroying=%d",
           db, p, qof_instance_get_dirty_flag(p),
           qof_instance_get_destroying(p));

    if (FALSE == add_price(db, p))
    {
        LEAVE (" failed to add price");
        return FALSE;
    }

    gnc_pricedb_begin_edit(db);
    qof_instance_set_dirty(&db->inst);
    gnc_pricedb_commit_edit(db);

    LEAVE ("db=%p, pr=%p dirty=%d destroying=%d",
           db, p, qof_instance_get_dirty_flag(p),
           qof_instance_get_destroying(p));

    return TRUE;
}

/* remove_price() is a utility; its only function is to remove the price
 * from the double-hash tables.
 */

static gboolean
remove_price(GNCPriceDB *db, GNCPrice *p, gboolean cleanup)
{
    GList *price_list;
    gnc_commodity *commodity;
    gnc_commodity *currency;
    GHashTable *currency_hash;

    if (!db || !p) return FALSE;
    ENTER ("db=%p, pr=%p dirty=%d destroying=%d",
           db, p, qof_instance_get_dirty_flag(p),
           qof_instance_get_destroying(p));

    commodity = gnc_price_get_commodity(p);
    if (!commodity)
    {
        LEAVE (" no commodity");
        return FALSE;
    }
    currency = gnc_price_get_currency(p);
    if (!currency)
    {
        LEAVE (" no currency");
        return FALSE;
    }
    if (!db->commodity_hash)
    {
        LEAVE (" no commodity hash");
        return FALSE;
    }

    currency_hash = g_hash_table_lookup(db->commodity_hash, commodity);
    if (!currency_hash)
    {
        LEAVE (" no currency hash");
        return FALSE;
    }

    qof_event_gen (&p->inst, QOF_EVENT_REMOVE, NULL);
    price_list = g_hash_table_lookup(currency_hash, currency);
    gnc_price_ref(p);
    if (!gnc_price_list_remove(&price_list, p))
    {
        gnc_price_unref(p);
        LEAVE (" cannot remove price list");
        return FALSE;
    }

    /* if the price list is empty, then remove this currency from the
       commodity hash */
    if (price_list)
    {
        g_hash_table_insert(currency_hash, currency, price_list);
    }
    else
    {
        g_hash_table_remove(currency_hash, currency);

        if (cleanup)
        {
            /* chances are good that this commodity had only one currency.
             * If there are no currencies, we may as well destroy the
             * commodity too. */
            guint num_currencies = g_hash_table_size (currency_hash);
            if (0 == num_currencies)
            {
                g_hash_table_remove (db->commodity_hash, commodity);
                g_hash_table_destroy (currency_hash);
            }
        }
    }

    gnc_price_unref(p);
    LEAVE ("db=%p, pr=%p", db, p);
    return TRUE;
}

gboolean
gnc_pricedb_remove_price(GNCPriceDB *db, GNCPrice *p)
{
    gboolean rc;
    if (!db || !p) return FALSE;
    ENTER ("db=%p, pr=%p dirty=%d destroying=%d",
           db, p, qof_instance_get_dirty_flag(p),
           qof_instance_get_destroying(p));

    gnc_price_ref(p);
    rc = remove_price (db, p, TRUE);
    gnc_pricedb_begin_edit(db);
    qof_instance_set_dirty(&db->inst);
    gnc_pricedb_commit_edit(db);

    /* invoke the backend to delete this price */
    gnc_price_begin_edit (p);
    qof_instance_set_destroying(p, TRUE);
    gnc_price_commit_edit (p);
    p->db = NULL;
    gnc_price_unref(p);
    LEAVE ("db=%p, pr=%p", db, p);
    return rc;
}

typedef struct
{
    GNCPriceDB *db;
    Timespec cutoff;
    gboolean delete_user;
    gboolean delete_last;
    GSList *list;
} remove_info;

static gboolean
check_one_price_date (GNCPrice *price, gpointer user_data)
{
    remove_info *data = user_data;
    PriceSource source;
    Timespec pt;

    ENTER("price %p (%s), data %p", price,
          gnc_commodity_get_mnemonic(gnc_price_get_commodity(price)),
          user_data);
    if (!data->delete_user)
    {
        source = gnc_price_get_source (price);
        if (source != PRICE_SOURCE_FQ)
        {
            LEAVE("Not an automatic quote");
            return TRUE;
        }
    }

    pt = gnc_price_get_time (price);
    {
        gchar buf[40];
        gnc_timespec_to_iso8601_buff(pt , buf);
        DEBUG("checking date %s", buf);
    }
    if (timespec_cmp (&pt, &data->cutoff) < 0)
    {
        data->list = g_slist_prepend(data->list, price);
        DEBUG("will delete");
    }
    LEAVE(" ");
    return TRUE;
}

static void
pricedb_remove_foreach_pricelist (gpointer key,
                                  gpointer val,
                                  gpointer user_data)
{
    GList *price_list = (GList *) val;
    GList *node = price_list;
    remove_info *data = (remove_info *) user_data;

    ENTER("key %p, value %p, data %p", key, val, user_data);

    /* The most recent price is the first in the list */
    if (!data->delete_last)
        node = g_list_next(node);

    /* now check each item in the list */
    g_list_foreach(node, (GFunc)check_one_price_date, data);

    LEAVE(" ");
}

static void
pricedb_remove_foreach_currencies_hash (gpointer key,
                                        gpointer val,
                                        gpointer user_data)
{
    GHashTable *currencies_hash = (GHashTable *) val;

    ENTER("key %p, value %p, data %p", key, val, user_data);
    g_hash_table_foreach(currencies_hash,
                         pricedb_remove_foreach_pricelist, user_data);
    LEAVE(" ");
}


gboolean
gnc_pricedb_remove_old_prices(GNCPriceDB *db,
                              Timespec cutoff,
                              gboolean delete_user,
                              gboolean delete_last)
{
    remove_info data;
    GSList *item;

    data.db = db;
    data.cutoff = cutoff;
    data.delete_user = delete_user;
    data.delete_last = delete_last;
    data.list = NULL;

    ENTER("db %p, delet_user %d, delete_last %d", db, delete_user, delete_last);
    {
        gchar buf[40];
        gnc_timespec_to_iso8601_buff(cutoff, buf);
        DEBUG("checking date %s", buf);
    }

    /* Traverse the database once building up an external list of prices
     * to be deleted */
    g_hash_table_foreach(db->commodity_hash,
                         pricedb_remove_foreach_currencies_hash,
                         &data);

    if (data.list == NULL)
        return FALSE;

    /* Now run this external list deleting prices */
    for (item = data.list; item; item = g_slist_next(item))
    {
        gnc_pricedb_remove_price(db, item->data);
    }

    g_slist_free(data.list);
    LEAVE(" ");
    return TRUE;
}

/* ==================================================================== */
/* lookup/query functions */

static PriceList *pricedb_price_list_merge (PriceList *a, PriceList *b);

static void
hash_values_helper(gpointer key, gpointer value, gpointer data)
{
    GList ** l = data;
    if (*l)
    {
        GList *new_l;
        new_l = pricedb_price_list_merge(*l, value);
        g_list_free (*l);
        *l = new_l;
    }
    else
        *l = g_list_copy (value);
}

static PriceList *
price_list_from_hashtable (GHashTable *hash, const gnc_commodity *currency)
{
    GList *price_list = NULL, *result = NULL ;
    if (currency)
    {
        price_list = g_hash_table_lookup(hash, currency);
        if (!price_list)
        {
            LEAVE (" no price list");
            return NULL;
        }
        result = g_list_copy (price_list);
    }
    else
    {
        g_hash_table_foreach(hash, hash_values_helper, (gpointer)&result);
    }
    return result;
}

static PriceList *
pricedb_price_list_merge (PriceList *a, PriceList *b)
{
    PriceList *merged_list = NULL;
    GList *next_a = a;
    GList *next_b = b;
    
    while (next_a || next_b)
    {
        if (next_a == NULL)
        {
            merged_list = g_list_prepend (merged_list, next_b->data);
            next_b = next_b->next;
        }
        else if (next_b == NULL)
        {
            merged_list = g_list_prepend (merged_list, next_a->data);
            next_a = next_a->next;
        }
        /* We're building the list in reverse order so reverse the comparison. */
        else if (compare_prices_by_date (next_a->data, next_b->data) < 0)
        {
            merged_list = g_list_prepend (merged_list, next_a->data);
            next_a = next_a->next;
        }
        else
        {
            merged_list = g_list_prepend (merged_list, next_b->data);
            next_b = next_b->next;
        }
    }
    return g_list_reverse (merged_list);
}

static PriceList*
pricedb_get_prices_internal(GNCPriceDB *db, const gnc_commodity *commodity,
                            const gnc_commodity *currency, gboolean bidi)
{
    GHashTable *forward_hash = NULL, *reverse_hash = NULL;
    PriceList *forward_list = NULL, *reverse_list = NULL;
    g_return_val_if_fail (db != NULL, NULL);
    g_return_val_if_fail (commodity != NULL, NULL);
    forward_hash = g_hash_table_lookup(db->commodity_hash, commodity);
    if (currency && bidi)
        reverse_hash = g_hash_table_lookup(db->commodity_hash, currency);
    if (!forward_hash && !reverse_hash)
    {
        LEAVE (" no currency hash");
        return NULL;
    }
    if (forward_hash)
        forward_list = price_list_from_hashtable (forward_hash, currency);
    if (currency && reverse_hash)
    {
        reverse_list = price_list_from_hashtable (reverse_hash, commodity);
        if (reverse_list)
        {
            if (forward_list)
            {
                /* Since we have a currency both lists are a direct copy of a price
                   list in the price DB.  This means the lists are already sorted
                   from newest to oldest and we can just merge them together.  This
                   is substantially faster than concatenating them and sorting the
                   resulting list. */
                PriceList *merged_list;
                merged_list = pricedb_price_list_merge (forward_list, reverse_list);
                g_list_free (forward_list);
                g_list_free (reverse_list);
                forward_list = merged_list;
            }
            else
            {
                forward_list = reverse_list;
            }
        }
    }

    return forward_list;
}

GNCPrice *
gnc_pricedb_lookup_latest(GNCPriceDB *db,
                          const gnc_commodity *commodity,
                          const gnc_commodity *currency)
{
    GList *price_list;
    GNCPrice *result;
    GHashTable *currency_hash;

    if (!db || !commodity || !currency) return NULL;
    ENTER ("db=%p commodity=%p currency=%p", db, commodity, currency);

    price_list = pricedb_get_prices_internal(db, commodity, currency, TRUE);
    if (!price_list) return NULL;
    /* This works magically because prices are inserted in date-sorted
     * order, and the latest date always comes first. So return the
     * first in the list.  */
    result = price_list->data;
    gnc_price_ref(result);
    g_list_free (price_list);
    LEAVE(" ");
    return result;
}


static void
lookup_latest(gpointer key, gpointer val, gpointer user_data)
{
    //gnc_commodity *currency = (gnc_commodity *)key;
    GList *price_list = (GList *)val;
    GList **return_list = (GList **)user_data;

    if (!price_list) return;

    /* the latest price is the first in list */
    gnc_price_list_insert(return_list, price_list->data, FALSE);
}

typedef struct
{
    GList **list;
    const gnc_commodity *com;
    Timespec t;
} UsesCommodity;

/* price_list_scan_any_currency is the helper function used with
 * pricedb_pricelist_traversal by the "any_currency" price lookup functions. It 
 * builds a list of prices that are either to or from the commodity "com".  
 * The resulting list will include the last price newer than "t" and the first 
 * price older than "t".  All other prices will be ignored.  Since in the most 
 * common cases we will be looking for recent prices which are at the front of 
 * the various price lists, this is considerably faster than concatenating all 
 * the relevant price lists and sorting the result.  
*/
 
static gboolean
price_list_scan_any_currency(GList *price_list, gpointer data)
{
    UsesCommodity *helper = (UsesCommodity*)data;
    GList *node = price_list;
    gnc_commodity *com;
    gnc_commodity *cur;
    
    if (!price_list)
        return TRUE;

    com = gnc_price_get_commodity(node->data);
    cur = gnc_price_get_currency(node->data);
    
    /* if this price list isn't for the commodity we are interested in,
       ignore it. */
    if (com != helper->com && cur != helper->com)
        return TRUE;
    
    /* The price list is sorted in decreasing order of time.  Find the first
       price on it that is older than the requested time and add it and the
       previous price to the result list. */
    while (node != NULL)
    {
        GNCPrice *price = node->data;
        Timespec price_t = gnc_price_get_time(price);
        if (timespec_cmp(&price_t, &helper->t) < 0)
        {
            /* If there is a previous price add it to the results. */
            if (node->prev)
            {
                GNCPrice *prev_price = node->prev->data;
                gnc_price_ref(prev_price);
                *helper->list = g_list_prepend(*helper->list, prev_price);
            }
            /* Add the first price before the desired time */
            gnc_price_ref(price);
            *helper->list = g_list_prepend(*helper->list, price);
            /* No point in looking further, they will all be older */
            break;
        }
        else if (node->next == NULL)
        {
            /* The last price is later than given time, add it */
            gnc_price_ref(price);
            *helper->list = g_list_prepend(*helper->list, price);
        }
        node = node->next;
    }

    return TRUE;
}

static gboolean
is_in_list (GList *list, const gnc_commodity *c)
{
    GList *node;
    for (node = list; node != NULL; node = g_list_next(node))
        if ((gnc_commodity*)node->data == c)
            return TRUE;
    return FALSE;
}

/* This operates on the principal that the prices are sorted by date and that we
 * want only the first one before the specified time containing both the target
 * and some other commodity. */
static PriceList*
latest_before (PriceList *prices, const gnc_commodity* target, Timespec t)
{
    GList *node, *found_coms = NULL, *retval = NULL;
    for (node = prices; node != NULL; node = g_list_next(node))
    {
        GNCPrice *price = (GNCPrice*)node->data;
        gnc_commodity *com = gnc_price_get_commodity(price);
        gnc_commodity *cur = gnc_price_get_currency(price);
        Timespec price_t = gnc_price_get_time(price);
        if (timespec_cmp(&t, &price_t) <= 0 ||
            (com == target && is_in_list(found_coms, cur)) ||
            (cur == target && is_in_list(found_coms, com)))
            continue;
        else
        {
            gnc_price_ref(price);
            retval = g_list_prepend(retval, price);
            found_coms = g_list_prepend(found_coms, com == target ? cur : com);
        }
    }
    return g_list_reverse(retval);
}

static GNCPrice**
find_comtime(GPtrArray* array, gnc_commodity *com)
{
    unsigned int index = 0;
    GNCPrice** retval = NULL;
    for (index = 0; index < array->len; ++index)
    {
        GNCPrice **price_p = g_ptr_array_index(array, index);
        if (gnc_price_get_commodity(*price_p) == com ||
            gnc_price_get_currency(*price_p) == com)
            retval = price_p;
    }
    return retval;
}

static GList*
add_nearest_price(GList *target_list, GPtrArray *price_array, GNCPrice *price,
                  const gnc_commodity *target, Timespec t)
{
        gnc_commodity *com = gnc_price_get_commodity(price);
        gnc_commodity *cur = gnc_price_get_currency(price);
        Timespec price_t = gnc_price_get_time(price);
        gnc_commodity *other = com == target ? cur : com;
        GNCPrice **com_price = find_comtime(price_array, other);
        Timespec com_t;
        if (com_price == NULL)
        {
            com_price = (GNCPrice**)g_slice_new(gpointer);
            *com_price = price;
            g_ptr_array_add(price_array, com_price);
            /* If the first price we see for this commodity is not newer than
               the target date add it to the return list. */
            if (timespec_cmp(&price_t, &t) <= 0)
            {
                gnc_price_ref(price);
                target_list = g_list_prepend(target_list, price);
            }
            return target_list;
        }
        com_t = gnc_price_get_time(*com_price);
        if (timespec_cmp(&com_t, &t) <= 0)
       /* No point in checking any more prices, they'll all be further from
        * t. */
            return target_list;
        if (timespec_cmp(&price_t, &t) > 0)
        /* The price list is sorted newest->oldest, so as long as this price
         * is newer than t then it should replace the saved one. */
        {
            *com_price = price;
        }
        else
        {
            Timespec com_diff = timespec_diff(&com_t, &t);
            Timespec price_diff = timespec_diff(&t, &price_t);
            if (timespec_cmp(&com_diff, &price_diff) < 0)
            {
                gnc_price_ref(*com_price);
                target_list = g_list_prepend(target_list, *com_price);
            }
            else
            {
                gnc_price_ref(price);
                target_list = g_list_prepend(target_list, price);
            }
            *com_price = price;
        }
        return target_list;
}

static PriceList *
nearest_to (PriceList *prices, const gnc_commodity* target, Timespec t)
{
    GList *node, *retval = NULL;
    const guint prealloc_size = 5; /*More than 5 "other" is unlikely as long as
                                    * target isn't the book's default
                                    * currency. */


    GPtrArray *price_array = g_ptr_array_sized_new(prealloc_size);
    guint index;
    for (node = prices; node != NULL; node = g_list_next(node))
    {
        GNCPrice *price = (GNCPrice*)node->data;
        retval = add_nearest_price(retval, price_array, price, target, t);
    }
    /* There might be some prices in price_array that are newer than t. Those
     * will be cases where there wasn't a price older than t to push one or the
     * other into the retval, so we need to get them now.
     */
    for (index = 0; index < price_array->len; ++index)
    {
        GNCPrice **com_price = g_ptr_array_index(price_array, index);
        Timespec price_t = gnc_price_get_time(*com_price);
        if (timespec_cmp(&price_t, &t) >= 0)
        {
            gnc_price_ref(*com_price);
            retval = g_list_prepend(retval, *com_price);
        }
    }
    g_ptr_array_free(price_array, TRUE);
    return g_list_sort(retval, compare_prices_by_date);
}



PriceList *
gnc_pricedb_lookup_latest_any_currency(GNCPriceDB *db,
                                       const gnc_commodity *commodity)
{
    return gnc_pricedb_lookup_latest_before_any_currency(db, commodity, timespec_now());
}

PriceList *
gnc_pricedb_lookup_nearest_in_time_any_currency(GNCPriceDB *db,
                                                const gnc_commodity *commodity,
                                                Timespec t)
{
    GList *prices = NULL, *result;
    UsesCommodity helper = {&prices, commodity, t};
    result = NULL;

    if (!db || !commodity) return NULL;
    ENTER ("db=%p commodity=%p", db, commodity);

    pricedb_pricelist_traversal(db, price_list_scan_any_currency,
                                       &helper);
    prices = g_list_sort(prices, compare_prices_by_date);
    result = nearest_to(prices, commodity, t);
    gnc_price_list_destroy(prices);
    LEAVE(" ");
    return result;
}

PriceList *
gnc_pricedb_lookup_latest_before_any_currency(GNCPriceDB *db,
                                              const gnc_commodity *commodity,
                                              Timespec t)
{
    GList *prices = NULL, *result;
    UsesCommodity helper = {&prices, commodity, t};
    result = NULL;

    if (!db || !commodity) return NULL;
    ENTER ("db=%p commodity=%p", db, commodity);

    pricedb_pricelist_traversal(db, price_list_scan_any_currency,
                                       &helper);
    prices = g_list_sort(prices, compare_prices_by_date);
    result = latest_before(prices, commodity, t);
    gnc_price_list_destroy(prices);
    LEAVE(" ");
    return result;
}

/* gnc_pricedb_has_prices is used explicitly for filtering cases where the
 * commodity is the left side of commodity->currency price, so it checks only in
 * that direction.
 */
gboolean
gnc_pricedb_has_prices(GNCPriceDB *db,
                       const gnc_commodity *commodity,
                       const gnc_commodity *currency)
{
    GList *price_list;
    GHashTable *currency_hash;
    gint size;

    if (!db || !commodity) return FALSE;
    ENTER ("db=%p commodity=%p currency=%p", db, commodity, currency);
    currency_hash = g_hash_table_lookup(db->commodity_hash, commodity);
    if (!currency_hash)
    {
        LEAVE("no, no currency_hash table");
        return FALSE;
    }

    if (currency)
    {
        price_list = g_hash_table_lookup(currency_hash, currency);
        if (price_list)
        {
            LEAVE("yes");
            return TRUE;
        }
        LEAVE("no, no price list");
        return FALSE;
    }

    size = g_hash_table_size (currency_hash);
    LEAVE("%s", size > 0 ? "yes" : "no");
    return size > 0;
}


/* gnc_pricedb_get_prices is used to construct the tree in the Price Editor and
 * so needs to be single-direction.
 */
PriceList *
gnc_pricedb_get_prices(GNCPriceDB *db,
                       const gnc_commodity *commodity,
                       const gnc_commodity *currency)
{
    GList *result;
    GList *node;


    if (!db || !commodity) return NULL;
    ENTER ("db=%p commodity=%p currency=%p", db, commodity, currency);
    result = pricedb_get_prices_internal (db, commodity, currency, FALSE);
    if (!result) return NULL;
    for (node = result; node; node = node->next)
        gnc_price_ref (node->data);

    LEAVE (" ");
    return result;
}

/* Return the number of prices in the data base for the given commodity
 */
static void
price_count_helper(gpointer key, gpointer value, gpointer data)
{
    int *result = data;
    GList *price_list = value;
    
    *result += g_list_length(price_list);
}

int
gnc_pricedb_num_prices(GNCPriceDB *db,
                       const gnc_commodity *c)
{
    int result = 0;
    GHashTable *currency_hash;
    
    if (!db || !c) return 0;
    ENTER ("db=%p commodity=%p", db, c);

    currency_hash = g_hash_table_lookup(db->commodity_hash, c);
    if (currency_hash)
    {
        g_hash_table_foreach(currency_hash, price_count_helper,  (gpointer)&result);
    }
    
    LEAVE ("count=%d", result);
    return result;
}

/* Return the nth price for the given commodity
 */
GNCPrice *
gnc_pricedb_nth_price (GNCPriceDB *db,
                       const gnc_commodity *c,
                       const int n)
{
    GNCPrice *result = NULL;
    GHashTable *currency_hash;
    
    if (!db || !c || n < 0) return NULL;
    ENTER ("db=%p commodity=%p index=%d", db, c, n);
    
    currency_hash = g_hash_table_lookup(db->commodity_hash, c);
    if (currency_hash)
    {
        int num_currencies = g_hash_table_size(currency_hash);
        if (num_currencies == 1)
        {
            /* Optimize the case of prices in only one currency, it's common
               and much faster */
            GHashTableIter iter;
            gpointer key, value;
            g_hash_table_iter_init(&iter, currency_hash);
            if (g_hash_table_iter_next(&iter, &key, &value))
            {
                PriceList *prices = value;
                result = g_list_nth_data(prices, n);
            }
        }
        else if (num_currencies > 1)
        {
            /* Prices for multiple currencies, must find the nth entry in the
               merged currency list. */
            GList **price_array = (GList **)g_new(gpointer, num_currencies);
            GList **next_list;
            int i, j;
            GHashTableIter iter;
            gpointer key, value;
            
            /* Build an array of all the currencies this commodity has prices for */
            for (i = 0, g_hash_table_iter_init(&iter, currency_hash);
                 g_hash_table_iter_next(&iter, &key, &value) && i < num_currencies;
                 i++)
            {
                price_array[i] = value;
            }
            
            /* Iterate n times to get the nth price, each time finding the currency
               with the latest price */
            for (i = 0; i <= n; i++)
            {
                next_list = NULL;
                for (j = 0; j < num_currencies; j++)
                {
                    /* Save this entry if it's the first one or later than
                       the saved one. */
                    if (price_array[j] != NULL &&
                        (next_list == NULL || *next_list == NULL ||
                        compare_prices_by_date((*next_list)->data, (price_array[j])->data) > 0))
                    {
                        next_list = &price_array[j];
                    }
                }
                /* next_list points to the list with the latest price unless all
                   the lists are empty */
                if (next_list && *next_list)
                {
                    result = (*next_list)->data;
                    *next_list = (*next_list)->next;
                }
                else
                {
                    /* all the lists are empty, "n" is greater than the number
                       of prices for this commodity. */
                    result = NULL;
                    break;
                }
            }
            g_free(price_array);
        }
    }

    LEAVE ("price=%p", result);
    return result;
}
                       
GNCPrice *
gnc_pricedb_lookup_day(GNCPriceDB *db,
                       const gnc_commodity *c,
                       const gnc_commodity *currency,
                       Timespec t)
{
    return lookup_nearest_in_time(db, c, currency, t, TRUE);
}

GNCPrice *
gnc_pricedb_lookup_at_time(GNCPriceDB *db,
                           const gnc_commodity *c,
                           const gnc_commodity *currency,
                           Timespec t)
{
    GList *price_list;
    GList *item = NULL;
    GHashTable *currency_hash;

    if (!db || !c || !currency) return NULL;
    ENTER ("db=%p commodity=%p currency=%p", db, c, currency);
    price_list = pricedb_get_prices_internal (db, c, currency, TRUE);
    item = price_list;
    while (item)
    {
        GNCPrice *p = item->data;
        Timespec price_time = gnc_price_get_time(p);
        if (timespec_equal(&price_time, &t))
        {
            gnc_price_ref(p);
            g_list_free (price_list);
            return p;
        }
        item = item->next;
    }
    g_list_free (price_list);
    LEAVE (" ");
    return NULL;
}

static GNCPrice *
lookup_nearest_in_time(GNCPriceDB *db,
                       const gnc_commodity *c,
                       const gnc_commodity *currency,
                       Timespec t,
                       gboolean sameday)
{
    GList *price_list;
    GNCPrice *current_price = NULL;
    GNCPrice *next_price = NULL;
    GNCPrice *result = NULL;
    GList *item = NULL;
    GHashTable *currency_hash;

    if (!db || !c || !currency) return NULL;
    ENTER ("db=%p commodity=%p currency=%p", db, c, currency);
    price_list = pricedb_get_prices_internal (db, c, currency, TRUE);
    if (!price_list) return NULL;
    item = price_list;

    /* default answer */
    current_price = item->data;

    /* find the first candidate past the one we want.  Remember that
       prices are in most-recent-first order. */
    while (!next_price && item)
    {
        GNCPrice *p = item->data;
        Timespec price_time = gnc_price_get_time(p);
        if (timespec_cmp(&price_time, &t) <= 0)
        {
            next_price = item->data;
            break;
        }
        current_price = item->data;
        item = item->next;
    }

    if (current_price)      /* How can this be null??? */
    {
        if (!next_price)
        {
            /* It's earlier than the last price on the list */
            result = current_price;
            if (sameday)
            {
                /* Must be on the same day. */
                Timespec price_day;
                Timespec t_day;
                price_day = timespecCanonicalDayTime(gnc_price_get_time(current_price));
                t_day = timespecCanonicalDayTime(t);
                if (!timespec_equal(&price_day, &t_day))
                    result = NULL;
            }
        }
        else
        {
            /* If the requested time is not earlier than the first price on the
               list, then current_price and next_price will be the same. */
            Timespec current_t = gnc_price_get_time(current_price);
            Timespec next_t = gnc_price_get_time(next_price);
            Timespec diff_current = timespec_diff(&current_t, &t);
            Timespec diff_next = timespec_diff(&next_t, &t);
            Timespec abs_current = timespec_abs(&diff_current);
            Timespec abs_next = timespec_abs(&diff_next);

            if (sameday)
            {
                /* Result must be on same day, see if either of the two isn't */
                Timespec t_day = timespecCanonicalDayTime(t);
                Timespec current_day = timespecCanonicalDayTime(current_t);
                Timespec next_day = timespecCanonicalDayTime(next_t);
                if (timespec_equal(&current_day, &t_day))
                {
                    if (timespec_equal(&next_day, &t_day))
                    {
                        /* Both on same day, return nearest */
                        if (timespec_cmp(&abs_current, &abs_next) < 0)
                            result = current_price;
                        else
                            result = next_price;
                    }
                    else
                        /* current_price on same day, next_price not */
                        result = current_price;
                }
                else if (timespec_equal(&next_day, &t_day))
                    /* next_price on same day, current_price not */
                    result = next_price;
            }
            else
            {
                /* Choose the price that is closest to the given time. In case of
                 * a tie, prefer the older price since it actually existed at the
                 * time. (This also fixes bug #541970.) */
                if (timespec_cmp(&abs_current, &abs_next) < 0)
                {
                    result = current_price;
                }
                else
                {
                    result = next_price;
                }
            }
        }
    }

    gnc_price_ref(result);
    g_list_free (price_list);
    LEAVE (" ");
    return result;
}

GNCPrice *
gnc_pricedb_lookup_nearest_in_time(GNCPriceDB *db,
                                   const gnc_commodity *c,
                                   const gnc_commodity *currency,
                                   Timespec t)
{
    return lookup_nearest_in_time(db, c, currency, t, FALSE);
}

GNCPrice *
gnc_pricedb_lookup_latest_before (GNCPriceDB *db,
                                  gnc_commodity *c,
                                  gnc_commodity *currency,
                                  Timespec t)
{
    GList *price_list;
    GNCPrice *current_price = NULL;
    /*  GNCPrice *next_price = NULL;
        GNCPrice *result = NULL;*/
    GList *item = NULL;
    GHashTable *currency_hash;
    Timespec price_time;

    if (!db || !c || !currency) return NULL;
    ENTER ("db=%p commodity=%p currency=%p", db, c, currency);
    price_list = pricedb_get_prices_internal (db, c, currency, TRUE);
    if (!price_list) return NULL;
    item = price_list;
    do
    {
        price_time = gnc_price_get_time (item->data);
        if (timespec_cmp(&price_time, &t) <= 0)
            current_price = item->data;
        item = item->next;
    }
    while (timespec_cmp(&price_time, &t) > 0 && item);
    gnc_price_ref(current_price);
    g_list_free (price_list);
    LEAVE (" ");
    return current_price;
}

static gnc_numeric
direct_balance_conversion (GNCPriceDB *db, gnc_numeric bal,
                           const gnc_commodity *from, const gnc_commodity *to,
                           Timespec *t)
{
    GNCPrice *price;
    gnc_numeric retval = gnc_numeric_zero();
    if (from == NULL || to == NULL)
        return retval;
    if (gnc_numeric_zero_p(bal))
        return retval;
    if (t != NULL)
        price = gnc_pricedb_lookup_nearest_in_time(db, from, to, *t);
    else
        price = gnc_pricedb_lookup_latest(db, from, to);
    if (price == NULL)
        return retval;
    if (gnc_price_get_commodity(price) == from)
        retval = gnc_numeric_mul (bal, gnc_price_get_value (price),
                                  gnc_commodity_get_fraction (to),
                                  GNC_HOW_RND_ROUND);
    else
        retval = gnc_numeric_div (bal, gnc_price_get_value (price),
                                  gnc_commodity_get_fraction (to),
                                  GNC_HOW_RND_ROUND);
    gnc_price_unref (price);
    return retval;

}

typedef struct
{
    GNCPrice *from;
    GNCPrice *to;
} PriceTuple;

static PriceTuple
extract_common_prices (PriceList *from_prices, PriceList *to_prices)
{
    PriceTuple retval = {NULL, NULL};
    GList *from_node = NULL, *to_node = NULL;
    GNCPrice *from_price, *to_price;

    for (from_node = from_prices; from_node != NULL;
         from_node = g_list_next(from_node))
    {
        for (to_node = to_prices; to_node != NULL;
             to_node = g_list_next(to_node))
        {
            gnc_commodity *to_com, *to_cur;
            gnc_commodity *from_com, *from_cur;
            to_price = GNC_PRICE(to_node->data);
            from_price = GNC_PRICE(from_node->data);
            to_com = gnc_price_get_commodity (to_price);
            to_cur = gnc_price_get_currency (to_price);
            from_com = gnc_price_get_commodity (from_price);
            from_cur = gnc_price_get_currency (from_price);
            if (to_com == from_com || to_com == from_cur ||
                to_cur == from_com || to_cur == from_cur)
                break;
            to_price = NULL;
            from_price = NULL;
        }
        if (to_price != NULL && from_price != NULL)
            break;
    }
    if (from_price == NULL || to_price == NULL)
        return retval;
    gnc_price_ref(from_price);
    gnc_price_ref(to_price);
    retval.from = from_price;
    retval.to = to_price;
    return retval;
}

static gnc_numeric
convert_balance(gnc_numeric bal, const gnc_commodity *from,
                const gnc_commodity *to, PriceTuple tuple)
{
    gnc_commodity *from_com = gnc_price_get_commodity(tuple.from);
    gnc_commodity *from_cur = gnc_price_get_currency(tuple.from);
    gnc_commodity *to_com = gnc_price_get_commodity(tuple.to);
    gnc_commodity *to_cur = gnc_price_get_currency(tuple.to);
    gnc_numeric from_val = gnc_price_get_value(tuple.from);
    gnc_numeric to_val = gnc_price_get_value(tuple.to);
    int fraction = gnc_commodity_get_fraction(to);

    int no_round = GNC_HOW_DENOM_EXACT | GNC_HOW_RND_NEVER;
    if (from_cur == from && to_cur == to)
        return gnc_numeric_div(gnc_numeric_mul(bal, to_val, GNC_DENOM_AUTO,
                                               no_round),
                               from_val, fraction, GNC_HOW_RND_ROUND);
    if (from_com == from && to_com == to)
        return gnc_numeric_div(gnc_numeric_mul(bal, from_val, GNC_DENOM_AUTO,
                                               no_round),
                               to_val, fraction, GNC_HOW_RND_ROUND);
    if (from_cur == from)
        return gnc_numeric_div(bal, gnc_numeric_mul(from_val, to_val,
                                                    GNC_DENOM_AUTO, no_round),
                               fraction, GNC_HOW_RND_ROUND);
    return gnc_numeric_mul(bal, gnc_numeric_mul(from_val, to_val,
                                                GNC_DENOM_AUTO, no_round),
                           fraction, GNC_HOW_RND_ROUND);

}
static gnc_numeric
indirect_balance_conversion (GNCPriceDB *db, gnc_numeric bal,
                             const gnc_commodity *from, const gnc_commodity *to,
                             Timespec *t )
{
    GList *from_prices = NULL, *to_prices = NULL;
    PriceTuple tuple;
    gnc_numeric zero = gnc_numeric_zero();
    if (from == NULL || to == NULL)
        return zero;
    if (gnc_numeric_zero_p(bal))
        return zero;
    if (t == NULL)
    {
        from_prices = gnc_pricedb_lookup_latest_any_currency(db, from);
        /* "to" is often the book currency which may have lots of prices,
            so avoid getting them if they aren't needed. */
        if (from_prices)
            to_prices = gnc_pricedb_lookup_latest_any_currency(db, to);
    }
    else
    {
        from_prices = gnc_pricedb_lookup_nearest_in_time_any_currency(db,
                                                                      from, *t);
        if (from_prices)
            to_prices = gnc_pricedb_lookup_nearest_in_time_any_currency(db,
                                                                    to, *t);
    }
    if (from_prices == NULL || to_prices == NULL)
        return zero;
    tuple = extract_common_prices(from_prices, to_prices);
    gnc_price_list_destroy(from_prices);
    gnc_price_list_destroy(to_prices);
    if (tuple.from)
        return convert_balance(bal, from, to, tuple);
    return zero;
}


/*
 * Convert a balance from one currency to another.
 */
gnc_numeric
gnc_pricedb_convert_balance_latest_price(GNCPriceDB *pdb,
        gnc_numeric balance,
        const gnc_commodity *balance_currency,
        const gnc_commodity *new_currency)
{
    gnc_numeric new_value;

    if (gnc_numeric_zero_p (balance) ||
            gnc_commodity_equiv (balance_currency, new_currency))
        return balance;

    /* Look for a direct price. */
    new_value = direct_balance_conversion(pdb, balance, balance_currency,
                                          new_currency, NULL);
    if (!gnc_numeric_zero_p(new_value))
        return new_value;

    /*
     * no direct price found, try if we find a price in another currency
     * and convert in two stages
     */
    return indirect_balance_conversion(pdb, balance, balance_currency,
                                       new_currency, NULL);
}

gnc_numeric
gnc_pricedb_convert_balance_nearest_price(GNCPriceDB *pdb,
        gnc_numeric balance,
        const gnc_commodity *balance_currency,
        const gnc_commodity *new_currency,
        Timespec t)
{
    gnc_numeric new_value;

    if (gnc_numeric_zero_p (balance) ||
        gnc_commodity_equiv (balance_currency, new_currency))
        return balance;

    /* Look for a direct price. */
    new_value = direct_balance_conversion(pdb, balance, balance_currency,
                                          new_currency, &t);
    if (!gnc_numeric_zero_p(new_value))
        return new_value;

    /*
     * no direct price found, try if we find a price in another currency
     * and convert in two stages
     */
    return indirect_balance_conversion(pdb, balance, balance_currency,
                                       new_currency, &t);
}


/* ==================================================================== */
/* gnc_pricedb_foreach_price infrastructure
 */

typedef struct
{
    gboolean ok;
    gboolean (*func)(GNCPrice *p, gpointer user_data);
    gpointer user_data;
} GNCPriceDBForeachData;

static void
pricedb_foreach_pricelist(gpointer key, gpointer val, gpointer user_data)
{
    GList *price_list = (GList *) val;
    GList *node = price_list;
    GNCPriceDBForeachData *foreach_data = (GNCPriceDBForeachData *) user_data;

    /* stop traversal when func returns FALSE */
    while (foreach_data->ok && node)
    {
        GNCPrice *p = (GNCPrice *) node->data;
        foreach_data->ok = foreach_data->func(p, foreach_data->user_data);
        node = node->next;
    }
}

static void
pricedb_foreach_currencies_hash(gpointer key, gpointer val, gpointer user_data)
{
    GHashTable *currencies_hash = (GHashTable *) val;
    g_hash_table_foreach(currencies_hash, pricedb_foreach_pricelist, user_data);
}

static gboolean
unstable_price_traversal(GNCPriceDB *db,
                         gboolean (*f)(GNCPrice *p, gpointer user_data),
                         gpointer user_data)
{
    GNCPriceDBForeachData foreach_data;

    if (!db || !f) return FALSE;
    foreach_data.ok = TRUE;
    foreach_data.func = f;
    foreach_data.user_data = user_data;
    if (db->commodity_hash == NULL)
    {
        return FALSE;
    }
    g_hash_table_foreach(db->commodity_hash,
                         pricedb_foreach_currencies_hash,
                         &foreach_data);

    return foreach_data.ok;
}

/* foreach_pricelist */
typedef struct
{
    gboolean ok;
    gboolean (*func)(GList *p, gpointer user_data);
    gpointer user_data;
} GNCPriceListForeachData;

static void
pricedb_pricelist_foreach_pricelist(gpointer key, gpointer val, gpointer user_data)
{
    GList *price_list = (GList *) val;
    GNCPriceListForeachData *foreach_data = (GNCPriceListForeachData *) user_data;
    if (foreach_data->ok)
    {
        foreach_data->ok = foreach_data->func(price_list, foreach_data->user_data);
    }
}

static void
pricedb_pricelist_foreach_currencies_hash(gpointer key, gpointer val, gpointer user_data)
{
    GHashTable *currencies_hash = (GHashTable *) val;
    g_hash_table_foreach(currencies_hash, pricedb_pricelist_foreach_pricelist, user_data);
}

static gboolean
pricedb_pricelist_traversal(GNCPriceDB *db,
                         gboolean (*f)(GList *p, gpointer user_data),
                         gpointer user_data)
{
    GNCPriceListForeachData foreach_data;

    if (!db || !f) return FALSE;
    foreach_data.ok = TRUE;
    foreach_data.func = f;
    foreach_data.user_data = user_data;
    if (db->commodity_hash == NULL)
    {
        return FALSE;
    }
    g_hash_table_foreach(db->commodity_hash,
                         pricedb_pricelist_foreach_currencies_hash,
                         &foreach_data);

    return foreach_data.ok;
}

static gint
compare_hash_entries_by_commodity_key(gconstpointer a, gconstpointer b)
{
    HashEntry *he_a = (HashEntry *) a;
    HashEntry *he_b = (HashEntry *) b;
    gnc_commodity *ca;
    gnc_commodity *cb;
    int cmp_result;

    if (a == b) return 0;
    if (!a && !b) return 0;
    if (!a) return -1;
    if (!b) return 1;

    ca = (gnc_commodity *) he_a->key;
    cb = (gnc_commodity *) he_b->key;

    cmp_result = g_strcmp0(gnc_commodity_get_namespace(ca),
                           gnc_commodity_get_namespace(cb));

    if (cmp_result != 0) return cmp_result;

    return g_strcmp0(gnc_commodity_get_mnemonic(ca),
                     gnc_commodity_get_mnemonic(cb));
}

static gboolean
stable_price_traversal(GNCPriceDB *db,
                       gboolean (*f)(GNCPrice *p, gpointer user_data),
                       gpointer user_data)
{
    GSList *currency_hashes = NULL;
    gboolean ok = TRUE;
    GSList *i = NULL;

    if (!db || !f) return FALSE;

    currency_hashes = hash_table_to_list(db->commodity_hash);
    currency_hashes = g_slist_sort(currency_hashes,
                                   compare_hash_entries_by_commodity_key);

    for (i = currency_hashes; i; i = i->next)
    {
        HashEntry *entry = (HashEntry *) i->data;
        GHashTable *currency_hash = (GHashTable *) entry->value;
        GSList *price_lists = hash_table_to_list(currency_hash);
        GSList *j;

        price_lists = g_slist_sort(price_lists, compare_hash_entries_by_commodity_key);
        for (j = price_lists; j; j = j->next)
        {
            HashEntry *pricelist_entry = (HashEntry *) j->data;
            GList *price_list = (GList *) pricelist_entry->value;
            GList *node;

            for (node = (GList *) price_list; node; node = node->next)
            {
                GNCPrice *price = (GNCPrice *) node->data;

                /* stop traversal when f returns FALSE */
                if (FALSE == ok) break;
                if (!f(price, user_data)) ok = FALSE;
            }
        }
        if (price_lists)
        {
            g_slist_foreach(price_lists, hash_entry_free_gfunc, NULL);
            g_slist_free(price_lists);
            price_lists = NULL;
        }
    }

    if (currency_hashes)
    {
        g_slist_foreach(currency_hashes, hash_entry_free_gfunc, NULL);
        g_slist_free(currency_hashes);
    }
    return ok;
}

gboolean
gnc_pricedb_foreach_price(GNCPriceDB *db,
                          GncPriceForeachFunc f,
                          gpointer user_data,
                          gboolean stable_order)
{
    ENTER ("db=%p f=%p", db, f);
    if (stable_order)
    {
        LEAVE (" stable order found");
        return stable_price_traversal(db, f, user_data);
    }
    LEAVE (" use unstable order");
    return unstable_price_traversal(db, f, user_data);
}

/* ==================================================================== */
/* commodity substitution */

typedef struct
{
    gnc_commodity *old_c;
    gnc_commodity *new_c;
} GNCPriceFixupData;

static gboolean
add_price_to_list (GNCPrice *p, gpointer data)
{
    GList **list = data;

    *list = g_list_prepend (*list, p);

    return TRUE;
}

static void
gnc_price_fixup_legacy_commods(gpointer data, gpointer user_data)
{
    GNCPrice *p = data;
    GNCPriceFixupData *fixup_data = user_data;
    gnc_commodity *price_c;

    if (!p) return;

    price_c = gnc_price_get_commodity(p);
    if (gnc_commodity_equiv(price_c, fixup_data->old_c))
    {
        gnc_price_set_commodity (p, fixup_data->new_c);
    }
    price_c = gnc_price_get_currency(p);
    if (gnc_commodity_equiv(price_c, fixup_data->old_c))
    {
        gnc_price_set_currency (p, fixup_data->new_c);
    }
}

void
gnc_pricedb_substitute_commodity(GNCPriceDB *db,
                                 gnc_commodity *old_c,
                                 gnc_commodity *new_c)
{
    GNCPriceFixupData data;
    GList *prices = NULL;

    if (!db || !old_c || !new_c) return;

    data.old_c = old_c;
    data.new_c = new_c;

    gnc_pricedb_foreach_price (db, add_price_to_list, &prices, FALSE);

    g_list_foreach (prices, gnc_price_fixup_legacy_commods, &data);

    g_list_free (prices);
}

/***************************************************************************/

/* Semi-lame debugging code */

void
gnc_price_print(GNCPrice *p, FILE *f, int indent)
{
    gnc_commodity *commodity;
    gnc_commodity *currency;
    gchar *istr = NULL;           /* indent string */
    const char *str;

    if (!p) return;
    if (!f) return;

    commodity = gnc_price_get_commodity(p);
    currency = gnc_price_get_currency(p);

    if (!commodity) return;
    if (!currency) return;

    istr = g_strnfill(indent, ' ');

    fprintf(f, "%s<pdb:price>\n", istr);
    fprintf(f, "%s  <pdb:commodity pointer=%p>\n", istr, commodity);
    str = gnc_commodity_get_namespace(commodity);
    str = str ? str : "(null)";
    fprintf(f, "%s    <cmdty:ref-space>%s</gnc:cmdty:ref-space>\n", istr, str);
    str = gnc_commodity_get_mnemonic(commodity);
    str = str ? str : "(null)";
    fprintf(f, "%s    <cmdty:ref-id>%s</cmdty:ref-id>\n", istr, str);
    fprintf(f, "%s  </pdb:commodity>\n", istr);
    fprintf(f, "%s  <pdb:currency pointer=%p>\n", istr, currency);
    str = gnc_commodity_get_namespace(currency);
    str = str ? str : "(null)";
    fprintf(f, "%s    <cmdty:ref-space>%s</gnc:cmdty:ref-space>\n", istr, str);
    str = gnc_commodity_get_mnemonic(currency);
    str = str ? str : "(null)";
    fprintf(f, "%s    <cmdty:ref-id>%s</cmdty:ref-id>\n", istr, str);
    fprintf(f, "%s  </pdb:currency>\n", istr);
    str = source_names[gnc_price_get_source(p)];
    str = str ? str : "invalid";
    fprintf(f, "%s  %s\n", istr, str);
    str = gnc_price_get_typestr(p);
    str = str ? str : "(null)";
    fprintf(f, "%s  %s\n", istr, str);
    fprintf(f, "%s  %g\n", istr, gnc_numeric_to_double(gnc_price_get_value(p)));
    fprintf(f, "%s</pdb:price>\n", istr);

    g_free(istr);
}

static gboolean
print_pricedb_adapter(GNCPrice *p, gpointer user_data)
{
    FILE *f = (FILE *) user_data;
    gnc_price_print(p, f, 1);
    return TRUE;
}

void
gnc_pricedb_print_contents(GNCPriceDB *db, FILE *f)
{
    if (!db)
    {
        PERR("NULL PriceDB\n");
        return;
    }
    if (!f)
    {
        PERR("NULL FILE*\n");
        return;
    }

    fprintf(f, "<gnc:pricedb>\n");
    gnc_pricedb_foreach_price(db, print_pricedb_adapter, f, FALSE);
    fprintf(f, "</gnc:pricedb>\n");
}

/* ==================================================================== */
/* gncObject function implementation and registration */

static void
pricedb_book_begin (QofBook *book)
{
    gnc_pricedb_create(book);
}

static void
pricedb_book_end (QofBook *book)
{
    GNCPriceDB *db;
    QofCollection *col;

    if (!book)
        return;
    col = qof_book_get_collection(book, GNC_ID_PRICEDB);
    db = qof_collection_get_data(col);
    qof_collection_set_data(col, NULL);
    gnc_pricedb_destroy(db);
}

static gpointer
price_create (QofBook *book)
{
    return gnc_price_create(book);
}

/* ==================================================================== */
/* a non-boolean foreach. Ugh */

typedef struct
{
    void (*func)(GNCPrice *p, gpointer user_data);
    gpointer user_data;
}
VoidGNCPriceDBForeachData;

static void
void_pricedb_foreach_pricelist(gpointer key, gpointer val, gpointer user_data)
{
    GList *price_list = (GList *) val;
    GList *node = price_list;
    VoidGNCPriceDBForeachData *foreach_data = (VoidGNCPriceDBForeachData *) user_data;

    while (node)
    {
        GNCPrice *p = (GNCPrice *) node->data;
        foreach_data->func(p, foreach_data->user_data);
        node = node->next;
    }
}

static void
void_pricedb_foreach_currencies_hash(gpointer key, gpointer val, gpointer user_data)
{
    GHashTable *currencies_hash = (GHashTable *) val;
    g_hash_table_foreach(currencies_hash, void_pricedb_foreach_pricelist, user_data);
}

static void
void_unstable_price_traversal(GNCPriceDB *db,
                              void (*f)(GNCPrice *p, gpointer user_data),
                              gpointer user_data)
{
    VoidGNCPriceDBForeachData foreach_data;

    if (!db || !f) return;
    foreach_data.func = f;
    foreach_data.user_data = user_data;

    g_hash_table_foreach(db->commodity_hash,
                         void_pricedb_foreach_currencies_hash,
                         &foreach_data);
}

static void
price_foreach(const QofCollection *col, QofInstanceForeachCB cb, gpointer data)
{
    GNCPriceDB *db;

    db = qof_collection_get_data(col);
    void_unstable_price_traversal(db,
                                  (void (*)(GNCPrice *, gpointer)) cb,
                                  data);
}

/* ==================================================================== */

#ifdef DUMP_FUNCTIONS
/* For debugging only, don't delete this */
static void price_list_dump(GList *price_list, const char *tag);
#endif

static const char *
price_printable(gpointer obj)
{
    GNCPrice *pr = obj;
    gnc_commodity *commodity;
    gnc_commodity *currency;
    static char buff[2048];  /* nasty static OK for printing */
    char *val, *da;

    if (!pr) return "";

#ifdef DUMP_FUNCTIONS
    /* Reference it so the compiler doesn't optimize it out. bit
       don't actually call it. */
    if (obj == buff)
        price_list_dump(NULL, "");
#endif

    val = gnc_numeric_to_string (pr->value);
    da = qof_print_date (pr->tmspec.tv_sec);

    commodity = gnc_price_get_commodity(pr);
    currency = gnc_price_get_currency(pr);

    g_snprintf (buff, 2048, "%s %s / %s on %s", val,
                gnc_commodity_get_unique_name(commodity),
                gnc_commodity_get_unique_name(currency),
                da);
    g_free (val);
    g_free (da);
    return buff;
}

#ifdef DUMP_FUNCTIONS
/* For debugging only, don't delete this */
static void
price_list_dump(GList *price_list, const char *tag)
{
    GNCPrice *price;
    GList *node;
    printf("Price list %s\n", tag);
    for (node = price_list; node != NULL; node = node->next)
    {
        printf("%s\n", price_printable(node->data));
    }
}
#endif

#ifdef _MSC_VER
/* MSVC compiler doesn't have C99 "designated initializers"
 * so we wrap them in a macro that is empty on MSVC. */
# define DI(x) /* */
#else
# define DI(x) x
#endif
static QofObject price_object_def =
{
    DI(.interface_version = ) QOF_OBJECT_VERSION,
    DI(.e_type            = ) GNC_ID_PRICE,
    DI(.type_label        = ) "Price",
    DI(.create            = ) price_create,
    DI(.book_begin        = ) NULL,
    DI(.book_end          = ) NULL,
    DI(.is_dirty          = ) qof_collection_is_dirty,
    DI(.mark_clean        = ) qof_collection_mark_clean,
    DI(.foreach           = ) price_foreach,
    DI(.printable         = ) price_printable,
    DI(.version_cmp       = ) NULL,
};

static QofObject pricedb_object_def =
{
    DI(.interface_version = ) QOF_OBJECT_VERSION,
    DI(.e_type            = ) GNC_ID_PRICEDB,
    DI(.type_label        = ) "PriceDB",
    DI(.create            = ) NULL,
    DI(.book_begin        = ) pricedb_book_begin,
    DI(.book_end          = ) pricedb_book_end,
    DI(.is_dirty          = ) qof_collection_is_dirty,
    DI(.mark_clean        = ) qof_collection_mark_clean,
    DI(.foreach           = ) NULL,
    DI(.printable         = ) NULL,
    DI(.version_cmp       = ) NULL,
};

gboolean
gnc_pricedb_register (void)
{
    static QofParam params[] =
    {
        { PRICE_COMMODITY, GNC_ID_COMMODITY, (QofAccessFunc)gnc_price_get_commodity, (QofSetterFunc)gnc_price_set_commodity },
        { PRICE_CURRENCY, GNC_ID_COMMODITY, (QofAccessFunc)gnc_price_get_currency, (QofSetterFunc)gnc_price_set_currency },
        { PRICE_DATE, QOF_TYPE_DATE, (QofAccessFunc)gnc_price_get_time, (QofSetterFunc)gnc_price_set_time },
        { PRICE_SOURCE, QOF_TYPE_STRING, (QofAccessFunc)gnc_price_get_source, (QofSetterFunc)gnc_price_set_source },
        { PRICE_TYPE, QOF_TYPE_STRING, (QofAccessFunc)gnc_price_get_typestr, (QofSetterFunc)gnc_price_set_typestr },
        { PRICE_VALUE, QOF_TYPE_NUMERIC, (QofAccessFunc)gnc_price_get_value, (QofSetterFunc)gnc_price_set_value },
        { NULL },
    };

    qof_class_register (GNC_ID_PRICE, NULL, params);

    if (!qof_object_register (&price_object_def))
        return FALSE;
    return qof_object_register (&pricedb_object_def);
}

/* ========================= END OF FILE ============================== */<|MERGE_RESOLUTION|>--- conflicted
+++ resolved
@@ -1103,12 +1103,6 @@
         return FALSE;
     }
 
-    if (!insert_or_replace_price(db, p))
-    {
-        LEAVE("A better price already exists");
-        return FALSE;
-    }
-
     currency_hash = g_hash_table_lookup(db->commodity_hash, commodity);
     if (!currency_hash)
     {
@@ -1129,8 +1123,6 @@
         return FALSE;
     }
 
-<<<<<<< HEAD
-=======
 /* Check for an existing price on the same day. If there is no existing price,
  * add this one. If this price is of equal or better precedence than the old
  * one, copy this one over the old one.
@@ -1147,7 +1139,6 @@
         }
         gnc_pricedb_remove_price(db, old_price);
     }
->>>>>>> 4a60e490
     g_hash_table_insert(currency_hash, currency, price_list);
     p->db = db;
 
