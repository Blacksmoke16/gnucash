--- conflicted
+++ resolved
@@ -82,7 +82,6 @@
   --library-dir    ${top_builddir}/src/backend/xml \
   --library-dir    ${top_builddir}/src/backend/sql
 
-<<<<<<< HEAD
 test_account_object_SOURCES = test-account-object.cpp
 test_commodities_SOURCES = test-commodities.cpp
 test_date_SOURCES = test-date.cpp
@@ -94,11 +93,10 @@
 test_split_vs_account_SOURCES = test-split-vs-account.cpp
 test_transaction_reversal_SOURCES = test-transaction-reversal.cpp
 test_transaction_voiding_SOURCES = test-transaction-voiding.cpp
-=======
+
 $(SCM_TESTS): %: $(srcdir)/%.scm Makefile .scm-links
 	echo '${GUILE} --debug -l $(srcdir)/$*.scm -c "(exit (run-test))"' > $@
 	chmod a+x $@
->>>>>>> 7e7b02af
 
 TESTS_ENVIRONMENT = \
   GUILE_WARN_DEPRECATED=no \
@@ -116,13 +114,11 @@
   ${top_builddir}/src/libqof/qof/libgnc-qof.la \
   ${top_builddir}/src/core-utils/libgnc-core-utils.la
 
-<<<<<<< HEAD
 if WITH_GOOGLE_PROFILER
 LDADD += -lprofiler
 endif
-=======
+
 SCM_TEST_HELPERS = test-extras.scm
->>>>>>> 7e7b02af
 
 EXTRA_DIST += \
   test-create-account \
@@ -132,8 +128,6 @@
   $(SCM_TEST_HELPERS) \
   $(SCM_TEST_SRCS)
 
-<<<<<<< HEAD
-=======
 TEST_PROGS += test-engine
 
 .scm-links:
@@ -146,7 +140,6 @@
 endif
 
 noinst_PROGRAMS = ${TEST_PROGS} ${CHECK_PROGS}
->>>>>>> 7e7b02af
 
 noinst_DATA: .scm-links
 
@@ -187,7 +180,6 @@
 
 libutest_Trans_la_LIBADD = $(LDADD)
 
-<<<<<<< HEAD
 if WITH_GOOGLE_TEST
 test_import_map_SOURCES = \
         gtest-import-map.cpp
@@ -213,10 +205,8 @@
 endif
 
 
-=======
 CLEANFILES = .scm-links
 DISTCLEANFILES = $(SCM_TESTS)
->>>>>>> 7e7b02af
 
 clean-local:
 	rm -f translog.*
