# A template Makefile.am for GLib g_test-based test directories.
# Copyright 2011 John Ralls <jralls@ceridwen.us>

include $(top_srcdir)/test-templates/Makefile.decl


#You will only need one of these: It points to the module directory
#after $(top_srcdir) or ${top_builddir}:
MODULEPATH = src/import-export/csv-imp

#The test program. You'll need to add to this if you have more than one module above.

check_PROGRAMS = test-tokenizer \
                 test-tx-import

TESTS = ${check_PROGRAMS}

#Program files for tests go here. It's probably best to have one for
#each file in the parent directory. Include
#test_foo_support.c if you have one and aren't building the
#support library.
test_tokenizer_SOURCES = \
    test-tokenizer.cpp

test_tx_import_SOURCES = \
    test-tx-import.cpp

if !GOOGLE_TEST_LIBS
nodist_test_tokenizer_SOURCES = \
        ${GTEST_SRC}/src/gtest_main.cc

nodist_test_tx_import_SOURCES = \
        ${GTEST_SRC}/src/gtest_main.cc
endif

IMP_TEST_CPPFLAGS =  \
	${DEFAULT_INCLUDES} \
	-I$(top_srcdir)/${MODULEPATH}/ \
  -I${top_srcdir}/src/test-core \
  -I${top_srcdir}/src \
  -I${top_srcdir}/src/import-export \
  -I${top_srcdir}/src/gnome \
  -I${top_srcdir}/src/register/ledger-core \
  -I${top_srcdir}/src/register/register-gnome \
  -I${top_srcdir}/src/register/register-core \
  -I${top_srcdir}/src/gnome-utils \
  -I${top_srcdir}/src/app-utils \
  -I${top_srcdir}/src/engine \
  -I${top_srcdir}/src/core-utils \
  -I${top_srcdir}/src/gnc-module \
  -I${top_srcdir}/src/libqof/qof \
  -I${top_srcdir}/lib/libc \
  -I${top_srcdir}/lib \
  ${GTK_CFLAGS} \
  ${GLIB_CFLAGS} \
  $(BOOST_CPPFLAGS)

test_tokenizer_CPPFLAGS = \
  -I$(GTEST_HEADERS) \
  $(IMP_TEST_CPPFLAGS)

test_tx_import_CPPFLAGS = \
  -I$(GTEST_HEADERS) \
  $(IMP_TEST_CPPFLAGS)

#The tests might require more libraries, but try to keep them
#as independent as possible.
IMP_TEST_LDFLAGS = \
  ${top_builddir}/${MODULEPATH}/libgncmod-csv-import.la \
  ${top_builddir}/src/import-export/libgncmod-generic-import.la \
  ${top_builddir}/src/gnome/libgnc-gnome.la \
  ${top_builddir}/src/gnome-utils/libgncmod-gnome-utils.la \
  ${top_builddir}/src/register/ledger-core/libgncmod-ledger-core.la \
  ${top_builddir}/src/report/report-gnome/libgncmod-report-gnome.la \
  ${top_builddir}/src/app-utils/libgncmod-app-utils.la \
  ${top_builddir}/src/backend/xml/libgnc-backend-xml-utils.la \
  ${top_builddir}/src/engine/libgncmod-engine.la \
  ${top_builddir}/src/core-utils/libgnc-core-utils.la \
  ${top_builddir}/src/gnc-module/libgnc-module.la \
  ${top_builddir}/src/libqof/qof/libgnc-qof.la \
  ${GLIB_LIBS} \
  $(BOOST_LDFLAGS)

test_tokenizer_LDADD = \
  ${IMP_TEST_LDFLAGS} \
  $(GTEST_LIBS)

test_tx_import_LDADD = \
  ${IMP_TEST_LDFLAGS} \
  $(GTEST_LIBS)

GNC_TEST_DEPS = \
--library-dir    ${top_builddir}/${MODULEPATH} \
--library-dir    ${top_builddir}/src/import-export \
--library-dir    ${top_builddir}/src/gnome \
--library-dir    ${top_builddir}/src/gnome-utils \
--library-dir    ${top_builddir}/src/gnome-search \
--library-dir    ${top_builddir}/src/register/ledger-core \
--library-dir    ${top_builddir}/src/register/register-core \
--library-dir    ${top_builddir}/src/register/register-gnome \
--library-dir    ${top_builddir}/src/report/report-system \
--library-dir    ${top_builddir}/src/report/report-gnome \
--library-dir    ${top_builddir}/src/html \
--library-dir    ${top_builddir}/src/app-utils \
--library-dir    ${top_builddir}/src/backend/xml \
--library-dir    ${top_builddir}/src/engine \
--library-dir    ${top_builddir}/src/core-utils \
--library-dir    ${top_builddir}/src/gnc-module \
--library-dir    ${top_builddir}/src/libqof/qof

TESTS_ENVIRONMENT = \
  SRCDIR=${srcdir} \
  G_DEBUG= \
  $(shell ${abs_top_srcdir}/src/gnc-test-env.pl --noexports ${GNC_TEST_DEPS})

<<<<<<< HEAD

EXTRA_DIST= \
=======
EXTRA_DIST += \
>>>>>>> e67f4500
  sample1.csv


AM_CPPFLAGS = -DG_LOG_DOMAIN=\"gnc.import.csv\"<|MERGE_RESOLUTION|>--- conflicted
+++ resolved
@@ -113,12 +113,7 @@
   G_DEBUG= \
   $(shell ${abs_top_srcdir}/src/gnc-test-env.pl --noexports ${GNC_TEST_DEPS})
 
-<<<<<<< HEAD
-
-EXTRA_DIST= \
-=======
 EXTRA_DIST += \
->>>>>>> e67f4500
   sample1.csv
 
 
