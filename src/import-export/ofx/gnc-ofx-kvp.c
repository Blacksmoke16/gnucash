/*******************************************************************\
 * This program is free software; you can redistribute it and/or    *
 * modify it under the terms of the GNU General Public License as   *
 * published by the Free Software Foundation; either version 2 of   *
 * the License, or (at your option) any later version.              *
 *                                                                  *
 * This program is distributed in the hope that it will be useful,  *
 * but WITHOUT ANY WARRANTY; without even the implied warranty of   *
 * MERCHANTABILITY or FITNESS FOR A PARTICULAR PURPOSE.  See the    *
 * GNU General Public License for more details.                     *
 *                                                                  *
 * You should have received a copy of the GNU General Public License*
 * along with this program; if not, contact:                        *
 *                                                                  *
 * Free Software Foundation           Voice:  +1-617-542-5942       *
 * 51 Franklin Street, Fifth Floor    Fax:    +1-617-542-2652       *
 * Boston, MA  02110-1301,  USA       gnu@gnu.org                   *
\********************************************************************/
/*
 * gnc-ofx-kvp.c
 *
 *  Created on: 13.03.2011
 *      Author: cs
 */

#include "config.h"
#include "gnc-ofx-kvp.h"

<<<<<<< HEAD
static const char *KEY_ASSOC_INCOME_ACCOUNT = "ofx/associated-income-account";
=======
static void force_account_dirty(Account *acct);
/* OUTSIDE SLOT ACCESS */
>>>>>>> 207bedb4


Account *gnc_ofx_kvp_get_assoc_account(const Account* investment_account)
{
    Account *result = NULL;
    GncGUID *income_guid= NULL;
    g_assert(investment_account);
    qof_instance_get (QOF_INSTANCE (investment_account),
		      "ofx-income-account", &income_guid,
		      NULL);
    return xaccAccountLookup(income_guid,
			       gnc_account_get_book(investment_account));
}

void gnc_ofx_kvp_set_assoc_account(Account* investment_account,
                                   const Account *income_account)
{
    const GncGUID * income_acc_guid;

    g_assert(investment_account);
    g_assert(income_account);

    income_acc_guid = xaccAccountGetGUID(income_account);
    xaccAccountBeginEdit(investment_account);
<<<<<<< HEAD
    kvp_frame_set_slot_nc(acc_frame, KEY_ASSOC_INCOME_ACCOUNT,
                          kvp_val);
    qof_instance_set_dirty(QOF_INSTANCE (investment_account));
=======
    qof_instance_set (QOF_INSTANCE (investment_account),
		      "ofx-income-account", income_acc_guid,
		      NULL);
>>>>>>> 207bedb4
    xaccAccountCommitEdit(investment_account);
}<|MERGE_RESOLUTION|>--- conflicted
+++ resolved
@@ -26,12 +26,7 @@
 #include "config.h"
 #include "gnc-ofx-kvp.h"
 
-<<<<<<< HEAD
 static const char *KEY_ASSOC_INCOME_ACCOUNT = "ofx/associated-income-account";
-=======
-static void force_account_dirty(Account *acct);
-/* OUTSIDE SLOT ACCESS */
->>>>>>> 207bedb4
 
 
 Account *gnc_ofx_kvp_get_assoc_account(const Account* investment_account)
@@ -40,7 +35,7 @@
     GncGUID *income_guid= NULL;
     g_assert(investment_account);
     qof_instance_get (QOF_INSTANCE (investment_account),
-		      "ofx-income-account", &income_guid,
+		      KEY_ASSOC_INCOME_ACCOUNT, &income_guid,
 		      NULL);
     return xaccAccountLookup(income_guid,
 			       gnc_account_get_book(investment_account));
@@ -56,14 +51,8 @@
 
     income_acc_guid = xaccAccountGetGUID(income_account);
     xaccAccountBeginEdit(investment_account);
-<<<<<<< HEAD
-    kvp_frame_set_slot_nc(acc_frame, KEY_ASSOC_INCOME_ACCOUNT,
-                          kvp_val);
-    qof_instance_set_dirty(QOF_INSTANCE (investment_account));
-=======
     qof_instance_set (QOF_INSTANCE (investment_account),
-		      "ofx-income-account", income_acc_guid,
+		      KEY_ASSOC_INCOME_ACCOUNT, income_acc_guid,
 		      NULL);
->>>>>>> 207bedb4
     xaccAccountCommitEdit(investment_account);
 }