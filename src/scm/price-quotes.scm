;;;;;;;;;;;;;;;;;;;;;;;;;;;;;;;;;;;;;;;;;;;;;;;;;;;;;;;;;;;;;;;;;;;;;
;;; price-quotes.scm - manage sub-processes.
;;; Copyright 2001 Rob Browning <rlb@cs.utexas.edu>
;;;
;;; This program is free software; you can redistribute it and/or
;;; modify it under the terms of the GNU General Public License as
;;; published by the Free Software Foundation; either version 2 of
;;; the License, or (at your option) any later version.
;;;
;;; This program is distributed in the hope that it will be useful,
;;; but WITHOUT ANY WARRANTY; without even the implied warranty of
;;; MERCHANTABILITY or FITNESS FOR A PARTICULAR PURPOSE.  See the
;;; GNU General Public License for more details.
;;;
;;; You should have received a copy of the GNU General Public License
;;; along with this program; if not, contact:
;;;
;;; Free Software Foundation           Voice:  +1-617-542-5942
;;; 51 Franklin Street, Fifth Floor    Fax:    +1-617-542-2652
;;; Boston, MA  02110-1301,  USA       gnu@gnu.org
;;;;;;;;;;;;;;;;;;;;;;;;;;;;;;;;;;;;;;;;;;;;;;;;;;;;;;;;;;;;;;;;;;;;;;

(define-module (gnucash price-quotes))

(export gnc:book-add-quotes) ;; called from gnome/dialog-price-edit-db.c
(export gnc:price-quotes-install-sources)

(use-modules (gnucash main)) ;; FIXME: delete after we finish modularizing.
(use-modules (gnucash gnc-module))
(use-modules (gnucash core-utils))
(use-modules (srfi srfi-1))

(gnc:module-load "gnucash/gnome-utils" 0) ;; for gnucash-ui-is-running
(gnc:module-load "gnucash/app-utils" 0)

(define (item-list->hash! lst hash
			  getkey getval
			  hashref hashset
			  list-duplicates?)
  ;; Takes a list of the form (item item item item) and returns a hash
  ;; formed by traversing the list, and getting the key and val from
  ;; each item using the supplied get-key and get-val functions, and
  ;; building a hash table from the result using the given hashref and
  ;; hashset functions.  list-duplicates? determines whether or not in
  ;; the resulting hash, the value for a given key is a list of all
  ;; the values associated with that key in the input or just the
  ;; first one encountered.

  (define (handle-item item)
    (let* ((key (getkey item))
	   (val (getval item))
	   (existing-val (hashref hash key)))

      (if (not list-duplicates?)
	  ;; ignore if not first value.
	  (if (not existing-val) (hashset hash key val))
	  ;; else result is list.
	  (if existing-val
	      (hashset hash key (cons val existing-val))
	      (hashset hash key (list val))))))

  (for-each handle-item lst)
  hash)

;;;;;;;;;;;;;;;;;;;;;;;;;;;;;;;;;;;;;;;;;;;;;;;;;;;;;;;;;;;;;;;;;;;;;;

(define gnc:*finance-quote-check*
  (string-append (gnc-path-get-bindir) "/gnc-fq-check"))

(define (gnc:fq-check-sources)
  (let ((program '())
        (from-child #f))

    (define (start-program)
      (if (not (string-null? gnc:*finance-quote-check*))
          (set! program (gnc-spawn-process-async
                         (list "perl" "-w" gnc:*finance-quote-check*) #t))))

    (define (get-sources)
      (if (not (null? program))
          (let ((results #f))
            (set! from-child (fdes->inport (gnc-process-get-fd program 1)))
            (catch
             #t
             (lambda ()
               (set! results (read from-child))
               (gnc:debug "results: " results)
               results)
             (lambda (key . args)
               key)))))

    (define (kill-program)
      (if (not (null? program))
          (gnc-detach-process program #t)))

    (dynamic-wind
        start-program
        get-sources
        kill-program)))

;;;;;;;;;;;;;;;;;;;;;;;;;;;;;;;;;;;;;;;;;;;;;;;;;;;;;;;;;;;;;;;;;;;;;;
;;
;; Finance::Quote based instantaneous quotes -- used by the
;; --add-price-quotes command line option, etc.
;;
;; Note From: Dave Peticolas <dave@krondo.com> Date: Sun, 01 Apr 2001
;; Those aren't pricedb functions, those are online quote functions,
;; i.e., low-level functions for getting online-quotes and putting
;; them into the price db.  Reports should not be using those
;; functions, they should be using the price db. See
;; src/engine/gnc-pricedb.h

(define gnc:*finance-quote-helper*
  (string-append (gnc-path-get-bindir) "/gnc-fq-helper"))

(define (gnc:fq-get-quotes requests)
  ;; requests should be a list where each item is of the form
  ;;
  ;; (<fq-method> sym sym ...)
  ;;
  ;; i.e. (yahoo "RHAT" "LNUX" "IBM")
  ;;
  ;; for currencies, we have
  ;;
  ;; (currency "USD" "AUD") for the conversion from USD to AUD,
  ;;                        i.e., the price of USD in AUD.
  ;;
  ;; This function will return #f on catastrophic failure or a list
  ;; where, for each element in requests, the output list will contain
  ;; a quote-result element. This element will be #f or an error
  ;; symbol if the corresponding method call fails, or a list
  ;; otherwise. A quote-result list will contain the symbol
  ;; representing the item being quoted, followed by an alist
  ;; detailing the quote data from gnc-fq-helper.
  ;;
  ;; Possible error symbols and their meanings are:
  ;;   missing-lib    One of the required perl libs is missing
  ;;
  ;; So for the example method call above, the resulting item in the
  ;; output list might look like this:
  ;;
  ;; (("RHAT" (symbol . "RHAT") (gnc:time-no-zone . "...")
  ;;   (last . 6.59375) (currency . "USD"))
  ;;  ("LNUX" (symbol . "LNUX") (gnc:time-no-zone . "...")
  ;;   (last . 3.5) (currency . "USD"))
  ;;  ("IBM" (symbol . "IBM") (gnc:time-no-zone . "...")
  ;;   (last . 104.42) (currency . "USD")))
  ;;
  ;; Also note that any given value in the alist might be
  ;; 'failed-conversion if the Finance::Quote result for that field
  ;; was unparsable.  See the gnc-fq-helper for more details
  ;; about it's output.

  (let ((quoter '())
        (to-child #f)
        (from-child #f))

    (define (start-quoter)
      (if (not (string-null? gnc:*finance-quote-helper*))
          (set! quoter (gnc-spawn-process-async
                        (list "perl" "-w" gnc:*finance-quote-helper*) #t))))

    (define (get-quotes)
      (if (not (null? quoter))
          (let ((results #f))
            (set! to-child (fdes->outport (gnc-process-get-fd quoter 0)))
            (set! from-child (fdes->inport (gnc-process-get-fd quoter 1)))
            (map
             (lambda (request)
               (catch
                #t
                (lambda ()
                  (gnc:debug "handling-request: " request)
                  ;; we need to display the first element (the method, so it
                  ;; won't be quoted) and then write the rest
                  (display #\( to-child)
                  (display (car request) to-child)
                  (display " " to-child)
                  (for-each (lambda (x) (write x to-child)) (cdr request))
                  (display #\) to-child)
                  (newline to-child)
                  (force-output to-child)
                  (set! results (read from-child))
                  (gnc:debug "results: " results)
                  results)
                (lambda (key . args)
                  key)))
             requests))))

    (define (kill-quoter)
      (if (not (null? quoter))
          (gnc-detach-process quoter #t)))

    (dynamic-wind
        start-quoter
        get-quotes
        kill-quoter)))

(define (gnc:book-add-quotes window book)

  (define (book->commodity->fq-call-data book)
    ;; Call helper that walks all of the defined commodities to see if
    ;; any are marked for quote retrieval.  This function returns a
    ;; list of info needed for the relevant Finance::Quote calls, and
    ;; a list of the corresponding commodities.  Also perform a bit of
    ;; optimization, merging calls for symbols to the same
    ;; Finance::Quote method.
    ;;
    ;; Returns a list of the info needed for a set of calls to
    ;; gnc-fq-helper.  Each item will of the list will be of the
    ;; form:
    ;;
    ;; (("yahoo" (commodity-1 currency-1 tz-1)
    ;;           (commodity-2 currency-2 tz-2) ...)
    ;;  ("fidelity_direct" (commodity-3 currency-3 tz-3)
    ;;                     (commodity-4 currency-4 tz-4) ...)
    ;;  ...)

    (let* ((ct (gnc-commodity-table-get-table book))
	   (big-list
	    (gnc-commodity-table-get-quotable-commodities
	     ct))
	   (commodity-list #f)
	   (currency-list (filter
			   (lambda (a) (not (gnc-commodity-equiv (cadr a) (caddr a))))
			   (call-with-values
                               (lambda () (partition!
                                           (lambda (cmd)
                                             (not (string=? (car cmd) "currency")))
                                           big-list))
                             (lambda (a b) (set! commodity-list a) b))))
	   (quote-hash (make-hash-table 31)))

      (if (and (null? commodity-list) (null? currency-list))
	  #f
	  (begin

	    ;; Now collect symbols going to the same backend.
	    (item-list->hash! commodity-list quote-hash car cdr hash-ref hash-set! #t)

	    ;; Now translate to just what gnc-fq-helper expects.
	    (append
	     (hash-fold
	      (lambda (key value prior-result)
		(cons (cons key value)
		      prior-result))
	      '()
	      quote-hash)
	     (map (lambda (cmd) (cons (car cmd) (list (cdr cmd))))
		  currency-list))))))

  (define (fq-call-data->fq-calls fq-call-data)
    ;; take an output element from book->commodity->fq-call-data and
    ;; return a list where the gnc_commodities have been converted to
    ;; their fq-suitable symbol strings.  i.e. turn the former into
    ;; the latter:
    ;;
    ;; ("yahoo" (commodity-1 currency-1 tz-1)
    ;;          (commodity-2 currency-2 tz-2) ...)
    ;;
    ;; ("yahoo" "IBM" "AMD" ...)
    ;;

    (if (equal? (car fq-call-data) "currency")
        (map (lambda (quote-item-info)
               (list (car fq-call-data)
                     (gnc-commodity-get-mnemonic (car quote-item-info))
                     (gnc-commodity-get-mnemonic (cadr quote-item-info))))
             (cdr fq-call-data))
        (list
         (cons (car fq-call-data)
               (map
                (lambda (quote-item-info)
                  (gnc-commodity-get-mnemonic (car quote-item-info)))
                (cdr fq-call-data))))))

  (define (fq-results->commod-tz-quote-triples fq-call-data fq-results)
    ;; Change output of gnc:fq-get-quotes to a list of (commod
    ;; timezone quote) triples using the matching commodity items from
    ;; fq-call-data.
    ;;
    ;; This function presumes that fq-call-data is "correct" -- it
    ;; contains the correct number of calls, and has the commodity
    ;; pointers in all the right places.  If not, then the results of
    ;; this function are undefined.
    ;;
    ;; If there's a catatstrophic error, this function might return
    ;; #f.  If there's an error for any given input element, there
    ;; will be a pair like this in the output (#f . <commodity>)
    ;; indicating the commodity for which the quote failed.
    ;;
    ;; If this function doesn't return #f, it will return a list with
    ;; as many elements as there were commodities in the fq-call-data.
    ;;
    ;; We might want more sophisticated error handling later, but this
    ;; will do for now .
    (let ((result-list '()))

      (define (process-a-quote call-data call-result)
        ;; data -> (commod-1 currency-1 tz-1)
        ;; result -> (commod-1-sym . result-alist) or some kind of garbage.
        (if (and (list? call-result)
                 (not (null? call-result))
                 (list? (cdr call-result))
                 (every
                  (lambda (alist-item)
                    (and (pair? alist-item)
                         (not (eq? 'failed-conversion (cdr alist-item)))))
                  (cdr call-result)))
            ;; OK, data is good (as far as we can tell).
            (set! result-list
                  (cons (list (car call-data)
                              (caddr call-data)
                              (cdr call-result))
                        result-list))
            (set! result-list
                  (cons (cons #f (car call-data))
                        result-list))))

      (define (process-call-result-pair call-data call-result)
        (if (and (list? call-result)
                 (= (length call-data) (+ 1 (length call-result))))

            ;; OK, continue.
	    (for-each
	     (lambda (call-data-item call-result-item)
	       (if (and (list? call-result-item) (list? (car call-result-item)))
		   (for-each
		    (lambda (result-subitem)
		      (gnc:debug "call-data-item: " call-data-item)
		      (gnc:debug "result-subitem: " result-subitem)
		      (process-a-quote call-data-item result-subitem))
		    call-result-item)
		   (process-a-quote call-data-item call-result-item)))
	     (cdr call-data) call-result)

            ;; else badly formed result, must assume all garbage.
            (for-each
             (lambda (call-item)
               (set! result-list (cons (cons #f (car call-item)) result-list)))
             (cdr call-data))))

      (and (list? fq-call-data)
           (list? fq-results)
           (= (length fq-call-data) (length fq-results))
           (begin
             (for-each process-call-result-pair
                       fq-call-data
                       fq-results)
             (reverse result-list)))))

  (define (timestr->time-pair timestr time-zone)
    ;; time-zone is ignored currently
    (cons (gnc-parse-time-to-time64 timestr "%Y-%m-%d %H:%M:%S")
          0))

  (define (commodity-tz-quote-triple->price book c-tz-quote-triple)
    ;; return a string like "NASDAQ:CSCO" on error, or a price on
    ;; success.  Presume that F::Q currencies are ISO4217 currencies.
    (let* ((commodity (first c-tz-quote-triple))
           (time-zone (second c-tz-quote-triple))
           (quote-data (third c-tz-quote-triple))
           (gnc-time (assq-ref quote-data 'gnc:time-no-zone))
           (price #f)
           (price-type #f)
           (currency-str (assq-ref quote-data 'currency))
           (commodity-table (gnc-commodity-table-get-table book))
           (currency
            (and commodity-table
                 (string? currency-str)
                 (gnc-commodity-table-lookup commodity-table
                                             "ISO4217"
                                             (string-upcase currency-str))))
           (pricedb (gnc-pricedb-get-db book))
           (saved-price #f)
           (commodity-str (gnc-commodity-get-printname commodity))
           )
      (if (equal? (gnc-commodity-get-printname currency) commodity-str)
          (let* ((symbol (assq-ref quote-data 'symbol))
                 (other-curr
                  (and commodity-table
                       (string? symbol)
                       (gnc-commodity-table-lookup commodity-table "ISO4217"
                                                   (string-upcase symbol)))))
            (set! commodity other-curr))
        )
      (or-map (lambda (price-sym)
                (let ((p (assq-ref quote-data price-sym)))
                  (if p
                      (begin (set! price p)
                             (set! price-type price-sym)
                             #t)
                      #f)))
              '(last nav price))

      (set! price-type
            (case price-type
              ((last) "last")
              ((nav) "nav")
              ((price) "unknown")
              (else #f)))

      ;; FIXME: SIGFIGS is not what we want here...
      (if price
          (set! price
                (double-to-gnc-numeric price
                                           GNC-DENOM-AUTO
                                           (logior (GNC-DENOM-SIGFIGS 9)
                                                   GNC-RND-ROUND))))

      (if gnc-time
          (set! gnc-time (timestr->time-pair gnc-time time-zone))
          (set! gnc-time (gnc:get-today)))

      (if (not (and commodity currency gnc-time price price-type))
          (string-append
           currency-str ":" (gnc-commodity-get-mnemonic commodity))
          (begin
            (set! saved-price (gnc-pricedb-lookup-day pricedb
                                                      commodity currency
                                                      gnc-time))
            (if (not (null? saved-price))
<<<<<<< HEAD
                (begin
                  (if (gnc-commodity-equiv (gnc-price-get-currency saved-price)
                                           commodity)
                      (set! price (gnc-numeric-invert price)))
                  (if (> (gnc-price-get-source saved-price) PRICE-SOURCE-FQ)
                      (begin
                        (gnc-price-begin-edit saved-price)
                        (gnc-price-set-time saved-price gnc-time)
                        (gnc-price-set-source saved-price PRICE-SOURCE-FQ)
                        (gnc-price-set-typestr saved-price price-type)
                        (gnc-price-set-value saved-price price)
                        (gnc-price-commit-edit saved-price)
                        #f)
                      #f))
                (let ((gnc-price (gnc-price-create book)))
                  (if (not gnc-price)
                      (string-append
                       currency-str ":" (gnc-commodity-get-mnemonic commodity))
                      (begin
                        (gnc-price-begin-edit gnc-price)
                        (gnc-price-set-commodity gnc-price commodity)
                        (gnc-price-set-currency gnc-price currency)
                        (gnc-price-set-time gnc-price gnc-time)
                        (gnc-price-set-source gnc-price PRICE-SOURCE-FQ)
                        (gnc-price-set-typestr gnc-price price-type)
                        (gnc-price-set-value gnc-price price)
                        (gnc-price-commit-edit gnc-price)
                        gnc-price))))
            ))
      ))
=======
                (if (>= (gnc-price-get-source saved-price) PRICE-SOURCE-FQ)
                    (begin
                      (gnc-price-begin-edit saved-price)
                      (gnc-price-set-time saved-price gnc-time)
                      (gnc-price-set-source saved-price PRICE-SOURCE-FQ)
                      (gnc-price-set-typestr saved-price price-type)
                      (gnc-price-set-value saved-price price)
                      (gnc-price-commit-edit saved-price)
                      #f)
                    #f)
              (let ((gnc-price (gnc-price-create book)))
                (if (not gnc-price)
                    (string-append
                     currency-str ":" (gnc-commodity-get-mnemonic commodity))
                    (begin
                      (gnc-price-begin-edit gnc-price)
                      (gnc-price-set-commodity gnc-price commodity)
                      (gnc-price-set-currency gnc-price currency)
                      (gnc-price-set-time gnc-price gnc-time)
                      (gnc-price-set-source gnc-price PRICE-SOURCE-FQ)
                      (gnc-price-set-typestr gnc-price price-type)
                      (gnc-price-set-value gnc-price price)
                      (gnc-price-commit-edit gnc-price)
                      gnc-price)))))
          )))
>>>>>>> 44814868

  (define (book-add-prices! book prices)
    (let ((pricedb (gnc-pricedb-get-db book)))
      (for-each
       (lambda (price)
         (if price
             (begin
               (gnc-pricedb-add-price pricedb price)
               (gnc-price-unref price)
               #f)))
       prices)))

  ;; FIXME: uses of gnc:warn in here need to be cleaned up.  Right
  ;; now, they'll result in funny formatting.

  (let* ((fq-call-data (book->commodity->fq-call-data book))
         (fq-calls (and fq-call-data
                        (apply append
                               (map fq-call-data->fq-calls fq-call-data))))
         (fq-results (and fq-calls (gnc:fq-get-quotes fq-calls)))
         (commod-tz-quote-triples
          (and fq-results (list? (car fq-results))
               (fq-results->commod-tz-quote-triples fq-call-data fq-results)))
         ;; At this point commod-tz-quote-triples will either be #f or a
         ;; list of items. Each item will either be (commodity
         ;; timezone quote-data) or (#f . problem-commodity)
         (problem-syms
          (and commod-tz-quote-triples
               (filter-map (lambda (cq-pair)
                             (if (car cq-pair)
                                 #f
                                 (string-append
                                  (gnc-commodity-get-namespace (cdr cq-pair))
                                  ":"
                                  (gnc-commodity-get-mnemonic (cdr cq-pair)))))
                           commod-tz-quote-triples)))
         ;; strip out the "bad" ones from above.
         (ok-syms
          (and commod-tz-quote-triples
               (filter car commod-tz-quote-triples)))
         (keep-going? #t))

    (cond
     ((eq? fq-call-data #f)
      (set! keep-going? #f)
      (if (gnucash-ui-is-running)
          (gnc-error-dialog window (_ "No commodities marked for quote retrieval."))
	  (gnc:warn (_ "No commodities marked for quote retrieval."))))
     ((eq? fq-results #f)
      (set! keep-going? #f)
      (if (gnucash-ui-is-running)
          (gnc-error-dialog window (_ "Unable to get quotes or diagnose the problem."))
	  (gnc:warn (_ "Unable to get quotes or diagnose the problem."))))
     ((member 'missing-lib fq-results)
      (set! keep-going? #f)
      (if (gnucash-ui-is-running)
          (gnc-error-dialog window
           (_ "You are missing some needed Perl libraries.
Run 'gnc-fq-update' as root to install them."))
          (gnc:warn (_ "You are missing some needed Perl libraries.
Run 'gnc-fq-update' as root to install them.") "\n")))
     ((member 'system-error fq-results)
      (set! keep-going? #f)
      (if (gnucash-ui-is-running)
          (gnc-error-dialog window
           (_ "There was a system error while retrieving the price quotes."))
          (gnc:warn (_ "There was a system error while retrieving the price quotes.") "\n")))
     ((not (list? (car fq-results)))
      (set! keep-going? #f)
      (if (gnucash-ui-is-running)
          (gnc-error-dialog window
           (_ "There was an unknown error while retrieving the price quotes."))
          (gnc:warn (_ "There was an unknown error while retrieving the price quotes.") "\n")))
     ((and (not commod-tz-quote-triples) (gnucash-ui-is-running))
      (gnc-error-dialog window
       (_ "Unable to get quotes or diagnose the problem."))
       (set! keep-going? #f))
     ((not commod-tz-quote-triples)
      (gnc:warn (_ "Unable to get quotes or diagnose the problem."))
      (set! keep-going? #f))
     ((not (null? problem-syms))
      (if (gnucash-ui-is-running)
          (if (and ok-syms (not (null? ok-syms)))
              (set!
               keep-going?
               (gnc-verify-dialog window #t
                (call-with-output-string
                 (lambda (p)
                   (display (_ "Unable to retrieve quotes for these items:") p)
                   (newline p)
                   (display "  " p)
                   (display (string-join problem-syms "\n  ") p)
                   (newline p)
                   (display (_ "Continue using only the good quotes?") p)))))
              (begin
                (gnc-error-dialog window
                 (call-with-output-string
                  (lambda (p)
                    (display
                     (_ "Unable to retrieve quotes for these items:") p)
                    (newline p)
                    (display "  " p)
                    (display (string-join problem-syms "\n  ") p))))
                (set! keep-going? #f)))
          (gnc:warn
           (call-with-output-string
            (lambda (p)
              (display (_ "Unable to retrieve quotes for these items:") p)
              (newline p)
              (display "  " p)
              (display (string-join problem-syms "\n  ") p)
              (newline p)
              (display (_ "Continuing with good quotes.") p)
              (newline p)))))))

    (if
     keep-going?
     (let ((prices (map (lambda (triple)
                          (commodity-tz-quote-triple->price book triple))
                        ok-syms)))
       (if (any string? prices)
           (if (gnucash-ui-is-running)
               (set!
                keep-going?
                (gnc-verify-dialog window #t
                 (call-with-output-string
                  (lambda (p)
                    (display (_ "Unable to create prices for these items:") p)
                    (newline p)
                    (display "  " p)
                    (display (string-join (filter string? prices) "\n  ") p)
                    (newline p)
                    (display (_ "Add remaining good quotes?") p)))))
               (gnc:warn
                (call-with-output-string
                 (lambda (p)
                   (display (_ "Unable to create prices for these items:") p)
                   (newline p)
                   (display "  " p)
                   (display (string-join (filter string? prices) "\n  ") p)
                   (newline p)
                   (display (_ "Adding remaining good quotes.") p)
                   (newline p))))))

       (if keep-going?
           (book-add-prices! book (filter
                                   (lambda (x) (not (string? x)))
                                   prices)))))))

; (define (get-1-quote exchange . items)
;   (let ((cmd (apply list 'fetch exchange items))
; 	(quoter (run-sub-process #f
; 				 gnc:*finance-quote-helper*
; 				 gnc:*finance-quote-helper*)))
;     (and quoter
; 	 (write cmd (caddr quoter))
; 	 (newline (caddr quoter))
; 	 (force-output (caddr quoter))
; 	 (let ((result (read (cadr quoter))))
; 	   (close-input-port (cadr quoter))
; 	   (close-output-port (caddr quoter))
; 	   result))))

(define (gnc:price-quotes-install-sources)
  (let ((sources (gnc:fq-check-sources)))
    (if (list? sources)
	(begin
      (format #t "Found Finance::Quote version ~A" (car sources))
      (newline)
	  (gnc:msg "Found Finance::Quote version " (car sources))
	  (gnc-quote-source-set-fq-installed (cdr sources))))))<|MERGE_RESOLUTION|>--- conflicted
+++ resolved
@@ -420,12 +420,11 @@
                                                       commodity currency
                                                       gnc-time))
             (if (not (null? saved-price))
-<<<<<<< HEAD
                 (begin
                   (if (gnc-commodity-equiv (gnc-price-get-currency saved-price)
                                            commodity)
                       (set! price (gnc-numeric-invert price)))
-                  (if (> (gnc-price-get-source saved-price) PRICE-SOURCE-FQ)
+                  (if (>= (gnc-price-get-source saved-price) PRICE-SOURCE-FQ)
                       (begin
                         (gnc-price-begin-edit saved-price)
                         (gnc-price-set-time saved-price gnc-time)
@@ -451,33 +450,6 @@
                         gnc-price))))
             ))
       ))
-=======
-                (if (>= (gnc-price-get-source saved-price) PRICE-SOURCE-FQ)
-                    (begin
-                      (gnc-price-begin-edit saved-price)
-                      (gnc-price-set-time saved-price gnc-time)
-                      (gnc-price-set-source saved-price PRICE-SOURCE-FQ)
-                      (gnc-price-set-typestr saved-price price-type)
-                      (gnc-price-set-value saved-price price)
-                      (gnc-price-commit-edit saved-price)
-                      #f)
-                    #f)
-              (let ((gnc-price (gnc-price-create book)))
-                (if (not gnc-price)
-                    (string-append
-                     currency-str ":" (gnc-commodity-get-mnemonic commodity))
-                    (begin
-                      (gnc-price-begin-edit gnc-price)
-                      (gnc-price-set-commodity gnc-price commodity)
-                      (gnc-price-set-currency gnc-price currency)
-                      (gnc-price-set-time gnc-price gnc-time)
-                      (gnc-price-set-source gnc-price PRICE-SOURCE-FQ)
-                      (gnc-price-set-typestr gnc-price price-type)
-                      (gnc-price-set-value gnc-price price)
-                      (gnc-price-commit-edit gnc-price)
-                      gnc-price)))))
-          )))
->>>>>>> 44814868
 
   (define (book-add-prices! book prices)
     (let ((pricedb (gnc-pricedb-get-db book)))
