/********************************************************************\
 * gnc-dense-cal.c : a custom densely-dispalyed calendar widget     *
 * Copyright (C) 2002,2006 Joshua Sled <jsled@asynchronous.org>     *
 *                                                                  *
 * This program is free software; you can redistribute it and/or    *
 * modify it under the terms of the GNU General Public License as   *
 * published by the Free Software Foundation; either version 2 of   *
 * the License, or (at your option) any later version.              *
 *                                                                  *
 * This program is distributed in the hope that it will be useful,  *
 * but WITHOUT ANY WARRANTY; without even the implied warranty of   *
 * MERCHANTABILITY or FITNESS FOR A PARTICULAR PURPOSE.  See the    *
 * GNU General Public License for more details.                     *
 *                                                                  *
 * You should have received a copy of the GNU General Public License*
 * along with this program; if not, contact:                        *
 *                                                                  *
 * Free Software Foundation           Voice:  +1-617-542-5942       *
 * 51 Franklin Street, Fifth Floor    Fax:    +1-617-542-2652       *
 * Boston, MA  02110-1301,  USA       gnu@gnu.org                   *
\********************************************************************/

#include "config.h"

#include "gnc-dense-cal.h"
#include "gnc-dense-cal-model.h"
#include "gnc-engine.h"
#include <glib.h>
#include <glib/gi18n.h>
#include <gtk/gtk.h>
#include <math.h>
#include <stdlib.h>
#include <gnc-gdate-utils.h>

/**
 * Marking ...
 *
 * We want a facility to mark multiple days on the calendar.  This facility
 * should be efficient in display.  It will take an array+count of GDates on
 * which to mark the calendar.  Dates outside of the visible calendar range
 * will be ignored.
 *
 * Markings will be manipulated in tagged sets for markings related to the
 * same event; in order to efficiently process these sets [removal,
 * primarily], we will keep a multiple data structures.
 *
 *
 * We need to be able to perform the following actions:
 * . Add a new mark-set, returning a calendar-unique tag.
 * . Remove a mark-set by tag.
 * . Iterate over all days in the calendar, listing which markings are active
 *   on that day.
 *
 * The markings in the calendar will be internally represented as an array of
 * GLists, with each item in the list pointing to a gdc_mark_data structure.
 * The gdc_mark_data structures will contain:
 * . the external/caller marker tag
 * . the marker indication [color, when supported]
 * . a GList of all instances of the marker in the visible calendar, by
 *   'marks' index.
 *
 * The list of gdc_mark_data structures itself will be a top-level list in the
 * GncDenseCal structure.
 **/

static const int DENSE_CAL_DEFAULT_WIDTH = 15;
static const int DENSE_CAL_DEFAULT_HEIGHT = 105;
static const int MINOR_BORDER_SIZE = 1;
static const int COL_BORDER_SIZE = 3;

static const gchar* MONTH_THIS_COLOR = "lavender";
static const gchar* MONTH_THAT_COLOR = "SlateGray1";

static const gchar* MARK_COLOR = "Yellow";

#undef G_LOG_DOMAIN
#define G_LOG_DOMAIN "gnc.gui.dense-cal"

static void gnc_dense_cal_class_init(GncDenseCalClass *klass);
static void gnc_dense_cal_init(GncDenseCal *dcal);
static void gnc_dense_cal_finalize(GObject *object);
static void gnc_dense_cal_dispose(GObject *object);
static void gnc_dense_cal_realize(GtkWidget *widget, gpointer user_data);
static void gnc_dense_cal_configure(GtkWidget *widget, GdkEventConfigure *event, gpointer user_data);
static void gnc_dense_cal_draw_to_buffer(GncDenseCal *dcal);
static gboolean gnc_dense_cal_expose(GtkWidget *widget, GdkEventExpose *event, gpointer user_data);

static void gdc_reconfig(GncDenseCal *dcal);

static void gdc_free_all_mark_data(GncDenseCal *dcal);

static void _gdc_compute_min_size(GncDenseCal *dcal,
                                  guint *min_width, guint *min_height);
static void _gdc_set_cal_min_size_req(GncDenseCal *dcal);
static gint gnc_dense_cal_motion_notify(GtkWidget      *widget,
                                        GdkEventMotion *event);
static gint gnc_dense_cal_button_press(GtkWidget *widget,
                                       GdkEventButton *evt);

static void _gdc_view_option_changed(GtkComboBox *widget, gpointer user_data);

static inline int day_width_at(GncDenseCal *dcal, guint xScale);
static inline int day_width(GncDenseCal *dcal);
static inline int day_height_at(GncDenseCal *dcal, guint yScale);
static inline int day_height(GncDenseCal *dcal);
static inline int week_width_at(GncDenseCal *dcal, guint xScale);
static inline int week_width(GncDenseCal *dcal);
static inline int week_height_at(GncDenseCal *dcal, guint yScale);
static inline int week_height(GncDenseCal *dcal);
static inline int col_width_at(GncDenseCal *dcal, guint xScale);
static inline int col_width(GncDenseCal *dcal);

static inline int col_height(GncDenseCal *dcal);
static inline int num_cols(GncDenseCal *dcal);

static void _gnc_dense_cal_set_month(GncDenseCal *dcal, GDateMonth mon, gboolean redraw);
static void _gnc_dense_cal_set_year(GncDenseCal *dcal, guint year, gboolean redraw);


/**
 * Returns the total number of weeks to display in the calendar [irrespective
 * of columns/weeks-per-col].
 **/
static inline int num_weeks(GncDenseCal *dcal);
/**
 * Returns the number of weeks per column.  Note that this is the number of
 * weeks needed to display the longest column.
 **/
static int num_weeks_per_col(GncDenseCal *dcal);

/* hotspot calculation */
static gint wheres_this(GncDenseCal *dcal, int x, int y);

static void recompute_x_y_scales(GncDenseCal *dcal);
static void recompute_mark_storage(GncDenseCal *dcal);
static void recompute_extents(GncDenseCal *dcal);
static void populate_hover_window(GncDenseCal *dcal, gint doc);

static void month_coords(GncDenseCal *dcal, int monthOfCal, GList **outList);
static void doc_coords(GncDenseCal *dcal, int dayOfCal,
                       int *x1, int *y1, int *x2, int *y2);

static void gdc_mark_add(GncDenseCal *dcal, guint tag, gchar *name, gchar *info, guint size, GDate **dateArray);
static void gdc_mark_remove(GncDenseCal *dcal, guint mark_to_remove, gboolean redraw);

static void gdc_add_tag_markings(GncDenseCal *cal, guint tag);
static void gdc_add_markings(GncDenseCal *cal);
static void gdc_remove_markings(GncDenseCal *cal);

static GObject *parent_class = NULL;

#define MONTH_NAME_BUFSIZE 10

/* Takes the number of months since January, in the range 0 to
 * 11. Returns the abbreviated month name according to the current
 * locale.*/
static const gchar*
month_name(int mon)
{
    static gchar buf[MONTH_NAME_BUFSIZE];
    GDate date;
    gint arbitrary_year = 1977;

    memset(buf, 0, MONTH_NAME_BUFSIZE);
    g_date_clear(&date, 1);

    g_date_set_year(&date, arbitrary_year);
    g_date_set_day(&date, 1);
    // g_date API is 1..12 (not 0..11)
    g_date_set_month(&date, mon + 1);
    g_date_strftime(buf, MONTH_NAME_BUFSIZE, "%b", &date);

    return buf;
}

/* Takes the number of days since Sunday, in the range 0 to 6. Returns
 * the abbreviated weekday name according to the current locale. */
static void
day_label(gchar *buf, int buf_len, int dow)
{
    gnc_dow_abbrev(buf, buf_len, dow);
    /* Use only the first two characters */
    if (g_utf8_strlen(buf, -1) > 2)
    {
        gchar *pointer = g_utf8_offset_to_pointer(buf, 2);
        *pointer = '\0';
    }
}

GType
gnc_dense_cal_get_type()
{
    static GType dense_cal_type = 0;

    if (dense_cal_type == 0)
    {
        static const GTypeInfo dense_cal_info =
        {
            sizeof (GncDenseCalClass),
            NULL,
            NULL,
            (GClassInitFunc) gnc_dense_cal_class_init,
            NULL,
            NULL,
            sizeof (GncDenseCal),
            0,
            (GInstanceInitFunc) gnc_dense_cal_init,
            NULL
        };

        dense_cal_type = g_type_register_static(GTK_TYPE_VBOX,
                                                "GncDenseCal",
                                                &dense_cal_info, 0);
    }

    return dense_cal_type;
}

static void
gnc_dense_cal_class_init(GncDenseCalClass *klass)
{
    GObjectClass *object_class;
    GtkWidgetClass *widget_class;

    object_class = G_OBJECT_CLASS (klass);
    widget_class = GTK_WIDGET_CLASS (klass);

    parent_class = g_type_class_peek_parent (klass);

    object_class->finalize = gnc_dense_cal_finalize;
    object_class->dispose = gnc_dense_cal_dispose;

    widget_class->motion_notify_event = gnc_dense_cal_motion_notify;
    widget_class->button_press_event = gnc_dense_cal_button_press;
}

enum _GdcViewOptsColumns
{
    VIEW_OPTS_COLUMN_LABEL = 0,
    VIEW_OPTS_COLUMN_NUM_MONTHS
};

static GtkListStore *_cal_view_options = NULL;
static GtkListStore*
_gdc_get_view_options(void)
{
    if (_cal_view_options == NULL)
    {
        _cal_view_options = gtk_list_store_new(2, G_TYPE_STRING, G_TYPE_INT);
        gtk_list_store_insert_with_values(_cal_view_options, NULL, G_MAXINT, 0, _("12 months"), 1, 12, -1);
        gtk_list_store_insert_with_values(_cal_view_options, NULL, G_MAXINT, 0, _("6 months"), 1, 6, -1);
        gtk_list_store_insert_with_values(_cal_view_options, NULL, G_MAXINT, 0, _("4 months"), 1, 4, -1);
        gtk_list_store_insert_with_values(_cal_view_options, NULL, G_MAXINT, 0, _("3 months"), 1, 3, -1);
        gtk_list_store_insert_with_values(_cal_view_options, NULL, G_MAXINT, 0, _("2 months"), 1, 2, -1);
        gtk_list_store_insert_with_values(_cal_view_options, NULL, G_MAXINT, 0, _("1 month"), 1, 1, -1);
    }

    return _cal_view_options;
}

static void
gnc_dense_cal_init(GncDenseCal *dcal)
{
    gboolean colorAllocSuccess[MAX_COLORS];

    gtk_widget_push_composite_child();

    {
        GtkTreeModel *options;
        GtkCellRenderer *text_rend;

        options = GTK_TREE_MODEL(_gdc_get_view_options());
        dcal->view_options = GTK_COMBO_BOX(gtk_combo_box_new_with_model(options));
        gtk_combo_box_set_active(GTK_COMBO_BOX(dcal->view_options), 0);
        text_rend = GTK_CELL_RENDERER(gtk_cell_renderer_text_new());
        gtk_cell_layout_pack_start(GTK_CELL_LAYOUT(dcal->view_options), text_rend, TRUE);
        gtk_cell_layout_add_attribute(GTK_CELL_LAYOUT(dcal->view_options),
                                      text_rend, "text", VIEW_OPTS_COLUMN_LABEL);
        g_signal_connect(G_OBJECT(dcal->view_options), "changed", G_CALLBACK(_gdc_view_option_changed), (gpointer)dcal);
    }

    {
        GtkHBox *hbox = GTK_HBOX(gtk_hbox_new(FALSE, 0));
        GtkAlignment *label_align;
        GtkLabel *label;
        float right_align = 1.0, mid_align = 0.5, fill_x = 0.0, fill_y = 1.0;

        label = GTK_LABEL(gtk_label_new(_("View:")));
        label_align = GTK_ALIGNMENT(gtk_alignment_new(right_align, mid_align, fill_x, fill_y));
        gtk_container_add(GTK_CONTAINER(label_align), GTK_WIDGET(label));
        gtk_box_pack_start(GTK_BOX(hbox), GTK_WIDGET(label_align), TRUE, TRUE, 0);
        gtk_box_pack_start(GTK_BOX(hbox), GTK_WIDGET(dcal->view_options), FALSE, FALSE, 0);

        gtk_box_pack_start(GTK_BOX(dcal), GTK_WIDGET(hbox), FALSE, FALSE, 0);
    }
    dcal->cal_drawing_area = GTK_DRAWING_AREA(gtk_drawing_area_new());
    gtk_widget_add_events(GTK_WIDGET(dcal->cal_drawing_area), (GDK_EXPOSURE_MASK
                          | GDK_BUTTON_PRESS_MASK
                          | GDK_BUTTON_RELEASE_MASK
                          | GDK_POINTER_MOTION_MASK
                          | GDK_POINTER_MOTION_HINT_MASK));
    gtk_box_pack_start(GTK_BOX(dcal), GTK_WIDGET(dcal->cal_drawing_area), TRUE, TRUE, 0);
    g_signal_connect(G_OBJECT(dcal->cal_drawing_area), "expose_event", G_CALLBACK(gnc_dense_cal_expose), (gpointer)dcal);
    g_signal_connect(G_OBJECT(dcal->cal_drawing_area), "realize", G_CALLBACK(gnc_dense_cal_realize), (gpointer)dcal);
    g_signal_connect(G_OBJECT(dcal->cal_drawing_area), "configure_event", G_CALLBACK(gnc_dense_cal_configure), (gpointer)dcal);

    dcal->disposed = FALSE;
    dcal->initialized = FALSE;
    dcal->markData = NULL;
    dcal->numMarks = 0;
    dcal->marks = NULL;
    dcal->lastMarkTag = 0;

    dcal->showPopup = FALSE;

    dcal->transPopup = GTK_WINDOW(gtk_window_new(GTK_WINDOW_POPUP));
    {
        GtkWidget *vbox, *hbox;
        GtkWidget *l;
        GtkListStore *tree_data;
        GtkTreeView *tree_view;

        vbox = gtk_vbox_new(FALSE, 5);
        hbox = gtk_hbox_new(FALSE, 5);

        l = gtk_label_new(_("Date: "));
        gtk_container_add(GTK_CONTAINER(hbox), l);
        l = gtk_label_new("YY/MM/DD");
        g_object_set_data(G_OBJECT(dcal->transPopup), "dateLabel", l);
        gtk_container_add(GTK_CONTAINER(hbox), l);
        gtk_container_add(GTK_CONTAINER(vbox), hbox);

        gtk_container_add(GTK_CONTAINER(vbox), gtk_hseparator_new());

        tree_data = gtk_list_store_new(2, G_TYPE_STRING, G_TYPE_STRING);
        tree_view = GTK_TREE_VIEW(gtk_tree_view_new_with_model(GTK_TREE_MODEL(tree_data)));
        gtk_tree_view_insert_column_with_attributes(tree_view, -1, _("Name"), gtk_cell_renderer_text_new(), "text", 0, NULL);
        gtk_tree_view_insert_column_with_attributes(tree_view, -1, _("Frequency"), gtk_cell_renderer_text_new(), "text", 1, NULL);
        g_object_set_data(G_OBJECT(dcal->transPopup), "model", tree_data);
        gtk_container_add(GTK_CONTAINER(vbox), GTK_WIDGET(tree_view));

        gtk_container_add(GTK_CONTAINER(dcal->transPopup), vbox);

        gtk_window_set_resizable(GTK_WINDOW(dcal->transPopup), FALSE);

        gtk_widget_realize(GTK_WIDGET(dcal->transPopup));
    }

    gdk_color_parse(MONTH_THIS_COLOR,  &dcal->weekColors[MONTH_THIS]);
    gdk_color_parse(MONTH_THAT_COLOR,  &dcal->weekColors[MONTH_THAT]);

    /* success array must be as big as number of colors */
    g_assert(MAX_COLORS == (sizeof(colorAllocSuccess)/sizeof(gboolean)));

    if (gdk_colormap_alloc_colors(gdk_colormap_get_system(),
                                  dcal->weekColors,
                                  MAX_COLORS, TRUE, TRUE,
                                  colorAllocSuccess) > 0)
    {
        g_error("error allocating colors");
    }

    /* Deal with the various label sizes. */
    {
        gint i;
        gint maxWidth, maxHeight;
        GtkStyle *style;
        PangoLayout *layout;
        PangoFontDescription *font_desc;
        gint font_size;
        gint font_size_reduction_units = 1;

        layout = gtk_widget_create_pango_layout(GTK_WIDGET(dcal), NULL);

        style = gtk_widget_get_style(GTK_WIDGET(dcal));

        font_desc = pango_font_description_copy(style->font_desc);
        font_size = pango_font_description_get_size(font_desc);
        font_size -= font_size_reduction_units * PANGO_SCALE;
        pango_font_description_set_size(font_desc, font_size);
        gtk_widget_modify_font(GTK_WIDGET(dcal), font_desc);
        pango_font_description_free(font_desc);

        maxWidth = maxHeight = 0;
        for (i = 0; i < 12; i++)
        {
            gint w, h;
            pango_layout_set_text(layout, month_name(i), -1);
            pango_layout_get_pixel_size(layout, &w, &h);
            maxWidth = MAX(maxWidth, w);
            maxHeight = MAX(maxHeight, h);
        }

        // these two were reversed, before...
        dcal->label_width    = maxWidth;
        dcal->label_height   = maxHeight;

        g_object_unref(layout);
    }

    dcal->month = G_DATE_JANUARY;
    dcal->year  = 1970;

    dcal->numMonths = 12;
    dcal->monthsPerCol = 3;
    dcal->leftPadding = 2;
    dcal->topPadding = 2;

    {
	GDate now;
	g_date_clear (&now, 1);
        gnc_gdate_set_today (&now);
        _gnc_dense_cal_set_month(dcal, g_date_get_month(&now), FALSE);
        _gnc_dense_cal_set_year(dcal, g_date_get_year(&now), FALSE);
    }

    recompute_extents(dcal);
    recompute_mark_storage(dcal);

    /* Compute initial scaling factors; will be increased when we're
     * allocated enough space to scale up. */
    {
        PangoLayout *layout;
        int width_88, height_88;
        int width_XXX, height_XXX;

        layout = gtk_widget_create_pango_layout(GTK_WIDGET(dcal), NULL);

        pango_layout_set_text(layout, "88", -1);
        pango_layout_get_pixel_size(layout, &width_88, &height_88);

        pango_layout_set_text(layout, "XXX", -1);
        pango_layout_get_pixel_size(layout, &width_XXX, &height_XXX);

        dcal->min_x_scale = dcal->x_scale = width_88 + 2;
        dcal->min_y_scale = dcal->y_scale = MAX(floor((float)width_XXX / 3.), height_88 + 2);

        dcal->dayLabelHeight = height_88;

        g_object_unref(layout);
    }

    dcal->initialized = TRUE;


    dcal->week_starts_monday = 0;
    {
        gchar **parts;
        const char *week_start_str;

        /* Use this renaming macro to avoid extraction of the message
           string into the gnucash.pot file when calling xgettext. */
#define dgettext_noextract dgettext
        /* Translators: This string must not show up in gnucash.pot as
           it is looked up in the "gtk20" translation domain
           instead. */
        week_start_str = dgettext_noextract("gtk20", "calendar:week_start:0");
#undef dgettext_noextract

        parts = g_strsplit(week_start_str, ":", 3);
        if (parts[0] != NULL
                && parts[1] != NULL
                && parts[2] != NULL)
        {
            if (strcmp("1", parts[2]) == 0)
                dcal->week_starts_monday = 1;
        }
        g_strfreev(parts);
    }

    gtk_widget_pop_composite_child();

    gtk_widget_show_all(GTK_WIDGET(dcal));
}

static void
_gdc_set_cal_min_size_req(GncDenseCal *dcal)
{
    guint min_width, min_height;

    _gdc_compute_min_size(dcal, &min_width, &min_height);
    gtk_widget_set_size_request(GTK_WIDGET(dcal->cal_drawing_area), min_width, min_height);
}

GtkWidget*
gnc_dense_cal_new(void)
{
    GncDenseCal *dcal;
    dcal = g_object_new(GNC_TYPE_DENSE_CAL, NULL);
    return GTK_WIDGET(dcal);
}

GtkWidget*
gnc_dense_cal_new_with_model(GncDenseCalModel *model)
{
    GncDenseCal *cal = GNC_DENSE_CAL(gnc_dense_cal_new());
    gnc_dense_cal_set_model(cal, model);
    return GTK_WIDGET(cal);
}

static void
recompute_first_of_month_offset(GncDenseCal *dcal)
{
    GDate *tmpDate;

    tmpDate = g_date_new_dmy(1, dcal->month, dcal->year);
    dcal->firstOfMonthOffset = g_date_get_weekday(tmpDate) % 7;
    g_date_free(tmpDate);
}

void
gnc_dense_cal_set_month(GncDenseCal *dcal, GDateMonth mon)
{
    _gnc_dense_cal_set_month(dcal, mon, TRUE);
}

static void
_gnc_dense_cal_set_month(GncDenseCal *dcal, GDateMonth mon, gboolean redraw)
{
    GTimer *t = g_timer_new();
    if (dcal->month == mon)
        return;
    dcal->month = mon;
    g_timer_start(t);
    recompute_first_of_month_offset(dcal);
    g_debug("recompute_first_of_month_offset: %f", g_timer_elapsed(t, NULL) * 1000.);
    g_timer_start(t);
    recompute_extents(dcal);
    g_debug("recompute_extents: %f", g_timer_elapsed(t, NULL) * 1000.);
    if (redraw && gtk_widget_get_realized(GTK_WIDGET(dcal)))
    {
        g_timer_start(t);
        recompute_x_y_scales(dcal);
        g_debug("recompute_x_y_scales: %f", g_timer_elapsed(t, NULL) * 1000.);
        g_timer_start(t);
        gnc_dense_cal_draw_to_buffer(dcal);
        g_debug("draw_to_buffer: %f", g_timer_elapsed(t, NULL) * 1000.);
        g_timer_start(t);
        gtk_widget_queue_draw(GTK_WIDGET(dcal->cal_drawing_area));
        g_debug("queue_draw: %f", g_timer_elapsed(t, NULL) * 1000.);
    }
    g_timer_stop(t);
    g_timer_destroy(t);
}

void
gnc_dense_cal_set_year(GncDenseCal *dcal, guint year)
{
    _gnc_dense_cal_set_year(dcal, year, TRUE);
}

static void
_gnc_dense_cal_set_year(GncDenseCal *dcal, guint year, gboolean redraw)
{
    if (dcal->year == year)
        return;
    dcal->year = year;
    recompute_first_of_month_offset(dcal);
    recompute_extents(dcal);
    if (redraw && gtk_widget_get_realized(GTK_WIDGET(dcal)))
    {
        recompute_x_y_scales(dcal);
        gnc_dense_cal_draw_to_buffer(dcal);
        gtk_widget_queue_draw(GTK_WIDGET(dcal->cal_drawing_area));
    }
}

void
gnc_dense_cal_set_num_months(GncDenseCal *dcal, guint num_months)
{
    {
        GtkListStore *options = _gdc_get_view_options();
        GtkTreeIter view_opts_iter, iter_closest_to_req;
        int closest_index_distance = G_MAXINT;

        // find closest list value to num_months
        if (!gtk_tree_model_get_iter_first(GTK_TREE_MODEL(options), &view_opts_iter))
        {
            g_critical("no view options?");
            return;
        }

        do
        {
            gint months_val, delta_months;

            gtk_tree_model_get(GTK_TREE_MODEL(options), &view_opts_iter, VIEW_OPTS_COLUMN_NUM_MONTHS, &months_val, -1);
<<<<<<< HEAD
            delta_months = abs(months_val - (gint)num_months);
=======
            delta_months = abs(months_val - (int)num_months);
>>>>>>> 61021c46
            if (delta_months < closest_index_distance)
            {
                iter_closest_to_req = view_opts_iter;
                closest_index_distance = delta_months;
            }
        }
        while (closest_index_distance != 0
                && (gtk_tree_model_iter_next(GTK_TREE_MODEL(options), &view_opts_iter)));

        // set iter on view
        g_signal_handlers_block_by_func(dcal->view_options, _gdc_view_option_changed, dcal);
        gtk_combo_box_set_active_iter(GTK_COMBO_BOX(dcal->view_options), &iter_closest_to_req);
        g_signal_handlers_unblock_by_func(dcal->view_options, _gdc_view_option_changed, dcal);
    }

    dcal->numMonths = num_months;
    recompute_extents(dcal);
    recompute_mark_storage(dcal);
    if (gtk_widget_get_realized(GTK_WIDGET(dcal)))
    {
        recompute_x_y_scales(dcal);
        gnc_dense_cal_draw_to_buffer(dcal);
        gtk_widget_queue_draw(GTK_WIDGET(dcal->cal_drawing_area));
    }
}

guint
gnc_dense_cal_get_num_months(GncDenseCal *dcal)
{
    return dcal->numMonths;
}

void
gnc_dense_cal_set_months_per_col(GncDenseCal *dcal, guint monthsPerCol)
{
    dcal->monthsPerCol = monthsPerCol;
    recompute_x_y_scales(dcal);
}

GDateMonth
gnc_dense_cal_get_month(GncDenseCal *dcal)
{
    return dcal->month;
}

GDateYear
gnc_dense_cal_get_year(GncDenseCal *dcal)
{
    return dcal->year;
}

static void
gnc_dense_cal_dispose (GObject *object)
{
    GncDenseCal *dcal;
    g_return_if_fail(object != NULL);
    g_return_if_fail(GNC_IS_DENSE_CAL(object));

    dcal = GNC_DENSE_CAL(object);

    if (dcal->disposed)
        return;
    dcal->disposed = TRUE;

    if (gtk_widget_get_realized(GTK_WIDGET(dcal->transPopup)))
    {
        gtk_widget_hide(GTK_WIDGET(dcal->transPopup));
        gtk_widget_destroy(GTK_WIDGET(dcal->transPopup));
        dcal->transPopup = NULL;
    }

    if (dcal->drawbuf)
    {
        g_object_unref(dcal->drawbuf);
        dcal->drawbuf = NULL;
    }

    /* FIXME: we have a bunch of cleanup to do, here. */

    gdc_free_all_mark_data(dcal);

    g_object_unref(G_OBJECT(dcal->model));

    if (G_OBJECT_CLASS (parent_class)->dispose)
        G_OBJECT_CLASS(parent_class)->dispose(object);
}

static void
gnc_dense_cal_finalize (GObject *object)
{
    g_return_if_fail (object != NULL);
    g_return_if_fail (GNC_IS_DENSE_CAL (object));

    if (G_OBJECT_CLASS (parent_class)->finalize)
        G_OBJECT_CLASS(parent_class)->finalize(object);
}

static void
gnc_dense_cal_configure(GtkWidget *widget,
                        GdkEventConfigure *event,
                        gpointer user_data)
{
    GncDenseCal *dcal = GNC_DENSE_CAL(user_data);
    recompute_x_y_scales(dcal);
    gdc_reconfig(dcal);
    gtk_widget_queue_draw_area(widget,
                               event->x, event->y,
                               event->width, event->height);
}

static void
gnc_dense_cal_realize (GtkWidget *widget, gpointer user_data)
{
    GncDenseCal *dcal;

    g_return_if_fail(widget != NULL);
    g_return_if_fail(GNC_IS_DENSE_CAL (user_data));
    dcal = GNC_DENSE_CAL(user_data);

    recompute_x_y_scales(dcal);
    gdc_reconfig(dcal);

    gtk_style_set_background(widget->style, widget->window, GTK_STATE_ACTIVE);
}

static void
gdc_reconfig(GncDenseCal *dcal)
{
    if (dcal->drawbuf)
        g_object_unref(dcal->drawbuf);
    dcal->drawbuf = gdk_pixmap_new(GTK_WIDGET(dcal->cal_drawing_area)->window,
                                   GTK_WIDGET(dcal->cal_drawing_area)->allocation.width,
                                   GTK_WIDGET(dcal->cal_drawing_area)->allocation.height,
                                   -1);
    gnc_dense_cal_draw_to_buffer(dcal);
}

static void
_gdc_compute_min_size(GncDenseCal *dcal, guint *min_width, guint *min_height)
{
    if (min_width != NULL)
    {
        *min_width =
            (dcal->leftPadding * 2)
            + (num_cols(dcal) * (col_width_at(dcal, dcal->min_x_scale)
                                 + dcal->label_width))
            + ((num_cols(dcal) - 1) * COL_BORDER_SIZE);
    }

    if (min_height != NULL)
    {
        *min_height =
            (dcal->topPadding * 2)
            + MINOR_BORDER_SIZE
            + dcal->dayLabelHeight
            + (num_weeks_per_col(dcal)
               * week_height_at(dcal, dcal->min_y_scale));
    }
}

static void
recompute_x_y_scales(GncDenseCal *dcal)
{
    int denom;
    int width, height;

    width = DENSE_CAL_DEFAULT_WIDTH;
    height = DENSE_CAL_DEFAULT_HEIGHT;
    if (dcal->initialized)
    {
        width  = GTK_WIDGET(dcal->cal_drawing_area)->allocation.width;
        height = GTK_WIDGET(dcal->cal_drawing_area)->allocation.height;
    }

    /* FIXME: there's something slightly wrong in the x_scale computation that
     * lets us draw larger than our area. */
    denom = 7 * num_cols(dcal);
    g_assert(denom != 0);
    dcal->x_scale = ((gint)(width
                            - (dcal->leftPadding * 2)
                            - (num_cols(dcal) * ((8 * MINOR_BORDER_SIZE)
                                    + dcal->label_width))
                            - ((num_cols(dcal) - 1) * COL_BORDER_SIZE))
                     / denom);
    dcal->x_scale = MAX(dcal->x_scale, dcal->min_x_scale);

    denom = num_weeks_per_col(dcal);
    g_assert(denom != 0);
    dcal->y_scale = ((gint)(height
                            - (dcal->topPadding * 2)
                            - MINOR_BORDER_SIZE
                            - dcal->dayLabelHeight
                            - (num_weeks_per_col(dcal) - 1
                               * MINOR_BORDER_SIZE))
                     / denom);
    dcal->y_scale = MAX(dcal->y_scale, dcal->min_y_scale);

    _gdc_set_cal_min_size_req(dcal);
}

static void
gdc_free_all_mark_data(GncDenseCal *dcal)
{
    int i;
    GList *l;
    for (i = 0; i < dcal->numMarks; i++)
    {
        /* Each of these just contains an elt of dcal->markData,
         * which we're about to free, below... */
        g_list_free(dcal->marks[i]);
    }
    g_free(dcal->marks);
    dcal->marks = NULL;
    /* Remove the old mark data. */
    for (l = dcal->markData; l; l = l->next)
    {
        g_list_free(((gdc_mark_data*)l->data)->ourMarks);
        g_free((gdc_mark_data*)l->data);
    }
    g_list_free(dcal->markData);
    dcal->markData = NULL;
}

static void
recompute_mark_storage(GncDenseCal *dcal)
{
    if (dcal->marks == NULL)
        goto createNew;
    gdc_free_all_mark_data(dcal);

createNew:
    dcal->numMarks = num_weeks(dcal) * 7;
    dcal->marks = g_new0(GList*, dcal->numMarks);
    if (dcal->model)
        gdc_add_markings(dcal);
}

static void
recompute_extents(GncDenseCal *dcal)
{
    GDate date;
    gint start_week, end_week;

    g_date_clear(&date, 1);
    g_date_set_dmy(&date, 1, dcal->month, dcal->year);
    start_week = (dcal->week_starts_monday
                  ? g_date_get_monday_week_of_year(&date)
                  : g_date_get_sunday_week_of_year(&date));
    g_date_add_months(&date, dcal->numMonths);
    end_week = (dcal->week_starts_monday
                ? g_date_get_monday_week_of_year(&date)
                : g_date_get_sunday_week_of_year(&date));
    if (g_date_get_year(&date) != dcal->year)
    {
        end_week += (dcal->week_starts_monday
                     ? g_date_get_monday_weeks_in_year(dcal->year)
                     : g_date_get_sunday_weeks_in_year(dcal->year));
    }
    dcal->num_weeks = end_week - start_week + 1;
}

static void
free_rect(gpointer data, gpointer ud)
{
    g_free((GdkRectangle*)data);
}

static gboolean
gnc_dense_cal_expose(GtkWidget *widget,
                     GdkEventExpose *event,
                     gpointer user_data)
{
    GncDenseCal *dcal;
    GdkGC *gc;

    g_return_val_if_fail(widget != NULL, FALSE);
    g_return_val_if_fail(GNC_IS_DENSE_CAL(user_data), FALSE);
    g_return_val_if_fail(event != NULL, FALSE);

    if (event->count > 0)
        return FALSE;

    dcal = GNC_DENSE_CAL(user_data);
    gc = widget->style->fg_gc[gtk_widget_get_state(widget)];
    gdk_draw_drawable(GDK_DRAWABLE(GTK_WIDGET(dcal->cal_drawing_area)->window),
                      gc, GDK_DRAWABLE(dcal->drawbuf),
                      0, 0, 0, 0, -1, -1);

    return TRUE;
}

#define LOG_AND_RESET(timer, msg) do { g_debug("%s: %f", msg, g_timer_elapsed(timer, NULL) * 1000.); g_timer_reset(timer); } while (0);

static void
gnc_dense_cal_draw_to_buffer(GncDenseCal *dcal)
{
    GtkWidget *widget;
    gint i;
    int maxWidth;
    PangoLayout *layout;
    GTimer *timer;

    timer = g_timer_new();
    g_debug("drawing");
    widget = GTK_WIDGET(dcal);

    if (!dcal->drawbuf)
        return;

    g_timer_start(timer);
    layout = gtk_widget_create_pango_layout(GTK_WIDGET(dcal), NULL);
    LOG_AND_RESET(timer, "create_pango_layout");

    gdk_draw_rectangle(dcal->drawbuf,
                       widget->style->white_gc,
                       TRUE,
                       0, 0,
                       GTK_WIDGET(dcal->cal_drawing_area)->allocation.width,
                       GTK_WIDGET(dcal->cal_drawing_area)->allocation.height);

    /* Fill in alternating month colors. */
    {
        gint i;
        GdkGC *gc;
        GdkRectangle *rect;
        GList *mcList, *mcListIter;

        gc = gdk_gc_new(GTK_WIDGET(dcal)->window);
        gdk_gc_copy(gc, widget->style->fg_gc[gtk_widget_get_state(widget)]);

        /* reset all of the month position offsets. */
        for (i = 0; i < 12; i++)
        {
            dcal->monthPositions[i].x = dcal->monthPositions[i].y = -1;
        }

        /* Paint the weeks for the upcoming N months. */
        for (i = 0; i < dcal->numMonths; i++)
        {
            gdk_gc_set_foreground(gc, &dcal->weekColors[ i % 2 ]);

            mcList = NULL;
            month_coords(dcal, i, &mcList);
            dcal->monthPositions[i].x
            = floor(i / dcal->monthsPerCol)
              * (col_width(dcal) + COL_BORDER_SIZE);
            dcal->monthPositions[i].y = ((GdkRectangle*)mcList->next->next->data)->y;
            for (mcListIter = mcList; mcListIter != NULL; mcListIter = mcListIter->next)
            {
                rect = (GdkRectangle*)mcListIter->data;
                gdk_draw_rectangle(dcal->drawbuf, gc,
                                   TRUE, rect->x, rect->y,
                                   rect->width, rect->height);
            }
            g_list_foreach(mcList, free_rect, NULL);
            g_list_free(mcList);
        }

        g_object_unref(gc);
    }
    LOG_AND_RESET(timer, "alternating month colors");

    /* Hilight the marked days. */
    {
        int i;
        int x1, x2, y1, y2;
        GdkColor markColor;
        GdkGCValues current_values;

        gdk_gc_get_values(widget->style->fg_gc[widget->state], &current_values);

        gdk_color_parse(MARK_COLOR, &markColor);
        gdk_colormap_alloc_color(gdk_colormap_get_system(), &markColor, TRUE, TRUE);

        gdk_gc_set_foreground(widget->style->fg_gc[widget->state], &markColor);
        for (i = 0; i < dcal->numMarks; i++)
        {
            if (dcal->marks[i] != NULL)
            {
                int w, h, x_offset, y_offset, circle_delta;

                doc_coords(dcal, i, &x1, &y1, &x2, &y2);
                w = x2 - x1;
                h = y2 - y1;

                x_offset = x1;
                y_offset = y1;

                circle_delta = ABS(w - h) / 2;
                if (w < h)
                {
                    y_offset += circle_delta;
                }
                else
                {
                    x_offset += circle_delta;
                }

                gdk_draw_arc(dcal->drawbuf,
                             widget->style->fg_gc[widget->state],
                             TRUE,
                             x_offset, y_offset, MIN(w, h), MIN(w, h),
                             0 * 64,
                             360 * 64);
            }
        }

        // reset to the previous foreground color.
        gdk_gc_set_foreground(widget->style->fg_gc[widget->state], &current_values.foreground);
    }
    LOG_AND_RESET(timer, "marked days");

    for (i = 0; i < num_cols(dcal); i++)
    {
        gint x, y, w, h;
        gint j;

        pango_layout_set_text(layout, "S", -1);
        pango_layout_get_pixel_size(layout, NULL, &dcal->dayLabelHeight);

        x = dcal->leftPadding
            + (i * (col_width(dcal) + COL_BORDER_SIZE))
            + dcal->label_width;
        y = dcal->topPadding + dcal->dayLabelHeight;
        w = col_width(dcal) - COL_BORDER_SIZE - dcal->label_width;
        h = col_height(dcal);

        /* draw the outside border [inside the month labels] */
        gdk_draw_rectangle(dcal->drawbuf,
                           widget->style->fg_gc[widget->state],
                           FALSE, x, y, w, h);
        /* draw the week seperations */
        for (j = 0; j < num_weeks_per_col(dcal); j++)
        {
            gint wy = y + (j * week_height(dcal));
            gdk_draw_line(dcal->drawbuf,
                          widget->style->fg_gc[widget->state],
                          x,     wy,
                          x + w, wy);
        }

        /* draw the day seperations */
        for (j = 1; j < 7; j++)
        {
            gint dx = x + (j * day_width(dcal));
            gdk_draw_line(dcal->drawbuf,
                          widget->style->fg_gc[widget->state],
                          dx, y,
                          dx, y + col_height(dcal));
        }

        /* draw the day labels */
        pango_layout_set_text(layout, "88", -1);
        pango_layout_get_pixel_size(layout, &maxWidth, NULL);

        if (dcal->x_scale > maxWidth)
        {
            for (j = 0; j < 7; j++)
            {
                int day_label_width;
                gint label_x_offset, label_y_offset;
                gint day_label_str_len = 3;
                gchar day_label_str[day_label_str_len+1];

                day_label(day_label_str, day_label_str_len, (j + dcal->week_starts_monday) % 7);
                pango_layout_set_text(layout, day_label_str, -1);
                pango_layout_get_pixel_size(layout, &day_label_width, NULL);
                label_x_offset = x
                                 + (j * day_width(dcal))
                                 + (day_width(dcal) / 2)
                                 - (day_label_width / 2);
                label_y_offset = y - dcal->dayLabelHeight;
                pango_layout_set_text(layout, day_label_str, -1);
                gdk_draw_layout(GDK_DRAWABLE(dcal->drawbuf), widget->style->fg_gc[widget->state],
                                label_x_offset, label_y_offset,
                                layout);

            }
        }
    }
    LOG_AND_RESET(timer, "lines and labels");

    /* Month labels. */
    {
        gint i;
        PangoMatrix matrix = PANGO_MATRIX_INIT;

        pango_matrix_rotate(&matrix, 90.);
        pango_context_set_matrix(gtk_widget_get_pango_context(GTK_WIDGET(dcal)), &matrix);

        for (i = 0; i < 12; i++)
        {
            guint idx;

            if (dcal->monthPositions[i].x == -1)
                break;
            idx = (dcal->month - 1 + i) % 12;
            pango_layout_set_text(layout, month_name(idx), -1);
            gdk_draw_layout(GDK_DRAWABLE(dcal->drawbuf),
                            widget->style->fg_gc[widget->state],
                            dcal->leftPadding + dcal->monthPositions[i].x,
                            dcal->monthPositions[i].y,
                            layout);
        }

        // reset rotation
        pango_matrix_rotate(&matrix, -90.);
        pango_context_set_matrix(gtk_widget_get_pango_context(GTK_WIDGET(dcal)), &matrix);
    }
    LOG_AND_RESET(timer, "month labels");

    /* Try the per-day strings [dates] */
    {
        GDate d, eoc;
        gint doc;
        gchar dayNumBuf[3];
        gint numW, numH;
        gint x1, y1, x2, y2, w, h;

        g_date_set_dmy(&d, 1, dcal->month, dcal->year);
        eoc = d;
        g_date_add_months(&eoc, dcal->numMonths);
        for (doc = 0; g_date_get_julian(&d) < g_date_get_julian(&eoc); g_date_add_days(&d, 1), doc++)
        {
            doc_coords(dcal, doc, &x1, &y1, &x2, &y2);
            memset(dayNumBuf, 0, 3);
            snprintf(dayNumBuf, 3, "%d", g_date_get_day(&d));
            pango_layout_set_text(layout, dayNumBuf, -1);
            pango_layout_get_pixel_size(layout, &numW, &numH);
            w = (x2 - x1) + 1;
            h = (y2 - y1) + 1;
            gdk_draw_layout(GDK_DRAWABLE(dcal->drawbuf),
                            widget->style->fg_gc[widget->state],
                            x1 + (w / 2) - (numW / 2),
                            y1 + (h / 2) - (numH / 2),
                            layout);
        }
    }
    LOG_AND_RESET(timer, "dates");

    gtk_widget_queue_draw_area(GTK_WIDGET(dcal),
                               widget->allocation.x,
                               widget->allocation.y,
                               widget->allocation.width,
                               widget->allocation.height);

    LOG_AND_RESET(timer, "queue draw");

    g_object_unref(layout);

    g_timer_destroy(timer);
}

static void
populate_hover_window(GncDenseCal *dcal, gint doc)
{
    GtkWidget *w;
    GDate *date;
    static const int MAX_STRFTIME_BUF_LEN = 64;
    gchar strftimeBuf[MAX_STRFTIME_BUF_LEN];

    if (doc >= 0)
    {
        GObject *o;
        GtkListStore *model;
        GList *l;

        w = GTK_WIDGET(g_object_get_data(G_OBJECT(dcal->transPopup), "dateLabel"));
        date = g_date_new_dmy(1, dcal->month, dcal->year);
        g_date_add_days(date, doc);
        /* Note: the ISO date format (%F or equivalently
         * %Y-%m-%d) is not a good idea here since many
         * locales will want to use a very different date
         * format. Please leave the specification of the date
         * format up to the locale and use %x here.  */
        g_date_strftime(strftimeBuf, MAX_STRFTIME_BUF_LEN - 1, "%x", date);
        gtk_label_set_text(GTK_LABEL(w), strftimeBuf);

        o = G_OBJECT(dcal->transPopup);
        model = GTK_LIST_STORE(g_object_get_data(o, "model"));
        gtk_list_store_clear(model);
        for (l = dcal->marks[doc]; l; l = l->next)
        {
            GtkTreeIter iter;
            gdc_mark_data *gdcmd;

            gdcmd = (gdc_mark_data*)l->data;
            gtk_list_store_insert(model, &iter, INT_MAX);
            gtk_list_store_set(model, &iter, 0, (gdcmd->name ? gdcmd->name : _("(unnamed)")), 1, gdcmd->info, -1);
        }

        g_date_free(date);
    }
}

static gint
gnc_dense_cal_button_press(GtkWidget *widget,
                           GdkEventButton *evt)
{
    gint doc;
    GncDenseCal *dcal = GNC_DENSE_CAL(widget);

    doc = wheres_this(dcal, evt->x, evt->y);
    dcal->showPopup = ~(dcal->showPopup);
    if (dcal->showPopup && doc >= 0)
    {
        // Do the move twice in case the WM is ignoring the first one
        // because the window hasn't been shown, yet.  The WM is free
        // to ignore our move and place windows according to it's own
        // strategy, but hopefully it'll listen to us.  Certainly the
        // second move after show_all'ing the window should do the
        // trick with a bit of flicker.
        gtk_window_move(GTK_WINDOW(dcal->transPopup), evt->x_root + 5, evt->y_root + 5);
        populate_hover_window(dcal, doc);
        gtk_widget_queue_resize(GTK_WIDGET(dcal->transPopup));
        gtk_widget_show_all(GTK_WIDGET(dcal->transPopup));
        gtk_window_move(GTK_WINDOW(dcal->transPopup), evt->x_root + 5, evt->y_root + 5);
    }
    else
    {
        gtk_widget_hide(GTK_WIDGET(dcal->transPopup));
    }
    return FALSE;
}

static gint
gnc_dense_cal_motion_notify(GtkWidget *widget,
                            GdkEventMotion *event)
{
    GncDenseCal *dcal;
    gint doc;
    int unused;
    int x_root_offset, y_root_offset;
    GdkModifierType unused2;

    dcal = GNC_DENSE_CAL(widget);
    if (!dcal->showPopup)
        return FALSE;

    x_root_offset = event->x_root;
    y_root_offset = event->y_root;

    /* As per http://www.gtk.org/tutorial/sec-eventhandling.html */
    if (event->is_hint)
        gdk_window_get_pointer(event->window, &unused, &unused, &unused2);
    gdk_window_move(GTK_WIDGET(dcal->transPopup)->window,
                    x_root_offset + 5, y_root_offset + 5);
    doc = wheres_this(dcal, event->x, event->y);
    if (doc >= 0)
    {
        populate_hover_window(dcal, doc);
        gtk_widget_queue_resize(GTK_WIDGET(dcal->transPopup));
        gtk_widget_show_all(GTK_WIDGET(dcal->transPopup));
    }
    else
    {
        gtk_widget_hide(GTK_WIDGET(dcal->transPopup));
    }
    return TRUE;
}


static void
_gdc_view_option_changed(GtkComboBox *widget, gpointer user_data)
{
    GtkTreeIter iter;
    GtkTreeModel *model;
    gint months_val;

    model = GTK_TREE_MODEL(gtk_combo_box_get_model(widget));
    if (!gtk_combo_box_get_active_iter(widget, &iter))
        return;
    gtk_tree_model_get(model, &iter, VIEW_OPTS_COLUMN_NUM_MONTHS, &months_val, -1);
    g_debug("changing to %d months", months_val);
    gnc_dense_cal_set_num_months(GNC_DENSE_CAL(user_data), months_val);
}

static inline int
day_width_at(GncDenseCal *dcal, guint xScale)
{
    return xScale + MINOR_BORDER_SIZE;
}

static inline int
day_width(GncDenseCal *dcal)
{
    return day_width_at(dcal, dcal->x_scale);
}

static inline int
day_height_at(GncDenseCal *dcal, guint yScale)
{
    return yScale + MINOR_BORDER_SIZE;
}

static inline int
day_height(GncDenseCal *dcal)
{
    return day_height_at(dcal, dcal->y_scale);
}

static inline int
week_width_at(GncDenseCal *dcal, guint xScale)
{
    return day_width_at(dcal, xScale) * 7;
}

static inline int
week_width(GncDenseCal *dcal)
{
    return week_width_at(dcal, dcal->x_scale);
}

static inline int
week_height_at(GncDenseCal *dcal, guint yScale)
{
    return day_height_at(dcal, yScale);
}

static inline int
week_height(GncDenseCal *dcal)
{
    return week_height_at(dcal, dcal->y_scale);
}

static inline int
col_width_at(GncDenseCal *dcal, guint xScale)
{
    return (week_width_at(dcal, xScale)
            + dcal->label_width
            + COL_BORDER_SIZE);
}

static inline int
col_width(GncDenseCal *dcal)
{
    return col_width_at(dcal, dcal->x_scale);
}

static inline int
col_height(GncDenseCal *dcal)
{
    return week_height(dcal) * num_weeks_per_col(dcal);
}

static inline int
num_cols(GncDenseCal *dcal)
{
    return ceil((float)dcal->numMonths / (float)dcal->monthsPerCol);
}

static inline int
num_weeks(GncDenseCal *dcal)
{
    return dcal->num_weeks;
}

static
int num_weeks_per_col(GncDenseCal *dcal)
{
    int num_weeks_toRet, numCols, i;
    GDate *start, *end;
    int startWeek, endWeek;

    start = g_date_new();
    end = g_date_new();

    num_weeks_toRet = 0;
    numCols = num_cols(dcal);

    for (i = 0; i < numCols; i++)
    {
        g_date_set_dmy(start, 1,
                       ((dcal->month - 1
                         + (i * dcal->monthsPerCol)) % 12)
                       + 1,
                       dcal->year + floor((dcal->month - 1
                                           + (i * dcal->monthsPerCol))
                                          / 12));
        *end = *start;
        /* Add the smaller of (the number of months in the
         * calendar-display, minus the number of months shown in the
         * previous columns) or (the number of months in a column) */
        g_date_add_months(end, MIN(dcal->numMonths,
                                   MIN(dcal->monthsPerCol,
                                       dcal->numMonths
                                       - ((i - 1)
                                          * dcal->monthsPerCol))));
        g_date_subtract_days(end, 1);
        startWeek = (dcal->week_starts_monday
                     ? g_date_get_monday_week_of_year(start)
                     : g_date_get_sunday_week_of_year(start));
        endWeek = (dcal->week_starts_monday
                   ? g_date_get_monday_week_of_year(end)
                   : g_date_get_sunday_week_of_year(end));
        if (endWeek < startWeek)
        {
            endWeek += (dcal->week_starts_monday
                        ? g_date_get_monday_weeks_in_year(g_date_get_year(start))
                        : g_date_get_sunday_weeks_in_year(g_date_get_year(start)));
        }
        num_weeks_toRet = MAX(num_weeks_toRet, (endWeek - startWeek) + 1);
    }
    g_date_free(start);
    g_date_free(end);
    return num_weeks_toRet;
}

/**
 * @param monthOfCal 0-based; offset of calendar's first month.
 * @param outList A GList in which to place GdkRectangle's of the extents of
 * each week.  4 or 5 GdkRectangle*s will be added to the list, as per the
 * size of the month.
 **/
static void
month_coords(GncDenseCal *dcal, int monthOfCal, GList **outList)
{
    gint weekRow, colNum, previousMonthsInCol, monthOffset;
    gint start;
    GDate *startD, *endD;
    GdkRectangle *rect;
    gint startWk, endWk;

    if (monthOfCal > dcal->numMonths)
        return;

    colNum = floor(monthOfCal / dcal->monthsPerCol);
    monthOffset = colNum * dcal->monthsPerCol;
    previousMonthsInCol = MAX(0, (monthOfCal % dcal->monthsPerCol));

    startD = g_date_new();
    endD = g_date_new();

    /* Calculate the number of weeks in the column before the month we're
     * interested in. */
    weekRow = 0;
    if (previousMonthsInCol > 0)
    {
        g_date_set_dmy(startD, 1,
                       ((dcal->month - 1 + monthOffset) % 12) + 1,
                       dcal->year + floor((dcal->month - 1 + monthOffset) / 12));
        /* get the week of the top of the column */
        startWk = (dcal->week_starts_monday
                   ? g_date_get_monday_week_of_year(startD)
                   : g_date_get_sunday_week_of_year(startD));
        /* get the week of the end of the previous months */
        *endD = *startD;
        g_date_add_months(endD, previousMonthsInCol);
        g_date_subtract_days(endD, 1);
        endWk = (dcal->week_starts_monday
                 ? g_date_get_monday_week_of_year(endD)
                 : g_date_get_sunday_week_of_year(endD));
        if (endWk < startWk)
        {
            endWk += (dcal->week_starts_monday
                      ? g_date_get_monday_weeks_in_year(g_date_get_year(startD))
                      : g_date_get_sunday_weeks_in_year(g_date_get_year(startD)));
        }
        /* determine how many weeks are before the month we're
         * interested in. */
        weekRow = endWk - startWk;
        if (g_date_get_weekday(endD) == (dcal->week_starts_monday ? G_DATE_SUNDAY : G_DATE_SATURDAY))
        {
            weekRow++;
        }
    }

    g_date_set_dmy(startD, 1,
                   ((dcal->month - 1 + monthOfCal) % 12) + 1,
                   dcal->year + floor((dcal->month - 1 + monthOfCal) / 12));
    *endD = *startD;
    g_date_add_months(endD, 1);
    g_date_subtract_days(endD, 1);
    /* Get the first week. */
    {
        start = (g_date_get_weekday(startD) - dcal->week_starts_monday) % 7;
        rect = g_new0(GdkRectangle, 1);
        rect->x = dcal->leftPadding
                  + MINOR_BORDER_SIZE
                  + (colNum * (col_width(dcal) + COL_BORDER_SIZE))
                  + dcal->label_width
                  + (start * day_width(dcal));
        rect->y = dcal->topPadding
                  + dcal->dayLabelHeight
                  + MINOR_BORDER_SIZE
                  + (weekRow * week_height(dcal));
        rect->width = (7 - start) * day_width(dcal);
        rect->height = week_height(dcal);
        *outList = g_list_append(*outList, (gpointer)rect);
        rect = NULL;
    }

    /* Get the middle weeks. */
    {
        gint i, weekStart, weekEnd;

        weekStart = (dcal->week_starts_monday
                     ? g_date_get_monday_week_of_year(startD)
                     : g_date_get_sunday_week_of_year(startD)) + 1;
        weekEnd = (dcal->week_starts_monday
                   ? g_date_get_monday_week_of_year(endD)
                   : g_date_get_sunday_week_of_year(endD));
        for (i = weekStart; i < weekEnd; i++)
        {
            rect = g_new0(GdkRectangle, 1);
            rect->x = dcal->leftPadding
                      + MINOR_BORDER_SIZE
                      + dcal->label_width
                      + (colNum * (col_width(dcal) + COL_BORDER_SIZE));
            rect->y = dcal->topPadding
                      + dcal->dayLabelHeight
                      + MINOR_BORDER_SIZE
                      + ((weekRow + (i - weekStart) + 1) * week_height(dcal));
            rect->width  = week_width(dcal);
            rect->height = week_height(dcal);

            *outList = g_list_append(*outList, (gpointer)rect);
            rect = NULL;
        }
    }

    /* Get the last week. */
    {
        gint end_week_of_year = g_date_get_sunday_week_of_year(endD);
        gint start_week_of_year = g_date_get_sunday_week_of_year(startD);
        if (dcal->week_starts_monday == 1)
        {
            end_week_of_year = g_date_get_monday_week_of_year(endD);
            start_week_of_year = g_date_get_monday_week_of_year(startD);
        }

        rect = g_new0(GdkRectangle, 1);
        rect->x = dcal->leftPadding
                  + MINOR_BORDER_SIZE
                  + dcal->label_width
                  + (colNum * (col_width(dcal) + COL_BORDER_SIZE));
        rect->y = dcal->topPadding
                  + MINOR_BORDER_SIZE
                  + dcal->dayLabelHeight
                  + ((weekRow
                      + (end_week_of_year - start_week_of_year))
                     * week_height(dcal));
        rect->width = (((g_date_get_weekday(endD) - dcal->week_starts_monday) % 7) + 1) * day_width(dcal);
        rect->height = week_height(dcal);

        *outList = g_list_append(*outList, (gpointer)rect);
        rect = NULL;
    }

    g_date_free(startD);
    g_date_free(endD);
}

/* FIXME: make this more like month_coords */
static void
doc_coords(GncDenseCal *dcal, int dayOfCal,
           int *x1, int *y1, int *x2, int *y2)
{
    GDate d;
    gint docMonth;
    gint d_week_of_cal, top_of_col_week_of_cal;
    gint colNum, dayCol, weekRow;

    /* FIXME: add range checks */
    g_date_set_dmy(&d, 1, dcal->month, dcal->year);
    g_date_add_days(&d, dayOfCal);
    docMonth = g_date_get_month(&d);
    if (g_date_get_year(&d) != dcal->year)
    {
        docMonth += 12;
    }
    colNum  = floor((float)(docMonth - dcal->month) / (float)dcal->monthsPerCol);
    dayCol  = (g_date_get_weekday(&d) - dcal->week_starts_monday) % 7;
    d_week_of_cal = g_date_get_sunday_week_of_year(&d);
    if (dcal->week_starts_monday == 1)
    {
        d_week_of_cal = g_date_get_monday_week_of_year(&d);
    }
    g_date_set_dmy(&d, 1, dcal->month, dcal->year);
    g_date_add_months(&d, (colNum * dcal->monthsPerCol));
    top_of_col_week_of_cal = (dcal->week_starts_monday
                              ? g_date_get_monday_week_of_year(&d)
                              : g_date_get_sunday_week_of_year(&d));
    if (d_week_of_cal < top_of_col_week_of_cal)
    {
        gint week_offset;
        week_offset = g_date_get_sunday_weeks_in_year(dcal->year);
        if (dcal->week_starts_monday == 1)
        {
            week_offset = g_date_get_monday_weeks_in_year(dcal->year);
        }
        d_week_of_cal += week_offset;
    }
    weekRow = d_week_of_cal - top_of_col_week_of_cal;

    /* top-left corner */
    /* FIXME: this has the math to make the mark-cells come out right,
     * which it shouldn't. */
    *x1 = dcal->leftPadding
          + MINOR_BORDER_SIZE
          + dcal->label_width
          + (colNum * (col_width(dcal) + COL_BORDER_SIZE))
          + (dayCol * day_width(dcal))
          + (day_width(dcal) / 4);
    *y1 = dcal->topPadding
          + MINOR_BORDER_SIZE
          + dcal->dayLabelHeight
          + (weekRow * week_height(dcal))
          + (day_height(dcal) / 4);

    *x2 = *x1 + (day_width(dcal) / 2);
    *y2 = *y1 + (day_height(dcal) / 2);
}

/**
 * Given x,y coordinates, returns the day-of-cal under the mouse; will return
 * '-1' if invalid.
 **/
static gint
wheres_this(GncDenseCal *dcal, int x, int y)
{
    gint colNum, weekRow, dayCol, dayOfCal;
    GDate d, startD;

    x -= dcal->leftPadding;
    y -= dcal->topPadding;

    if ((x < 0) || (y < 0))
    {
        return -1;
    }
    if ((x >= GTK_WIDGET(dcal)->allocation.width)
            || (y >= GTK_WIDGET(dcal)->allocation.height))
    {
        return -1;
    }

    /* "outside of displayed table" check */
    if (x >= (num_cols(dcal) * (col_width(dcal) + COL_BORDER_SIZE)))
    {
        return -1;
    }
    if (y >= dcal->dayLabelHeight + col_height(dcal))
    {
        return -1;
    }

    /* coords -> year-relative-values */
    colNum = floor(x / (col_width(dcal) + COL_BORDER_SIZE));

    x %= (col_width(dcal) + COL_BORDER_SIZE);
    x -= dcal->label_width;
    if (x < 0)
    {
        return -1;
    }
    if (x >= day_width(dcal) * 7)
    {
        return -1;
    }

    y -= dcal->dayLabelHeight;
    if (y < 0)
    {
        return -1;
    }

    dayCol = floor((float)x / (float)day_width(dcal));
    weekRow = floor((float)y / (float)week_height(dcal));

    g_date_set_dmy(&startD, 1, dcal->month, dcal->year);
    d = startD;
    g_date_add_months(&d, (colNum * dcal->monthsPerCol));
    dayCol -= ((g_date_get_weekday(&d) - dcal->week_starts_monday) % 7);
    if (weekRow == 0)
    {
        if (dayCol < 0)
        {
            return -1;
        }
    }
    g_date_add_days(&d, dayCol + (weekRow * 7));

    /* Check to make sure we're within the column's displayed range. */
    {
        GDate ccd;
        g_date_set_dmy(&ccd, 1, dcal->month, dcal->year);
        g_date_add_months(&ccd, (colNum + 1) * dcal->monthsPerCol);
        if (g_date_get_julian(&d) >= g_date_get_julian(&ccd))
        {
            return -1;
        }
    }

    dayOfCal = g_date_get_julian(&d) - g_date_get_julian(&startD);

    /* one more check before returning... */
    g_date_subtract_months(&d, dcal->numMonths);
    if (g_date_get_julian(&d) >= g_date_get_julian(&startD))
    {
        /* we're past the end of the displayed calendar, thus -1 */
        g_debug("%d >= %d", g_date_get_julian(&d), g_date_get_julian(&startD));
        return -1;
    }

    return dayOfCal;
}

static gint
gdc_get_doc_offset(GncDenseCal *dcal, GDate *d)
{
    gint toRet;
    /* soc == start-of-calendar */
    GDate soc;

    g_date_clear(&soc, 1);
    g_date_set_dmy(&soc, 1, dcal->month, dcal->year);
    /* ensure not before calendar start. */
    if (g_date_get_julian(d) < g_date_get_julian(&soc))
        return -1;
    /* do computation here, since we're going to change the
     * start-of-calendar date. */
    toRet = g_date_get_julian(d) - g_date_get_julian(&soc);
    /* ensure not after end of visible calendar. */
    g_date_add_months(&soc, dcal->numMonths);
    if (g_date_get_julian(d) >= g_date_get_julian(&soc))
        return -1;
    /* return pre-computed value. */
    return toRet;
}

static void
gdc_add_tag_markings(GncDenseCal *cal, guint tag)
{
    gchar *name, *info;
    gint num_marks, idx;
    GDate **dates;
    GDate *calDate;

    // copy the values into the old marking function.
    name = gnc_dense_cal_model_get_name(cal->model, tag);
    info = gnc_dense_cal_model_get_info(cal->model, tag);
    num_marks = gnc_dense_cal_model_get_instance_count(cal->model, tag);

    if (num_marks == 0)
        goto cleanup;

    dates = g_new0(GDate*, num_marks);
    calDate = g_date_new_dmy(1, cal->month, cal->year);

    for (idx = 0; idx < num_marks; idx++)
    {
        dates[idx] = g_date_new();
        gnc_dense_cal_model_get_instance(cal->model, tag, idx, dates[idx]);

    }
    if (g_date_valid(dates[0]))
    {
	 if (g_date_get_julian(dates[0]) < g_date_get_julian(calDate))
	 {
	      _gnc_dense_cal_set_month(cal, g_date_get_month(dates[0]), FALSE);
	      _gnc_dense_cal_set_year(cal, g_date_get_year(dates[0]), FALSE);
	 }
    }
    else
    {
	 g_warning("Bad date, skipped.");
    }
    gdc_mark_add(cal, tag, name, info, num_marks, dates);

    for (idx = 0; idx < num_marks; idx++)
    {
        g_date_free(dates[idx]);
    }
    g_free(dates);
    g_date_free(calDate);

cleanup:
    g_free(info);
}

static void
gdc_add_markings(GncDenseCal *cal)
{
    GList *tags;
    tags = gnc_dense_cal_model_get_contained(cal->model);
    for (; tags != NULL; tags = tags->next)
    {
        guint tag = GPOINTER_TO_UINT(tags->data);
        gdc_add_tag_markings(cal, tag);
    }
    g_list_free(tags);
}

static void
gdc_remove_markings(GncDenseCal *cal)
{
    GList *tags;
    tags = gnc_dense_cal_model_get_contained(cal->model);
    for (; tags != NULL; tags = tags->next)
    {
        guint tag = GPOINTER_TO_UINT(tags->data);
        gdc_mark_remove(cal, tag, FALSE);
    }
    g_list_free(tags);
}

static void
gdc_model_added_cb(GncDenseCalModel *model, guint added_tag, gpointer user_data)
{
    GncDenseCal *cal = GNC_DENSE_CAL(user_data);
    g_debug("gdc_model_added_cb update\n");
    gdc_add_tag_markings(cal, added_tag);
}

static void
gdc_model_update_cb(GncDenseCalModel *model, guint update_tag, gpointer user_data)
{
    GncDenseCal *cal = GNC_DENSE_CAL(user_data);
    g_debug("gdc_model_update_cb update for tag [%d]\n", update_tag);
    gdc_mark_remove(cal, update_tag, FALSE);
    gdc_add_tag_markings(cal, update_tag);

}

static void
gdc_model_removing_cb(GncDenseCalModel *model, guint remove_tag, gpointer user_data)
{
    GncDenseCal *cal = GNC_DENSE_CAL(user_data);
    g_debug("gdc_model_removing_cb update [%d]\n", remove_tag);
    gdc_mark_remove(cal, remove_tag, TRUE);
}

void
gnc_dense_cal_set_model(GncDenseCal *cal, GncDenseCalModel *model)
{
    if (cal->model != NULL)
    {
        gdc_remove_markings(cal);
        g_object_unref(G_OBJECT(cal->model));
        cal->model = NULL;
    }
    cal->model = model;
    g_object_ref(G_OBJECT(model));
    g_signal_connect(G_OBJECT(cal->model), "added", (GCallback)gdc_model_added_cb, cal);
    g_signal_connect(G_OBJECT(cal->model), "update", (GCallback)gdc_model_update_cb, cal);
    g_signal_connect(G_OBJECT(cal->model), "removing", (GCallback)gdc_model_removing_cb, cal);

    gdc_add_markings(cal);
}

/**
 * Marks the given array of GDate*s on the calendar with the given name.
 **/
static void
gdc_mark_add(GncDenseCal *dcal,
             guint tag,
             gchar *name,
             gchar *info,
             guint size,
             GDate **dateArray)
{
    guint i;
    gint doc;
    gdc_mark_data *newMark;
    GDate *d;

    if (size == 0)
    {
        g_error("0 size not allowed\n");
        return;
    }

    newMark = g_new0(gdc_mark_data, 1);
    newMark->name = NULL;
    if (name)
        newMark->name = g_strdup(name);
    newMark->info = NULL;
    if (info)
        newMark->info = g_strdup(info);
    newMark->tag = tag;
    newMark->ourMarks = NULL;
    g_debug("saving mark with tag [%d]\n", newMark->tag);

    for (i = 0; i < size; i++)
    {
        d = dateArray[i];
        doc = gdc_get_doc_offset(dcal, d);
        if (doc < 0)
            continue;
        if (doc >= dcal->numMarks)
        {
            /* It's not going to get any better, so just
             * stop processing. */
            break;
        }
        dcal->marks[doc] = g_list_append(dcal->marks[doc], newMark);
        newMark->ourMarks = g_list_append(newMark->ourMarks,
                                          GINT_TO_POINTER(doc));
    }
    dcal->markData = g_list_append(dcal->markData, (gpointer)newMark);
    gnc_dense_cal_draw_to_buffer(dcal);
    gtk_widget_queue_draw(GTK_WIDGET(dcal->cal_drawing_area));
}

static void
gdc_mark_remove(GncDenseCal *dcal, guint mark_to_remove, gboolean redraw)
{
    GList *iter, *calendar_marks;
    gint day_of_cal;
    gdc_mark_data *mark_data;

    /* Ignore non-realistic marks */
    if ((gint)mark_to_remove == -1)
    {
        g_debug("mark_to_remove = -1");
        return;
    }

    mark_data = NULL;
    for (iter = dcal->markData; iter != NULL; iter = iter->next)
    {
        mark_data = (gdc_mark_data*)iter->data;
        if (mark_data->tag == mark_to_remove)
            break;
    }
    if (iter == NULL)
    {
        g_message("couldn't find tag [%d]", mark_to_remove);
        return;
    }
    if (mark_data == NULL)
    {
        g_debug("mark_data == null");
        return;
    }

    for (calendar_marks = mark_data->ourMarks; calendar_marks != NULL; calendar_marks = calendar_marks->next)
    {
        day_of_cal = GPOINTER_TO_INT(calendar_marks->data);
        dcal->marks[day_of_cal] = g_list_remove(dcal->marks[day_of_cal], mark_data);
    }
    g_list_free(mark_data->ourMarks);
    dcal->markData = g_list_remove(dcal->markData, mark_data);
    g_free(mark_data);

    if (redraw)
    {
        gnc_dense_cal_draw_to_buffer(dcal);
        gtk_widget_queue_draw(GTK_WIDGET(dcal->cal_drawing_area));
    }
}<|MERGE_RESOLUTION|>--- conflicted
+++ resolved
@@ -585,11 +585,7 @@
             gint months_val, delta_months;
 
             gtk_tree_model_get(GTK_TREE_MODEL(options), &view_opts_iter, VIEW_OPTS_COLUMN_NUM_MONTHS, &months_val, -1);
-<<<<<<< HEAD
-            delta_months = abs(months_val - (gint)num_months);
-=======
             delta_months = abs(months_val - (int)num_months);
->>>>>>> 61021c46
             if (delta_months < closest_index_distance)
             {
                 iter_closest_to_req = view_opts_iter;
