--- conflicted
+++ resolved
@@ -50,6 +50,13 @@
         <col id="1" translatable="yes">(dummy)</col>
       </row>
     </data>
+  </object>
+  <object class="GtkAdjustment" id="default_zoom_adj">
+    <property name="lower">1</property>
+    <property name="upper">10</property>
+    <property name="value">1</property>
+    <property name="step_increment">0.10000000000000001</property>
+    <property name="page_increment">1</property>
   </object>
   <object class="GtkAdjustment" id="key_length_adj">
     <property name="lower">1</property>
@@ -2823,48 +2830,33 @@
                   <packing>
                     <property name="left_attach">1</property>
                     <property name="top_attach">2</property>
-<<<<<<< HEAD
-                    <property name="bottom_attach">3</property>
-                    <property name="x_options">GTK_FILL</property>
-                    <property name="y_options">GTK_FILL</property>
-                  </packing>
-                </child>
-                <child>
-                  <placeholder/>
-                </child>
-                <child>
-                  <object class="GtkLabel" id="label20">
-                    <property name="visible">True</property>
-                    <property name="can_focus">False</property>
-                    <property name="xalign">0</property>
+                  </packing>
+                </child>
+                <child>
+                  <object class="GtkLabel" id="label21">
+                    <property name="visible">True</property>
+                    <property name="can_focus">False</property>
+                    <property name="halign">start</property>
                     <property name="label" translatable="yes">&lt;b&gt;Default zoom level&lt;/b&gt;</property>
                     <property name="use_markup">True</property>
                   </object>
                   <packing>
-                    <property name="top_attach">7</property>
-                    <property name="bottom_attach">8</property>
-                    <property name="x_options">GTK_FILL</property>
-                    <property name="y_options"/>
-                  </packing>
-                </child>
-                <child>
-                  <object class="GtkHBox" id="hbox5">
-                    <property name="visible">True</property>
-                    <property name="can_focus">False</property>
+                    <property name="left_attach">0</property>
+                    <property name="top_attach">6</property>
+                  </packing>
+                </child>
+                <child>
+                  <object class="GtkBox" id="hbox5">
+                    <property name="visible">True</property>
+                    <property name="can_focus">False</property>
+                    <property name="orientation">vertical</property>
                     <child>
                       <object class="GtkSpinButton" id="pref/general.report/default-zoom">
                         <property name="visible">True</property>
                         <property name="can_focus">True</property>
                         <property name="tooltip_text" translatable="yes">On high resolution screens reports tend to be hard to read. This option allows you to scale reports up by the set factor. For example setting this to 2.0 will display reports at twice their typical size.</property>
-                        <property name="max_length">4</property>
-                        <property name="invisible_char">●</property>
-                        <property name="primary_icon_activatable">False</property>
-                        <property name="secondary_icon_activatable">False</property>
-                        <property name="primary_icon_sensitive">True</property>
-                        <property name="secondary_icon_sensitive">True</property>
+                        <property name="halign">start</property>
                         <property name="adjustment">default_zoom_adj</property>
-                        <property name="digits">1</property>
-                        <property name="snap_to_ticks">True</property>
                       </object>
                       <packing>
                         <property name="expand">False</property>
@@ -2872,31 +2864,17 @@
                         <property name="position">0</property>
                       </packing>
                     </child>
-                    <child>
-                      <placeholder/>
-                    </child>
-                  </object>
-                  <packing>
-                    <property name="top_attach">8</property>
-                    <property name="bottom_attach">9</property>
-                    <property name="x_options">GTK_FILL</property>
-                    <property name="y_options">GTK_FILL</property>
-                    <property name="x_padding">12</property>
-                  </packing>
-                </child>
-                <child>
-                  <object class="GtkLabel" id="label21">
-                    <property name="visible">True</property>
-                    <property name="can_focus">False</property>
-                  </object>
-                  <packing>
-                    <property name="top_attach">6</property>
-                    <property name="bottom_attach">7</property>
-                    <property name="x_options">GTK_FILL</property>
-                    <property name="y_options"/>
-=======
->>>>>>> 078467e3
-                  </packing>
+                  </object>
+                  <packing>
+                    <property name="left_attach">0</property>
+                    <property name="top_attach">7</property>
+                  </packing>
+                </child>
+                <child>
+                  <placeholder/>
+                </child>
+                <child>
+                  <placeholder/>
                 </child>
                 <child>
                   <placeholder/>
