/********************************************************************\
 * dialog-sx-editor.c : dialog for scheduled transaction editing    *
 * Copyright (C) 2001,2002,2006 Joshua Sled <jsled@asynchronous.org>*
 * Copyright (C) 2011 Robert Fewell                                 *
 *                                                                  *
 * This program is free software; you can redistribute it and/or    *
 * modify it under the terms of version 2 and/or version 3 of the   *
 * GNU General Public License as published by the Free Software     *
 * Foundation.                                                      *
 *                                                                  *
 * As a special exception, permission is granted to link the binary *
 * module resultant from this code with the OpenSSL project's       *
 * "OpenSSL" library (or modified versions of it that use the same  *
 * license as the "OpenSSL" library), and distribute the linked     *
 * executable.  You must obey the GNU General Public License in all *
 * respects for all of the code used other than "OpenSSL". If you   *
 * modify this file, you may extend this exception to your version  *
 * of the file, but you are not obligated to do so. If you do not   *
 * wish to do so, delete this exception statement from your version *
 * of this file.                                                    *
 *                                                                  *
 * This program is distributed in the hope that it will be useful,  *
 * but WITHOUT ANY WARRANTY; without even the implied warranty of   *
 * MERCHANTABILITY or FITNESS FOR A PARTICULAR PURPOSE.  See the    *
 * GNU General Public License for more details.                     *
 *                                                                  *
 * You should have received a copy of the GNU General Public License*
 * along with this program; if not, contact:                        *
 *                                                                  *
 * Free Software Foundation           Voice:  +1-617-542-5942       *
 * 51 Franklin Street, Fifth Floor    Fax:    +1-617-542-2652       *
 * Boston, MA  02110-1301,  USA       gnu@gnu.org                   *
\********************************************************************/

#include "config.h"

#include <gtk/gtk.h>
#include <glib/gi18n.h>
#include <locale.h>

#include <gnc-gdate-utils.h>
#include "qof.h"
#include "Account.h"
#include "SchedXaction.h"
#include "SX-book.h"
#include "dialog-preferences.h"
#include "dialog-sx-editor.h"
#include "dialog-utils.h"
#include "gnc-component-manager.h"
#include "gnc-date.h"
#include "gnc-date-edit.h"
#include "gnc-dense-cal.h"
#include "gnc-dense-cal-store.h"
#include "gnc-embedded-window.h"
#include "gnc-engine.h"
#include "gnc-frequency.h"
#include "gnc-gui-query.h"
#include "gnc-hooks.h"
#include "gnc-ledger-display.h"
#include "gnc-plugin-page.h"
#include "gnc-plugin-page-register.h"
#include "gnc-prefs.h"
#include "gnc-ui.h"
#include "gnc-ui-util.h"
#include "gnucash-sheet.h"

#include "gnc-split-reg.h"

#include "gnc-sx-instance-model.h"
#include "dialog-sx-since-last-run.h"

#undef G_LOG_DOMAIN
#define G_LOG_DOMAIN "gnc.gui.sx.editor"

static QofLogModule log_module = GNC_MOD_GUI_SX;

static gint _sx_engine_event_handler_id = -1;

#define END_NEVER_OPTION 0
#define END_DATE_OPTION  1
#define NUM_OCCUR_OPTION 2

#define NUM_LEDGER_LINES_DEFAULT 6

#define EX_CAL_NUM_MONTHS 6
#define EX_CAL_MO_PER_COL 3

#define GNC_D_WIDTH 25
#define GNC_D_BUF_WIDTH 26

/** Datatypes ***********************************************************/

typedef enum _EndTypeEnum
{
    END_NEVER,
    END_DATE,
    END_OCCUR,
} EndType;

typedef enum { NO_END, DATE_END, COUNT_END } END_TYPE;

struct _GncSxEditorDialog
{
    GtkWidget *dialog;
    GtkBuilder *builder;
    GtkNotebook *notebook;
    SchedXaction *sx;
    /* If this is a new scheduled transaction or not. */
    int newsxP;

    /* The various widgets in the dialog */
    GNCLedgerDisplay *ledger;

    GncFrequency *gncfreq;
    GncDenseCalStore *dense_cal_model;
    GncDenseCal *example_cal;

    GtkEditable *nameEntry;

    GtkLabel *lastOccurLabel;

    GtkToggleButton *enabledOpt;
    GtkToggleButton *autocreateOpt;
    GtkToggleButton *notifyOpt;
    GtkToggleButton *advanceOpt;
    GtkSpinButton *advanceSpin;
    GtkToggleButton *remindOpt;
    GtkSpinButton *remindSpin;

    GtkToggleButton *optEndDate;
    GtkToggleButton *optEndNone;
    GtkToggleButton *optEndCount;
    GtkEntry *endCountSpin;
    GtkEntry *endRemainSpin;
    GNCDateEdit *endDateEntry;

    char *sxGUIDstr;

    GncEmbeddedWindow *embed_window;
    GncPluginPage *plugin_page;
};

/** Prototypes **********************************************************/

static void schedXact_editor_create_freq_sel( GncSxEditorDialog *sxed );
static void schedXact_editor_create_ledger( GncSxEditorDialog *sxed );
static void schedXact_editor_populate( GncSxEditorDialog * );
static void endgroup_rb_toggled_cb( GtkButton *b, gpointer d );
static void set_endgroup_toggle_states( GncSxEditorDialog *sxed, EndType t );
static void advance_toggled_cb( GtkButton *b, GncSxEditorDialog *sxed );
static void remind_toggled_cb( GtkButton *b, GncSxEditorDialog *sxed );
static gboolean gnc_sxed_check_consistent( GncSxEditorDialog *sxed );
static gboolean gnc_sxed_check_changed( GncSxEditorDialog *sxed );
static void gnc_sxed_save_sx( GncSxEditorDialog *sxed );
static void gnc_sxed_freq_changed( GncFrequency *gf, gpointer ud );
static void sxed_excal_update_adapt_cb( GtkWidget *o, gpointer ud );
static void gnc_sxed_update_cal(GncSxEditorDialog *sxed);
void on_sx_check_toggled_cb (GtkWidget *togglebutton, gpointer user_data);
static void gnc_sxed_reg_check_close(GncSxEditorDialog *sxed);
static gboolean sxed_delete_event( GtkWidget *widget, GdkEvent *event, gpointer ud );
static gboolean sxed_confirmed_cancel( GncSxEditorDialog *sxed );
static gboolean editor_component_sx_equality( gpointer find_data,
                                              gpointer user_data );

static GtkActionEntry gnc_sxed_menu_entries [] =
{
    { "EditAction", NULL, N_("_Edit"), NULL, NULL, NULL },
    { "TransactionAction", NULL, N_("_Transaction"), NULL, NULL, NULL },
    { "ViewAction", NULL, N_("_View"), NULL, NULL, NULL },
    { "ActionsAction", NULL, N_("_Actions"), NULL, NULL, NULL },
};
static guint gnc_sxed_menu_n_entries = G_N_ELEMENTS (gnc_sxed_menu_entries);

/** Implementations *****************************************************/

static void
sxed_close_handler(gpointer user_data)
{
    GncSxEditorDialog *sxed = user_data;

    gnc_sxed_reg_check_close(sxed);
    gnc_save_window_size( GNC_PREFS_GROUP_SXED, GTK_WINDOW(sxed->dialog) );
    gtk_widget_destroy(sxed->dialog);
    /* The data will be cleaned up in the destroy handler. */
}


/**
 * @return TRUE if the user does want to cancel, FALSE if not.  If TRUE is
 * returned, the register's changes have been cancelled.
 **/
static gboolean
sxed_confirmed_cancel(GncSxEditorDialog *sxed)
{
    SplitRegister *reg;

    reg = gnc_ledger_display_get_split_register( sxed->ledger );
    /* check for changes */
    if ( gnc_sxed_check_changed( sxed ) )
    {
        const char *sx_changed_msg =
            _( "This Scheduled Transaction has changed; are you "
               "sure you want to cancel?" );
        if (!gnc_verify_dialog(sxed->dialog, FALSE, "%s", sx_changed_msg))
        {
            return FALSE;
        }
    }
    /* cancel ledger changes */
    gnc_split_register_cancel_cursor_trans_changes( reg );
    return TRUE;
}


/**********************************
 * Dialog Action Button functions *
 *********************************/
static void
editor_cancel_button_clicked_cb( GtkButton *b, GncSxEditorDialog *sxed )
{
    /* close */
    if (!sxed_confirmed_cancel(sxed))
        return;

    gnc_close_gui_component_by_data( DIALOG_SCHEDXACTION_EDITOR_CM_CLASS,
                                     sxed );
}


static void
editor_help_button_clicked_cb(GtkButton *b, GncSxEditorDialog *sxed)
{
    gnc_gnome_help(HF_HELP, HL_SXEDITOR);
}


static void
editor_ok_button_clicked_cb( GtkButton *b, GncSxEditorDialog *sxed )
{
    QofBook *book;
    SchedXactions *sxes;

    if ( !gnc_sxed_check_consistent( sxed ) )
        return;

    gnc_sxed_save_sx( sxed );

    /* add to list */
    // @@fixme -- forget 'new'-flag: check for existance of the SX [?]
    if ( sxed->newsxP )
    {
        book = gnc_get_current_book ();
        sxes = gnc_book_get_schedxactions(book);
        gnc_sxes_add_sx(sxes, sxed->sx);
        sxed->newsxP = FALSE;
    }

    /* cleanup */
    gnc_close_gui_component_by_data( DIALOG_SCHEDXACTION_EDITOR_CM_CLASS,
                                     sxed );
}


static gboolean
gnc_sxed_check_name_changed (GncSxEditorDialog *sxed)
{
    char *name = gtk_editable_get_chars (GTK_EDITABLE(sxed->nameEntry), 0, -1);

    if (strlen(name) == 0)
        return TRUE;

    if (xaccSchedXactionGetName(sxed->sx) == NULL ||
        strcmp(xaccSchedXactionGetName(sxed->sx), name) != 0)
        return TRUE;

    return FALSE;
}

static gboolean
gnc_sxed_check_end_date_changed (GncSxEditorDialog *sxed)
{
    GDate sxEndDate, dlgEndDate;

    if (! xaccSchedXactionHasEndDate (sxed->sx))
        return TRUE;

    sxEndDate = *xaccSchedXactionGetEndDate (sxed->sx);
    gnc_gdate_set_time64 (&dlgEndDate,
                          gnc_date_edit_get_date (sxed-> endDateEntry));

    if (g_date_compare (&sxEndDate, &dlgEndDate) != 0)
        return TRUE;

    return FALSE;
}

static gboolean
gnc_sxed_check_num_occurs_changed(GncSxEditorDialog *sxed)
{
    gint sxNumOccur, sxNumRem, dlgNumOccur, dlgNumRem;

    if (! xaccSchedXactionGetNumOccur(sxed->sx))
        return TRUE;
    dlgNumOccur  =
        gtk_spin_button_get_value_as_int (GTK_SPIN_BUTTON(sxed->endCountSpin));
    dlgNumRem =
        gtk_spin_button_get_value_as_int (GTK_SPIN_BUTTON(sxed->endRemainSpin));
    sxNumOccur = xaccSchedXactionGetNumOccur (sxed->sx);
    sxNumRem = xaccSchedXactionGetRemOccur (sxed->sx);

    if (dlgNumOccur != sxNumOccur || dlgNumRem != sxNumRem)
        return TRUE;

    return FALSE;
}

static gboolean
gnc_sxed_check_creation_changed (GncSxEditorDialog *sxed)
{
    gboolean sxAutoCreate, sxNotify;
    gint dlgAdvance = 0;
    gint dlgRemind = 0;

    gboolean dlgEnabled =
        gtk_toggle_button_get_active( GTK_TOGGLE_BUTTON(sxed->enabledOpt) );
    gboolean dlgAutoCreate =
        gtk_toggle_button_get_active( GTK_TOGGLE_BUTTON(sxed->autocreateOpt) );
    gboolean dlgNotify =
        gtk_toggle_button_get_active( GTK_TOGGLE_BUTTON(sxed->notifyOpt) );

    if (dlgEnabled != xaccSchedXactionGetEnabled (sxed->sx))
        return TRUE;

    xaccSchedXactionGetAutoCreate (sxed->sx, &sxAutoCreate, &sxNotify);
    if (dlgAutoCreate != sxAutoCreate || dlgNotify != sxNotify)
        return TRUE;

    if (gtk_toggle_button_get_active (GTK_TOGGLE_BUTTON(sxed->advanceOpt)))
        dlgAdvance = gtk_spin_button_get_value_as_int (GTK_SPIN_BUTTON(sxed->advanceSpin));
    if (dlgAdvance != xaccSchedXactionGetAdvanceCreation (sxed->sx))
        return TRUE;

    if ( gtk_toggle_button_get_active (GTK_TOGGLE_BUTTON(sxed->remindOpt)))
        dlgRemind = gtk_spin_button_get_value_as_int (GTK_SPIN_BUTTON(sxed->remindSpin));
    if (dlgRemind != xaccSchedXactionGetAdvanceReminder (sxed->sx))
        return TRUE;

    return FALSE;
}

static gboolean
gnc_sxed_check_dates_changed (GncSxEditorDialog *sxed)
{
    GList *dialog_schedule = NULL;
    GDate dialog_start_date, sx_start_date;
    gchar *dialog_schedule_str, *sx_schedule_str;
    gboolean schedules_are_the_same, start_dates_are_the_same;

    g_date_clear(&dialog_start_date, 1);
    gnc_frequency_save_to_recurrence (sxed->gncfreq, &dialog_schedule,
                                      &dialog_start_date);
    dialog_schedule_str = recurrenceListToString(dialog_schedule);
    recurrenceListFree(&dialog_schedule);

    sx_start_date = *xaccSchedXactionGetStartDate (sxed->sx);
    sx_schedule_str = recurrenceListToString (gnc_sx_get_schedule(sxed->sx));

    g_debug ("dialog schedule [%s], sx schedule [%s]",
             dialog_schedule_str, sx_schedule_str);

    schedules_are_the_same = (strcmp(dialog_schedule_str,
                                     sx_schedule_str) == 0);
    g_free(dialog_schedule_str);
    g_free(sx_schedule_str);

    start_dates_are_the_same = (g_date_compare(&dialog_start_date,
                                               &sx_start_date) == 0);

    if (schedules_are_the_same && start_dates_are_the_same)
        return FALSE;
    return TRUE;
}

/*************************************************************************
 * Checks to see if the SX has been modified from it's previously-saved
 * state.
 * @return TRUE if this is a 'new' SX, or if the SX has changed from it's
 *   previous configuration.
 ************************************************************************/
static gboolean
gnc_sxed_check_changed (GncSxEditorDialog *sxed)
{
    SplitRegister *sr = NULL;
    if (sxed->newsxP)
        return TRUE;

    /* name */
    if (gnc_sxed_check_name_changed(sxed))
        return TRUE;
    /* end options */
    /* dialog says... no end */
    if (gtk_toggle_button_get_active (sxed->optEndNone) &&
        (xaccSchedXactionHasEndDate (sxed->sx) ||
         xaccSchedXactionHasOccurDef (sxed->sx)))
        return TRUE;

    /* dialog says... end date */
    if (gtk_toggle_button_get_active( sxed->optEndDate ) &&
        gnc_sxed_check_end_date_changed(sxed))
        return TRUE;

    /* dialog says... num occur */
    if (gtk_toggle_button_get_active (sxed->optEndCount) &&
        gnc_sxed_check_num_occurs_changed (sxed))
        return TRUE;
    /* SX options [autocreate, notify, reminder, advance] */
    if (gnc_sxed_check_creation_changed (sxed))
        return TRUE;
    /* Dates and Schedules */
    if (gnc_sxed_check_dates_changed (sxed))
        return TRUE;

    /* template transactions */
    sr = gnc_ledger_display_get_split_register( sxed->ledger );
    if ( gnc_split_register_changed( sr ) )
        return TRUE;

    return FALSE;
}


/*****************************************************************************
 * Holds the credit- and debit-sum for a given Transaction, as used in
 * gnc_sxed_check_consistent.
 ****************************************************************************/
typedef struct _txnCreditDebitSums
{
    gnc_numeric creditSum;
    gnc_numeric debitSum;
} txnCreditDebitSums;

static txnCreditDebitSums *
tcds_new (void)
{
    txnCreditDebitSums *tcds = g_new0 (txnCreditDebitSums, 1);
    tcds->creditSum = tcds->debitSum = gnc_numeric_zero();
    return tcds;
}

static
void
set_sums_to_zero( gpointer key,
                  gpointer val,
                  gpointer ud )
{
    txnCreditDebitSums *tcds = (txnCreditDebitSums*)val;
    tcds->creditSum = gnc_numeric_zero();
    tcds->debitSum  = gnc_numeric_zero();
}

inline static gnc_numeric
tcds_difference (txnCreditDebitSums *tcds)
{
    return gnc_numeric_sub_fixed (tcds->debitSum, tcds->creditSum);
}

static void
check_credit_debit_balance (gpointer key, gpointer val, gpointer ud)
{
    txnCreditDebitSums *tcds = (txnCreditDebitSums*)val;
    gboolean *unbalanced = (gboolean*)ud;
    gnc_numeric diff = tcds_difference (tcds);
    const char *result = gnc_numeric_zero_p (diff) ? "true" : "false";
    *unbalanced |= !(gnc_numeric_zero_p(diff));

    DEBUG ("%p | %s [%s - %s = %s]", key, result,
           gnc_numeric_to_string (tcds->debitSum),
           gnc_numeric_to_string (tcds->creditSum),
           gnc_numeric_to_string (diff));
}

static gboolean
gnc_sxed_check_names (GncSxEditorDialog *sxed)
{
    gchar *name, *nameKey;
    gboolean nameExists, nameHasChanged;
    GList *sxList;

    name = gtk_editable_get_chars( GTK_EDITABLE(sxed->nameEntry), 0, -1 );
    if ( strlen(name) == 0 )
    {
        const char *sx_has_no_name_msg =
            _( "Please name the Scheduled Transaction." );
        gnc_error_dialog( sxed->dialog, "%s", sx_has_no_name_msg );
        g_free( name );
        return FALSE;

    }

    nameExists = FALSE;
    nameKey = g_utf8_collate_key(name, -1);
    nameHasChanged =
        (xaccSchedXactionGetName(sxed->sx) == NULL)
        || (strcmp (xaccSchedXactionGetName(sxed->sx), name) != 0);
    for (sxList = gnc_book_get_schedxactions(gnc_get_current_book())->sx_list;
         nameHasChanged && !nameExists && sxList;
         sxList = sxList->next)
    {
        char *existingName, *existingNameKey;
        existingName = xaccSchedXactionGetName ((SchedXaction*)sxList->data);
        existingNameKey = g_utf8_collate_key(existingName, -1);
        nameExists |=  (strcmp(nameKey, existingNameKey) == 0 );
        g_free (existingNameKey);
    }
    g_free (nameKey);
    if (nameHasChanged && nameExists)
    {
        const char *sx_has_existing_name_msg =
            _("A Scheduled Transaction with the name \"%s\" already exists. "
              "Are you sure you want to name this one the same?");
        if (!gnc_verify_dialog (sxed->dialog, FALSE,
                                sx_has_existing_name_msg, name))
        {
            g_free (name);
            return FALSE;
        }
    }
    g_free (name);
    return TRUE;
}

static gboolean
gnc_sxed_check_endpoint (GncSxEditorDialog *sxed)
{
    GDate startDate, endDate, nextDate;
    GList *schedule = NULL;

    if ( !gtk_toggle_button_get_active(sxed->optEndDate)
         && !gtk_toggle_button_get_active(sxed->optEndCount)
         && !gtk_toggle_button_get_active(sxed->optEndNone) )
    {
        const char *sx_end_spec_msg =
            _("Please provide a valid end selection.");
        gnc_error_dialog (sxed->dialog, "%s", sx_end_spec_msg);
        return FALSE;
    }

    if (gtk_toggle_button_get_active (sxed->optEndCount))
    {
        gint occur  =
            gtk_spin_button_get_value_as_int (GTK_SPIN_BUTTON(sxed->endCountSpin));
        gint rem =
            gtk_spin_button_get_value_as_int (GTK_SPIN_BUTTON(sxed->endRemainSpin));

        if (occur == 0)
        {
            const char *sx_occur_count_zero_msg =
                _("There must be some number of occurrences.");
            gnc_error_dialog (sxed->dialog, "%s", sx_occur_count_zero_msg);
            return FALSE;
        }

        if (rem > occur)
        {
            const char *sx_occur_counts_wrong_msg =
                _("The number of remaining occurrences (%d) is greater than "
                  "the number of total occurrences (%d).");
            gnc_error_dialog (sxed->dialog, sx_occur_counts_wrong_msg,
                              rem, occur);
            return FALSE;
        }
        return TRUE;
    }

    g_date_clear (&endDate, 1);
    if (gtk_toggle_button_get_active (sxed->optEndDate))
    {
        gnc_gdate_set_time64 (&endDate,
                              gnc_date_edit_get_date (sxed-> endDateEntry));
    }

    g_date_clear (&nextDate, 1);
    gnc_frequency_save_to_recurrence (sxed->gncfreq, &schedule, &startDate);
    if (g_list_length(schedule) > 0)
    {
        g_date_subtract_days (&startDate, 1);
        recurrenceListNextInstance (schedule, &startDate, &nextDate);
    }
    recurrenceListFree (&schedule);

    if (!g_date_valid(&nextDate) ||
        (g_date_valid(&endDate) && (g_date_compare(&nextDate, &endDate) > 0)))
    {
        const char *invalid_sx_check_msg =
            _("You have attempted to create a Scheduled Transaction which "
              "will never run. Do you really want to do this?");
        if (!gnc_verify_dialog(sxed->dialog, FALSE,
                               "%s", invalid_sx_check_msg))
            return FALSE;
    }
    return TRUE;
}

static gboolean
gnc_sxed_check_autocreate (GncSxEditorDialog *sxed, int ttVarCount,
                           int splitCount, gboolean multi_commodity)
{
    gboolean autocreateState;

    autocreateState =
        gtk_toggle_button_get_active (
            GTK_TOGGLE_BUTTON(sxed->autocreateOpt));

    if (((ttVarCount > 0) || multi_commodity) && autocreateState)
    {
        gnc_warning_dialog(sxed->dialog, "%s",
                           _("Scheduled Transactions with variables "
                             "or involving more than one commodity "
                             "cannot be automatically created."));
        return FALSE;
    }

    /* Fix for part of Bug#121740 -- auto-create transactions are
     * only valid if there's actually a transaction to create. */
    if (autocreateState && splitCount == 0)
    {
        gnc_warning_dialog(sxed->dialog, "%s",
                           _("Scheduled Transactions without a template "
                             "transaction cannot be automatically created.") );
        return FALSE;
    }
    return TRUE;
}

static gboolean
gnc_sxed_split_check_account (GncSxEditorDialog *sxed, Split *s,
                     gnc_commodity *base_cmdty, gboolean *multi_cmdty)
{
    gnc_commodity *split_cmdty = NULL;
    gnc_numeric split_amount = gnc_numeric_zero ();
<<<<<<< HEAD
    Account *acct = NULL;
    GncGUID *acct_guid = NULL;
    qof_instance_get (QOF_INSTANCE (s),
                      "sx-account", &acct_guid,
                      NULL);
    acct = xaccAccountLookup (acct_guid, gnc_get_current_book ());
=======
    Account *acct;
    KvpFrame *f = xaccSplitGetSlots (s);
    KvpValue *v = kvp_frame_get_slot_path(f, GNC_SX_ID, GNC_SX_ACCOUNT, NULL);
    GncGUID *acct_guid = kvp_value_get_guid (v);
    acct = xaccAccountLookup( acct_guid, gnc_get_current_book ());
    if (acct == NULL)
        return FALSE;
>>>>>>> 42e5dd5c
    split_cmdty = xaccAccountGetCommodity(acct);
    split_amount = xaccSplitGetAmount(s);
    if (!gnc_numeric_zero_p(split_amount) && base_cmdty == NULL)
    {
        base_cmdty = split_cmdty;
    }
    *multi_cmdty |= (!gnc_numeric_zero_p(split_amount) &&
                    !gnc_commodity_equal(split_cmdty, base_cmdty));
    return TRUE;
}

static gboolean
gnc_sxed_split_calculate_formula (GncSxEditorDialog *sxed, Split *s,
                                  GHashTable *vars, const char *key,
                                  txnCreditDebitSums *tcds)
{
    gnc_numeric tmp = gnc_numeric_zero ();
    char *str = NULL;
    qof_instance_get (QOF_INSTANCE (s),
                      key, &str,
                      NULL);
    if (str == NULL || strlen(str) == 0)
        return TRUE; /* No formula no foul */
    if (gnc_sx_parse_vars_from_formula (str, vars, &tmp) < 0)
    {
        gchar *err = g_strdup_printf (_("Couldn't parse %s for split \"%s\"."),
                                      key, xaccSplitGetMemo (s));
        gnc_error_dialog (GTK_WIDGET(sxed->dialog), "%s", err);
        g_free (err);

        return FALSE;
    }
    if (g_strcmp0 (key, "sx-credit-formula") == 0)
        tcds->creditSum = gnc_numeric_add(tcds->creditSum, tmp, 100,
                                          GNC_DENOM_AUTO | GNC_HOW_DENOM_LCD);
    else
        tcds->debitSum = gnc_numeric_add (tcds->debitSum, tmp, 100,
                                          GNC_DENOM_AUTO | GNC_HOW_DENOM_LCD);
    return TRUE;
}

typedef struct
{
    GncSxEditorDialog *sxed;
    GHashTable *txns;
    GHashTable *vars;
    txnCreditDebitSums *tcds;
    gboolean multi_commodity;
    gboolean err;
} CheckTxnSplitData;

static void
split_error_warning_dialog (GtkWidget *parent, const gchar *title,
                            gchar *message)
{
    GtkWidget *dialog = gtk_message_dialog_new (GTK_WINDOW (parent), 0,
                                                GTK_MESSAGE_ERROR,
                                                GTK_BUTTONS_CLOSE,
                                                "%s", title);
    gtk_message_dialog_format_secondary_text (GTK_MESSAGE_DIALOG (dialog),
                                              "%s", message);
    gtk_window_set_transient_for (GTK_WINDOW (dialog), GTK_WINDOW (parent));
    g_signal_connect_swapped (dialog, "response",
                              G_CALLBACK(gtk_widget_destroy), dialog);
    gtk_dialog_run (GTK_DIALOG (dialog));

}
static gboolean
check_transaction_splits (Transaction *txn, gpointer data)
{
    GList *splitList = xaccTransGetSplitList (txn);
    CheckTxnSplitData *sd = (CheckTxnSplitData*)data;

    for ( ; splitList; splitList = splitList->next )
    {
        gnc_commodity *base_cmdty = NULL;
        txnCreditDebitSums *tcds;
        Split *s = (Split*)splitList->data;

        tcds = (txnCreditDebitSums*)g_hash_table_lookup (sd->txns,
                                                         (gpointer)txn);
        if (sd->tcds == NULL)
        {
            sd->tcds = tcds_new ();
            g_hash_table_insert (sd->txns, (gpointer)txn, (gpointer)(sd->tcds));
        }

        if (!gnc_sxed_split_check_account (sd->sxed, s, base_cmdty,
                                           &sd->multi_commodity))
        {
            gchar *message = g_strdup_printf
                (_("Split with memo %s has an invalid account."),
                 xaccSplitGetMemo (s));
            split_error_warning_dialog (sd->sxed->dialog,
                                        _("Invalid Account in Split"),
                                        message);
            g_free (message);
            sd->err = TRUE;
            return FALSE;
        }

        if (!gnc_sxed_split_calculate_formula (sd->sxed, s, sd->vars,
                                               GNC_SX_CREDIT_FORMULA,
                                               sd->tcds))
        {
            gchar *message = g_strdup_printf
                (_("Split with memo %s has an unparseable Credit Formula."),
                 xaccSplitGetMemo (s));
            split_error_warning_dialog (sd->sxed->dialog,
                                        _("Unparsable Formula in Split"),
                                        message);
            g_free (message);
            sd->err = TRUE;
            return FALSE;
        }

        if (!gnc_sxed_split_calculate_formula (sd->sxed, s, sd->vars,
                                               GNC_SX_DEBIT_FORMULA,
                                               sd->tcds))

        {
            gchar *message = g_strdup_printf
                (_("Split with memo %s has an unparseable Debit Formula."),
                 xaccSplitGetMemo (s));
            split_error_warning_dialog (sd->sxed->dialog,
                                        _("Unparsable Formula in Split"),
                                        message);
            g_free (message);
            sd->err = TRUE;
            return FALSE;
        }
    }
    return TRUE;
}

/*******************************************************************************
 * Checks to make sure that the SX is in a reasonable state to save.
 * @return true if checks out okay, false otherwise.
 ******************************************************************************/
static gboolean
gnc_sxed_check_consistent( GncSxEditorDialog *sxed )
{

    /* Do checks on validity and such, interrupting the user if
     * things aren't right.
     *
     * Features...
     * X support formulas [?!]
     * X balancing the SX if contain numeric-only formula data.
     *   X agreement with create-automagically/notification controls
     * X the 'will ever be valid' check should take num-occur vals into
     *   account.
     * X SX name is unique
     * X SX has a name
     * X "weekly" FS has some days set.
     * X "once" with reasonable start/end dates.
     *   X This doesn't work at the time the 'weekly' one was fixed with
     *     user-confirmation, below; the once SX is always valid.
     * [X more generically, creating a "not scheduled" SX is probably not
     *   right... ]
     */

    gboolean multi_commodity = FALSE;
    gint ttVarCount = 0, splitCount = 0;
    static const int NUM_ITERS_WITH_VARS = 5;
    static const int NUM_ITERS_NO_VARS = 1;
    int numIters = NUM_ITERS_NO_VARS, i;
    gboolean unbalanceable = FALSE;
    gpointer unusedKey, unusedValue;

    GHashTable *vars = g_hash_table_new_full (g_str_hash, g_str_equal, g_free,
                                  (GDestroyNotify)gnc_sx_variable_free);
    GHashTable *txns = g_hash_table_new_full (g_direct_hash, g_direct_equal,
                                              NULL, g_free);
    CheckTxnSplitData sd = {sxed, txns, vars, NULL, FALSE, FALSE};

    /**
     * Plan:
     * . Do a first pass to get the variables.
     * . Set each variable to random values.
     * . see if we balance after that
     *   . true: all good
     *   . false: indicate to user, allow decision.
     */

    /* FIXME: This is probably superfluous. */
    gnc_split_register_save (
        gnc_ledger_display_get_split_register(sxed->ledger), FALSE);
    /* numeric-formulas-get-balanced determination */
    gnc_sx_get_variables (sxed->sx, vars);

    ttVarCount = g_hash_table_size (vars);
    if (ttVarCount != 0)
    {
        /* balance with random variable bindings some number of times in an
         * attempt to ferret out un-balanceable transactions.
         */
        numIters = NUM_ITERS_WITH_VARS;
    }

    for ( i = 0; i < numIters && !unbalanceable; i++ )
    {
        GList *splitList = xaccSchedXactionGetSplits (sxed->sx);
        Account *tmpl_acct = gnc_sx_get_template_transaction_account (sxed->sx);
        gnc_sx_randomize_variables(vars);
        g_hash_table_foreach( txns, set_sums_to_zero, NULL );

        splitCount += g_list_length( splitList );

<<<<<<< HEAD
        for ( ; splitList; splitList = splitList->next )
        {
            gnc_commodity *base_cmdty = NULL;
            txnCreditDebitSums *tcds;
            Split *s = (Split*)splitList->data;
            Transaction *t = xaccSplitGetParent (s);

            tcds = (txnCreditDebitSums*)g_hash_table_lookup (txns, (gpointer)t);
            if (tcds == NULL)
            {
                tcds = tcds_new ();
                g_hash_table_insert (txns, (gpointer)t, (gpointer)tcds);
            }

            if (!gnc_sxed_split_check_account (sxed, s, base_cmdty,
                                               &multi_commodity))
                return FALSE;

            if (!gnc_sxed_split_calculate_formula (sxed, s, vars,
                                                   "sx-credit-formula",
                                                   tcds))
                return FALSE;
            if (!gnc_sxed_split_calculate_formula (sxed, s, vars,
                                                   "sx-debit-formula",
                                                   tcds))
                return FALSE;
        }
=======
        xaccAccountForEachTransaction(tmpl_acct, check_transaction_splits, &sd);

        if (sd.err)
            return FALSE;
>>>>>>> 42e5dd5c

        g_hash_table_foreach (txns, check_credit_debit_balance, &unbalanceable);
    }

    /* Subtract out pre-defined vars */
    if (g_hash_table_lookup_extended(vars, "i", &unusedKey, &unusedValue))
        ttVarCount -= 1;

    g_hash_table_destroy(vars);
    g_hash_table_destroy(txns);

    if (unbalanceable)
    {
        const char *msg =
            _("The Scheduled Transaction Editor cannot automatically "
              "balance this transaction. Should it still be entered?");
        if (!gnc_verify_dialog (sxed->dialog, FALSE, "%s", msg))
            return FALSE;
    }

    if (!gnc_sxed_check_names (sxed))
        return FALSE;

    if (!gnc_sxed_check_autocreate (sxed, ttVarCount,
                                    splitCount, sd.multi_commodity))
        return FALSE;

    if (!gnc_sxed_check_endpoint (sxed))
        return FALSE;
    return TRUE;
}


/******************************************************************************
 * Saves the contents of the SX.  This assumes that gnc_sxed_check_consistent
 * has returned true.
  *****************************************************************************/
static void
gnc_sxed_save_sx( GncSxEditorDialog *sxed )
{
    gnc_sx_begin_edit( sxed->sx );

    /* name */
    {
        char *name;

        name = gtk_editable_get_chars( sxed->nameEntry, 0, -1 );
        xaccSchedXactionSetName( sxed->sx, name );
        g_free( name );
    }

    /* date */
    {
        GDate gdate;

        if ( gtk_toggle_button_get_active(sxed->optEndDate) )
        {
            /* get the end date data */
            gnc_gdate_set_time64( &gdate,
                                  gnc_date_edit_get_date(
                                      sxed->endDateEntry ) );
            xaccSchedXactionSetEndDate( sxed->sx, &gdate );
            /* set the num occurrences data */
            xaccSchedXactionSetNumOccur( sxed->sx, 0 );
        }
        else if ( gtk_toggle_button_get_active(sxed->optEndCount) )
        {
            gint num;

            /* get the occurrences data */
            num  =
                gtk_spin_button_get_value_as_int ( GTK_SPIN_BUTTON(sxed->endCountSpin) );
            xaccSchedXactionSetNumOccur( sxed->sx, num );

            num =
                gtk_spin_button_get_value_as_int ( GTK_SPIN_BUTTON(sxed->endRemainSpin) );
            xaccSchedXactionSetRemOccur( sxed->sx, num );

            g_date_clear( &gdate, 1 );
            xaccSchedXactionSetEndDate( sxed->sx, &gdate );
        }
        else if ( gtk_toggle_button_get_active( sxed->optEndNone ) )
        {
            xaccSchedXactionSetNumOccur( sxed->sx, 0 );
            g_date_clear( &gdate, 1 );
            xaccSchedXactionSetEndDate( sxed->sx, &gdate );
        }
        else
        {
            g_critical("no valid end specified\n");
        }
    }

    /* Enabled states */
    {
        gboolean enabledState;

        enabledState = gtk_toggle_button_get_active( sxed->enabledOpt );
        xaccSchedXactionSetEnabled( sxed->sx, enabledState );
    }

    /* Auto-create/notification states */
    {
        gboolean autocreateState, notifyState;

        autocreateState = gtk_toggle_button_get_active( sxed->autocreateOpt );
        notifyState = gtk_toggle_button_get_active( sxed->notifyOpt );
        /* "Notify" only makes sense if AutoCreate is actived;
         * enforce that here. */
        xaccSchedXactionSetAutoCreate( sxed->sx,
                                       autocreateState,
                                       (autocreateState & notifyState) );
    }

    /* days in advance */
    {
        int daysInAdvance;

        daysInAdvance = 0;
        if ( gtk_toggle_button_get_active( sxed->advanceOpt ) )
        {
            daysInAdvance =
                gtk_spin_button_get_value_as_int( sxed->advanceSpin );
        }
        xaccSchedXactionSetAdvanceCreation( sxed->sx, daysInAdvance );

        daysInAdvance = 0;
        if ( gtk_toggle_button_get_active( sxed->remindOpt ) )
        {
            daysInAdvance =
                gtk_spin_button_get_value_as_int( sxed->remindSpin );
        }
        xaccSchedXactionSetAdvanceReminder( sxed->sx, daysInAdvance );
    }

    /* start date and freq spec */
    {
        GDate gdate;
        GList *schedule = NULL;

        gnc_frequency_save_to_recurrence(sxed->gncfreq, &schedule, &gdate);
        gnc_sx_set_schedule(sxed->sx, schedule);
        {
            gchar *recurrence_str = recurrenceListToCompactString(schedule);
            g_debug("recurrences parsed [%s]", recurrence_str);
            g_free(recurrence_str);
        }

        /* now that we have it, set the start date */
        xaccSchedXactionSetStartDate( sxed->sx, &gdate );
    }

    gnc_sx_commit_edit( sxed->sx );
}


static void
enabled_toggled_cb( GtkToggleButton *o, GncSxEditorDialog *sxed )
{
    return;
}


static void
autocreate_toggled_cb( GtkToggleButton *o, GncSxEditorDialog *sxed )
{
    if ( !gtk_toggle_button_get_active (o) )
    {
        gtk_toggle_button_set_active( sxed->notifyOpt, FALSE );
    }
    gtk_widget_set_sensitive( GTK_WIDGET(sxed->notifyOpt),
                              gtk_toggle_button_get_active (o) );
}


static void
advance_toggled_cb( GtkButton *o, GncSxEditorDialog *sxed )
{

    gtk_widget_set_sensitive( GTK_WIDGET(sxed->advanceSpin),
                              gtk_toggle_button_get_active( GTK_TOGGLE_BUTTON(sxed->advanceOpt) ) );
    gtk_editable_set_editable( GTK_EDITABLE(sxed->advanceSpin), TRUE );
}


static void
remind_toggled_cb( GtkButton *o, GncSxEditorDialog *sxed )
{

    gtk_widget_set_sensitive( GTK_WIDGET(sxed->remindSpin),
                              gtk_toggle_button_get_active( GTK_TOGGLE_BUTTON(sxed->remindOpt) ) );
    gtk_editable_set_editable( GTK_EDITABLE(sxed->remindSpin), TRUE );
}


/* Local destruction of dialog */
static void
scheduledxaction_editor_dialog_destroy(GtkWidget *object, gpointer data)
{
    GncSxEditorDialog *sxed = data;

    if (sxed == NULL)
        return;

    gnc_unregister_gui_component_by_data
        (DIALOG_SCHEDXACTION_EDITOR_CM_CLASS, sxed);

    gnc_embedded_window_close_page(sxed->embed_window, sxed->plugin_page);
    gtk_widget_destroy(GTK_WIDGET(sxed->embed_window));
    sxed->embed_window = NULL;
    sxed->plugin_page = NULL;
    sxed->ledger = NULL;

    g_free (sxed->sxGUIDstr);
    sxed->sxGUIDstr = NULL;

    if ( sxed->newsxP )
    {
        /* FIXME: WTF???
         *
         * "WTF" explaination: in the "new" click from the caller, we
         * set this flag.  When "ok" is pressed on the dialog, we set
         * this flag to false, and thus leave the SX live.  If
         * "Cancel" is clicked, the flag will still be true, and this
         * SX will be cleaned, here. -- jsled
         */
        gnc_sx_begin_edit( sxed->sx );
        xaccSchedXactionDestroy( sxed->sx );
    }
    sxed->sx = NULL;

    g_free (sxed);
}


static
gboolean
sxed_delete_event( GtkWidget *widget, GdkEvent *event, gpointer ud )
{
    GncSxEditorDialog *sxed = (GncSxEditorDialog*)ud;

    /* We've already processed the SX, likely because of "ok" being
     * clicked. */
    if ( sxed->sx == NULL )
    {
        return FALSE;
    }

    if ( ! sxed_confirmed_cancel( sxed ) )
    {
        return TRUE;
    }
    return FALSE;
}


/*************************************
 * Create the Schedule Editor Dialog *
 ************************************/
GncSxEditorDialog *
gnc_ui_scheduled_xaction_editor_dialog_create (SchedXaction *sx,
					       gboolean newSX)
{
    GncSxEditorDialog *sxed;
    GtkBuilder *builder;
    GtkWidget *button;
    int i;
    GList *dlgExists = NULL;

    static struct widgetSignalCallback
    {
        char     *name;
        char     *signal;
        void     (*fn)();
        gpointer objectData;
    } widgets[] =
          {
              { "ok_button",      "clicked",       editor_ok_button_clicked_cb,     NULL },
              { "cancel_button",  "clicked",       editor_cancel_button_clicked_cb, NULL },
              { "help_button",    "clicked",       editor_help_button_clicked_cb,   NULL },
              { "rb_noend",       "toggled",       endgroup_rb_toggled_cb,          GINT_TO_POINTER(END_NEVER_OPTION) },
              { "rb_enddate",     "toggled",       endgroup_rb_toggled_cb,          GINT_TO_POINTER(END_DATE_OPTION) },
              { "rb_num_occur",   "toggled",       endgroup_rb_toggled_cb,          GINT_TO_POINTER(NUM_OCCUR_OPTION) },
              { "remain_spin" ,   "value-changed", sxed_excal_update_adapt_cb,      NULL },
              { "enabled_opt",    "toggled",       enabled_toggled_cb,              NULL },
              { "autocreate_opt", "toggled",       autocreate_toggled_cb,           NULL },
              { "advance_opt",    "toggled",       advance_toggled_cb,              NULL },
              { "remind_opt",     "toggled",       remind_toggled_cb,               NULL },
              { NULL,             NULL,            NULL,                            NULL }
          };

    dlgExists = gnc_find_gui_components( DIALOG_SCHEDXACTION_EDITOR_CM_CLASS,
                                         editor_component_sx_equality,
                                         sx );
    if ( dlgExists != NULL )
    {
        g_debug( "dialog already exists; using that one." );
        sxed = (GncSxEditorDialog*)dlgExists->data;
        gtk_window_present( GTK_WINDOW(sxed->dialog) );
        g_list_free( dlgExists );
        return sxed;
    }

    sxed = g_new0( GncSxEditorDialog, 1 );

    sxed->sx     = sx;
    sxed->newsxP = newSX;

    /* Load up Glade file */
    builder = gtk_builder_new();
    gnc_builder_add_from_file (builder, "dialog-sx.glade", "advance_days_adj");
    gnc_builder_add_from_file (builder, "dialog-sx.glade", "remind_days_adj");
    gnc_builder_add_from_file (builder, "dialog-sx.glade", "end_spin_adj");
    gnc_builder_add_from_file (builder, "dialog-sx.glade", "remain_spin_adj");
    gnc_builder_add_from_file (builder, "dialog-sx.glade", "Scheduled Transaction Editor");

    sxed->builder = builder;

    /* Connect the Widgets */
    sxed->dialog = GTK_WIDGET(gtk_builder_get_object (builder, "Scheduled Transaction Editor"));
    sxed->notebook = GTK_NOTEBOOK(gtk_builder_get_object (builder, "editor_notebook"));
    sxed->nameEntry = GTK_EDITABLE(gtk_builder_get_object (builder, "sxe_name"));
    sxed->enabledOpt = GTK_TOGGLE_BUTTON(gtk_builder_get_object (builder, "enabled_opt"));
    sxed->autocreateOpt = GTK_TOGGLE_BUTTON(gtk_builder_get_object (builder, "autocreate_opt"));
    sxed->notifyOpt = GTK_TOGGLE_BUTTON(gtk_builder_get_object (builder, "notify_opt"));
    sxed->advanceOpt = GTK_TOGGLE_BUTTON(gtk_builder_get_object (builder, "advance_opt"));
    sxed->advanceSpin = GTK_SPIN_BUTTON(gtk_builder_get_object (builder, "advance_days"));
    sxed->remindOpt = GTK_TOGGLE_BUTTON(gtk_builder_get_object (builder, "remind_opt"));
    sxed->remindSpin = GTK_SPIN_BUTTON(gtk_builder_get_object (builder, "remind_days"));
    sxed->lastOccurLabel = GTK_LABEL(gtk_builder_get_object (builder, "last_occur_label"));
    sxed->optEndNone = GTK_TOGGLE_BUTTON(gtk_builder_get_object (builder, "rb_noend"));
    sxed->optEndDate = GTK_TOGGLE_BUTTON(gtk_builder_get_object (builder, "rb_enddate"));
    sxed->optEndCount = GTK_TOGGLE_BUTTON(gtk_builder_get_object (builder, "rb_num_occur"));
    sxed->endCountSpin = GTK_ENTRY(gtk_builder_get_object (builder, "end_spin"));
    sxed->endRemainSpin = GTK_ENTRY(gtk_builder_get_object (builder, "remain_spin"));

    /* Setup the end-date GNC widget */
    {
        GtkWidget *endDateBox = GTK_WIDGET(gtk_builder_get_object (builder, "end_date_hbox"));
        sxed->endDateEntry = GNC_DATE_EDIT(gnc_date_edit_new (gnc_time (NULL),
							      FALSE, FALSE));
        gtk_widget_show(GTK_WIDGET(sxed->endDateEntry));
        g_signal_connect( sxed->endDateEntry, "date-changed",
                          G_CALLBACK( sxed_excal_update_adapt_cb ), sxed );
        gtk_box_pack_start( GTK_BOX(endDateBox), GTK_WIDGET(sxed->endDateEntry),
                            TRUE, TRUE, 0 );
    }

    gnc_register_gui_component( DIALOG_SCHEDXACTION_EDITOR_CM_CLASS,
                                NULL, /* no refresh handler */
                                sxed_close_handler,
                                sxed );

    g_signal_connect( sxed->dialog, "delete_event",
                      G_CALLBACK(sxed_delete_event), sxed );
    g_signal_connect( sxed->dialog, "destroy",
                      G_CALLBACK(scheduledxaction_editor_dialog_destroy),
                      sxed );

    for ( i = 0; widgets[i].name != NULL; i++ )
    {
        button = GTK_WIDGET(gtk_builder_get_object (builder, widgets[i].name ));
        if ( widgets[i].objectData != NULL )
        {
            g_object_set_data( G_OBJECT(button), "whichOneAmI",
                               widgets[i].objectData );
        }
        g_signal_connect( button, widgets[i].signal,
                          G_CALLBACK( widgets[i].fn ), sxed );
    }

    /* Set sensitivity settings  */
    gtk_widget_set_sensitive( GTK_WIDGET(sxed->notifyOpt), FALSE );
    gtk_widget_set_sensitive( GTK_WIDGET(sxed->advanceSpin), FALSE );
    gtk_widget_set_sensitive( GTK_WIDGET(sxed->remindSpin), FALSE );
    gtk_widget_set_sensitive( GTK_WIDGET(sxed->endCountSpin), FALSE );
    gtk_widget_set_sensitive( GTK_WIDGET(sxed->endRemainSpin), FALSE );
    gtk_editable_set_editable( GTK_EDITABLE(sxed->advanceSpin), TRUE );
    gtk_editable_set_editable( GTK_EDITABLE(sxed->remindSpin), TRUE );

    /* Allow resize */
    gtk_window_set_resizable (GTK_WINDOW(sxed->dialog), TRUE);
    gnc_restore_window_size(GNC_PREFS_GROUP_SXED, GTK_WINDOW(sxed->dialog));

    /* create the frequency-selection widget and example [dense-]calendar. */
    schedXact_editor_create_freq_sel( sxed );

    /* create the template-transaction ledger window */
    schedXact_editor_create_ledger( sxed );

    /* populate */
    schedXact_editor_populate( sxed );

    /* Do not call show_all here. Screws up the gtkuimanager code */
    gtk_widget_show(sxed->dialog);
    gtk_notebook_set_current_page(GTK_NOTEBOOK(sxed->notebook), 0);

    /* Refresh the cal and the ledger */
    gtk_widget_queue_resize( GTK_WIDGET( sxed->example_cal ) );

    gnc_ledger_display_refresh( sxed->ledger );

    /* Move keyboard focus to the name entry */
    gtk_widget_grab_focus(GTK_WIDGET(sxed->nameEntry));

    gtk_builder_connect_signals_full (builder, gnc_builder_connect_full_func, sxed);
    g_object_unref(G_OBJECT(builder));

    return sxed;
}


static
void
schedXact_editor_create_freq_sel( GncSxEditorDialog *sxed )
{
    GtkBox *b;
    GtkWidget *example_cal_scrolled_win = NULL;

    b = GTK_BOX(gtk_builder_get_object (sxed->builder, "gncfreq_hbox"));

    sxed->gncfreq =
        GNC_FREQUENCY(gnc_frequency_new_from_recurrence(gnc_sx_get_schedule(sxed->sx),
                                                        xaccSchedXactionGetStartDate(sxed->sx)));
    g_assert(sxed->gncfreq);
    g_signal_connect( sxed->gncfreq, "changed",
                      G_CALLBACK(gnc_sxed_freq_changed),
                      sxed );

    gtk_box_pack_start(GTK_BOX(b), GTK_WIDGET(sxed->gncfreq), TRUE, TRUE, 0);

    b = GTK_BOX(gtk_builder_get_object (sxed->builder, "example_cal_hbox" ));

    example_cal_scrolled_win = gtk_scrolled_window_new(NULL, NULL);
    gtk_scrolled_window_set_policy(GTK_SCROLLED_WINDOW(example_cal_scrolled_win),
                                   GTK_POLICY_NEVER, GTK_POLICY_AUTOMATIC);
    gtk_box_pack_start(GTK_BOX(b), example_cal_scrolled_win, TRUE, TRUE, 0);

    sxed->dense_cal_model = gnc_dense_cal_store_new(EX_CAL_NUM_MONTHS * 31);
    sxed->example_cal = GNC_DENSE_CAL(gnc_dense_cal_new_with_model(GNC_DENSE_CAL_MODEL(sxed->dense_cal_model)));
    g_assert(sxed->example_cal);
    gnc_dense_cal_set_num_months( sxed->example_cal, EX_CAL_NUM_MONTHS );
    gnc_dense_cal_set_months_per_col( sxed->example_cal, EX_CAL_MO_PER_COL );

    gtk_scrolled_window_add_with_viewport(GTK_SCROLLED_WINDOW(example_cal_scrolled_win),
                                          GTK_WIDGET(sxed->example_cal));
    gtk_widget_show_all( example_cal_scrolled_win );
}


static
void
schedXact_editor_create_ledger( GncSxEditorDialog *sxed )
{
    SplitRegister *splitreg;
    GtkWidget *main_vbox;

    /* Create the ledger */
    sxed->sxGUIDstr = guid_to_string( xaccSchedXactionGetGUID(sxed->sx) );
    sxed->ledger = gnc_ledger_display_template_gl( sxed->sxGUIDstr );
    splitreg = gnc_ledger_display_get_split_register( sxed->ledger );

    /* First the embedded window */
    main_vbox = GTK_WIDGET(gtk_builder_get_object (sxed->builder, "register_vbox" ));
    sxed->embed_window =
        gnc_embedded_window_new("SXWindowActions",
                                gnc_sxed_menu_entries,
                                gnc_sxed_menu_n_entries,
                                "gnc-sxed-window-ui.xml",
                                sxed->dialog,
                                FALSE, /* no accelerators */
                                sxed);
    gtk_box_pack_start (GTK_BOX (main_vbox), GTK_WIDGET(sxed->embed_window),
                        TRUE, TRUE, 0);

    /* Now create the register plugin page. */
    sxed->plugin_page = gnc_plugin_page_register_new_ledger (sxed->ledger);
    gnc_plugin_page_set_ui_description (sxed->plugin_page,
                                        "gnc-sxed-window-ui-full.xml");
    gnc_plugin_page_register_set_options (sxed->plugin_page,
                                          NUM_LEDGER_LINES_DEFAULT, FALSE );
    gnc_embedded_window_open_page (sxed->embed_window, sxed->plugin_page);

    /* configure... */
    /* use double-line, so scheduled transaction Notes can be edited */
    gnc_split_register_config(splitreg,
                              splitreg->type, splitreg->style,
                              TRUE);
    gnc_split_register_set_auto_complete(splitreg, FALSE);

    /* don't show present/future divider [by definition, not necessary] */
    gnc_split_register_show_present_divider( splitreg, FALSE );
}


static
void
schedXact_editor_populate( GncSxEditorDialog *sxed )
{
    char *name;
    time64 tmpDate;
    SplitRegister *splitReg;
    struct tm *tmpTm;
    const GDate *gd;
    gint daysInAdvance;
    gboolean enabledState, autoCreateState, notifyState;

    name = xaccSchedXactionGetName(sxed->sx);
    if ( name != NULL )
    {
        gtk_entry_set_text( GTK_ENTRY(sxed->nameEntry), name  );
    }
    {
        gd = xaccSchedXactionGetLastOccurDate( sxed->sx );
        if ( g_date_valid( gd ) )
        {
            gchar dateBuf[ MAX_DATE_LENGTH+1 ];
            qof_print_gdate( dateBuf, MAX_DATE_LENGTH, gd );
            gtk_label_set_text( sxed->lastOccurLabel, dateBuf );
        }
        else
        {
            gtk_label_set_text( sxed->lastOccurLabel, _( "(never)" ) );
        }
        gd = NULL;
    }

    gd = xaccSchedXactionGetEndDate( sxed->sx );
    if ( g_date_valid( gd ) )
    {
        gtk_toggle_button_set_active( sxed->optEndDate, TRUE );
        tmpDate = gnc_time64_get_day_start_gdate (gd);
        gnc_date_edit_set_time( sxed->endDateEntry, tmpDate );

        set_endgroup_toggle_states( sxed, END_DATE );
    }
    else if ( xaccSchedXactionHasOccurDef( sxed->sx ) )
    {
        gint numOccur = xaccSchedXactionGetNumOccur( sxed->sx );
        gint numRemain = xaccSchedXactionGetRemOccur( sxed->sx );

        gtk_toggle_button_set_active( sxed->optEndCount, TRUE );

        gtk_spin_button_set_value ( GTK_SPIN_BUTTON(sxed->endCountSpin), numOccur );
        gtk_spin_button_set_value ( GTK_SPIN_BUTTON(sxed->endRemainSpin), numRemain );

        set_endgroup_toggle_states( sxed, END_OCCUR );
    }
    else
    {
        gtk_toggle_button_set_active( sxed->optEndNone, TRUE );
        set_endgroup_toggle_states( sxed, END_NEVER );
    }

    enabledState = xaccSchedXactionGetEnabled( sxed->sx );
    gtk_toggle_button_set_active( sxed->enabledOpt, enabledState );

    /* Do auto-create/notify setup */
    if ( sxed->newsxP )
    {
        autoCreateState =
            gnc_prefs_get_bool (GNC_PREFS_GROUP_SXED, GNC_PREF_CREATE_AUTO);
        notifyState =
            gnc_prefs_get_bool (GNC_PREFS_GROUP_SXED, GNC_PREF_NOTIFY);
    }
    else
    {
        xaccSchedXactionGetAutoCreate( sxed->sx,
                                       &autoCreateState,
                                       &notifyState );
    }
    gtk_toggle_button_set_active( sxed->autocreateOpt, autoCreateState );
    if ( ! autoCreateState )
    {
        notifyState = FALSE;
    }
    gtk_toggle_button_set_active( sxed->notifyOpt, notifyState );

    /* Do days-in-advance-to-create widget[s] setup. */
    if ( sxed->newsxP )
    {
        daysInAdvance =
            gnc_prefs_get_float (GNC_PREFS_GROUP_SXED, GNC_PREF_CREATE_DAYS);
    }
    else
    {
        daysInAdvance =
            xaccSchedXactionGetAdvanceCreation( sxed->sx );
    }
    if ( daysInAdvance != 0 )
    {
        gtk_toggle_button_set_active( sxed->advanceOpt, TRUE );
        gtk_spin_button_set_value( sxed->advanceSpin,
                                   (gfloat)daysInAdvance );
    }

    /* Do days-in-advance-to-remind widget[s] setup. */
    if ( sxed->newsxP )
    {
        daysInAdvance =
            gnc_prefs_get_float (GNC_PREFS_GROUP_SXED, GNC_PREF_REMIND_DAYS);
    }
    else
    {
        daysInAdvance =
            xaccSchedXactionGetAdvanceReminder( sxed->sx );
    }
    if ( daysInAdvance != 0 )
    {
        gtk_toggle_button_set_active( sxed->remindOpt, TRUE );
        gtk_spin_button_set_value( sxed->remindSpin,
                                   (gfloat)daysInAdvance );
    }

    if ( sxed->newsxP )
    {
        gnc_sx_set_instance_count( sxed->sx, 1 );
    }

    /* populate the ledger */
    {
        /* create the split list */
        GList        *splitList;

        splitList = xaccSchedXactionGetSplits( sxed->sx );
        if ( splitList != NULL )
        {
            splitReg = gnc_ledger_display_get_split_register
                ( sxed->ledger );
            gnc_split_register_load(splitReg, splitList, NULL );
        } /* otherwise, use the existing stuff. */
    }

    /* Update the example cal */
    gnc_sxed_update_cal(sxed);
}


static
void
set_endgroup_toggle_states( GncSxEditorDialog *sxed, EndType type )
{
    gtk_widget_set_sensitive( GTK_WIDGET(sxed->endDateEntry), (type == END_DATE) );
    gtk_widget_set_sensitive( GTK_WIDGET(sxed->endCountSpin), (type == END_OCCUR) );
    gtk_widget_set_sensitive( GTK_WIDGET(sxed->endRemainSpin), (type == END_OCCUR) );
}


static
void
endgroup_rb_toggled_cb( GtkButton *b, gpointer d )
{
    /* figure out which one */
    GncSxEditorDialog *sxed;
    gint id;

    sxed = (GncSxEditorDialog*)d;
    id = GPOINTER_TO_INT(g_object_get_data( G_OBJECT(b), "whichOneAmI" ));

    switch (id)
    {
        case END_NEVER_OPTION:
            set_endgroup_toggle_states( sxed, END_NEVER );
            break;
        case END_DATE_OPTION:
            set_endgroup_toggle_states( sxed, END_DATE );
            break;
        case NUM_OCCUR_OPTION:
            set_endgroup_toggle_states( sxed, END_OCCUR );
            break;
        default:
            g_critical( "Unknown id %d", id );
            break;
    }
    gnc_sxed_update_cal(sxed);
}


/********************************************************************\
 * gnc_register_check_close                                         *
 *                                                                  *
 * Args:   regData - the data struct for this register              *
 * Return: none                                                     *
\********************************************************************/
static void
gnc_sxed_reg_check_close(GncSxEditorDialog *sxed)
{
    gboolean pending_changes;
    SplitRegister *reg;
    const char *message =
        _("The current template transaction "
          "has been changed. "
          "Would you like to record the changes?");

    reg = gnc_ledger_display_get_split_register (sxed->ledger);
    pending_changes = gnc_split_register_changed (reg);
    if (!pending_changes)
    {
        return;
    }

    if (gnc_verify_dialog(sxed->dialog, TRUE, "%s", message))
    {
        if ( !gnc_split_register_save( reg, TRUE ) )
            return;

        gnc_split_register_redraw( reg );
    }
    else
    {
        gnc_split_register_cancel_cursor_trans_changes (reg);
    }
}


static gboolean
editor_component_sx_equality( gpointer find_data,
                              gpointer user_data )
{
    return ( (SchedXaction*)find_data
             == ((GncSxEditorDialog*)user_data)->sx );
}
/*
  typedef enum { NO_END, DATE_END, COUNT_END } END_TYPE;
*/

static void
gnc_sxed_update_cal(GncSxEditorDialog *sxed)
{
    GList *recurrences = NULL;
    GDate start_date, first_date;

    g_date_clear(&start_date, 1);

    gnc_frequency_save_to_recurrence(sxed->gncfreq, &recurrences, &start_date);
    g_date_subtract_days(&start_date, 1);
    recurrenceListNextInstance(recurrences, &start_date, &first_date);

    /* Deal with the fact that this SX may have been run before [the
     * calendar should only show upcoming instances]... */
    {
        const GDate *last_sx_inst;

        last_sx_inst = xaccSchedXactionGetLastOccurDate(sxed->sx);
        if (g_date_valid(last_sx_inst)
            && g_date_valid(&first_date)
            && g_date_compare(last_sx_inst, &first_date) != 0)
        {
            start_date = *last_sx_inst;
            recurrenceListNextInstance(recurrences, &start_date, &first_date);
        }
    }

    if (!g_date_valid(&first_date))
    {
        /* Nothing to do. */
        gnc_dense_cal_store_clear(sxed->dense_cal_model);
        goto cleanup;
    }

    gnc_dense_cal_store_update_name(sxed->dense_cal_model, xaccSchedXactionGetName(sxed->sx));
    {
        gchar *schedule_desc = recurrenceListToCompactString(recurrences);
        gnc_dense_cal_store_update_info(sxed->dense_cal_model, schedule_desc);
        g_free(schedule_desc);
    }

    //gnc_dense_cal_set_month(sxed->example_cal, g_date_get_month(&first_date));
    //gnc_dense_cal_set_year(sxed->example_cal, g_date_get_year(&first_date));

    /* figure out the end restriction */
    if (gtk_toggle_button_get_active(sxed->optEndDate))
    {
        GDate end_date;
        g_date_clear (&end_date, 1);
        gnc_gdate_set_time64 (&end_date, gnc_date_edit_get_date(sxed->endDateEntry));
        gnc_dense_cal_store_update_recurrences_date_end(sxed->dense_cal_model, &first_date, recurrences, &end_date);
    }
    else if (gtk_toggle_button_get_active(sxed->optEndNone))
    {
        gnc_dense_cal_store_update_recurrences_no_end(sxed->dense_cal_model, &first_date, recurrences);
    }
    else if (gtk_toggle_button_get_active(sxed->optEndCount))
    {
        gint num_remain
            = gtk_spin_button_get_value_as_int(GTK_SPIN_BUTTON(sxed->endRemainSpin));
        gnc_dense_cal_store_update_recurrences_count_end(sxed->dense_cal_model, &first_date, recurrences, num_remain);
    }
    else
    {
        g_error("unknown end condition");
    }

cleanup:
    recurrenceListFree(&recurrences);
}


static void
gnc_sxed_freq_changed(GncFrequency *gf, gpointer ud)
{
    gnc_sxed_update_cal((GncSxEditorDialog*)ud);
}


static void
sxed_excal_update_adapt_cb(GtkWidget *o, gpointer ud)
{
    gnc_sxed_update_cal((GncSxEditorDialog*)ud);
}


void
on_sx_check_toggled_cb (GtkWidget *togglebutton, gpointer user_data)
{
    GtkWidget *widget_auto;
    GtkWidget *widget_notify;
    GHashTable *table;

    PINFO("Togglebutton is %p and user_data is %p", togglebutton, user_data);
    PINFO("Togglebutton builder name is %s", gtk_buildable_get_name(GTK_BUILDABLE(togglebutton)));

    /* We need to use the hash table to find the required widget to activate. */
    table = g_object_get_data(G_OBJECT(user_data), "prefs_widget_hash");

    /* "Auto-create" enables "notify before creation" setting */
    widget_auto = g_hash_table_lookup(table, "pref/" GNC_PREFS_GROUP_SXED "/" GNC_PREF_CREATE_AUTO);
    widget_notify = g_hash_table_lookup(table, "pref/" GNC_PREFS_GROUP_SXED "/" GNC_PREF_NOTIFY);

    if (gtk_toggle_button_get_active(GTK_TOGGLE_BUTTON(widget_auto)))
        gtk_widget_set_sensitive(widget_notify, TRUE);
    else
        gtk_widget_set_sensitive(widget_notify, FALSE);

    /* "Run when opened" enables "show notification window" setting */
    widget_auto = g_hash_table_lookup(table, "pref/" GNC_PREFS_GROUP_STARTUP "/" GNC_PREF_RUN_AT_FOPEN);
    widget_notify = g_hash_table_lookup(table, "pref/" GNC_PREFS_GROUP_STARTUP "/" GNC_PREF_SHOW_AT_FOPEN);

    if (gtk_toggle_button_get_active(GTK_TOGGLE_BUTTON(widget_auto)))
        gtk_widget_set_sensitive(widget_notify, TRUE);
    else
        gtk_widget_set_sensitive(widget_notify, FALSE);
}


/* ------------------------------------------------------------ */
/* sx app engine;  move to somewhere appropriate. :/            */

typedef struct _acct_deletion_handler_data
{
    GList *affected_sxes;
    GtkWidget *dialog;
} acct_deletion_handler_data;


static void
_open_editors(GtkDialog *dialog, gint response_code, gpointer data)
{
    acct_deletion_handler_data *adhd = (acct_deletion_handler_data *)data;
    gtk_widget_hide(adhd->dialog);
    {
        GList *sx_iter;
        for (sx_iter = adhd->affected_sxes; sx_iter; sx_iter = sx_iter->next)
        {
            gnc_ui_scheduled_xaction_editor_dialog_create((SchedXaction*)sx_iter->data,
                                                          FALSE);
        }
    }
    g_list_free(adhd->affected_sxes);
    gtk_widget_destroy(GTK_WIDGET(adhd->dialog));
    g_free(adhd);
}


static void
_sx_engine_event_handler(QofInstance *ent, QofEventId event_type, gpointer user_data, gpointer evt_data)
{
    Account *acct;
    QofBook *book;
    GList *affected_sxes;

    if (!(event_type & QOF_EVENT_DESTROY))
        return;
    if (!GNC_IS_ACCOUNT(ent))
        return;
    acct = GNC_ACCOUNT(ent);
    book = qof_instance_get_book(QOF_INSTANCE(acct));
    affected_sxes = gnc_sx_get_sxes_referencing_account(book, acct);

    if (g_list_length(affected_sxes) == 0)
        return;

    {
        GList *sx_iter;
        acct_deletion_handler_data *data;
        GtkBuilder *builder;
        GtkWidget *dialog;
        GtkListStore *name_list;
        GtkTreeView *list;
        GtkTreeViewColumn *name_column;
        GtkCellRenderer *renderer;

        builder = gtk_builder_new();
        gnc_builder_add_from_file (builder, "dialog-sx.glade", "Account Deletion");

        dialog = GTK_WIDGET(gtk_builder_get_object (builder, "Account Deletion"));

        list = GTK_TREE_VIEW(gtk_builder_get_object (builder, "sx_list"));

        data = (acct_deletion_handler_data*)g_new0(acct_deletion_handler_data, 1);
        data->dialog = dialog;
        data->affected_sxes = affected_sxes;
        name_list = gtk_list_store_new(1, G_TYPE_STRING);
        for (sx_iter = affected_sxes; sx_iter != NULL; sx_iter = sx_iter->next)
        {
            SchedXaction *sx;
            GtkTreeIter iter;
            gchar *sx_name;

            sx = (SchedXaction*)sx_iter->data;
            sx_name = xaccSchedXactionGetName(sx);
            gtk_list_store_append(name_list, &iter);
            gtk_list_store_set(name_list, &iter, 0, sx_name, -1);
        }
        gtk_tree_view_set_model(list, GTK_TREE_MODEL(name_list));
        g_object_unref(G_OBJECT(name_list));

        renderer = gtk_cell_renderer_text_new();
        name_column = gtk_tree_view_column_new_with_attributes(_("Name"),
                                                               renderer,
                                                               "text", 0, NULL);
        gtk_tree_view_append_column(list, name_column);

        g_signal_connect(G_OBJECT(dialog), "response",
                         G_CALLBACK(_open_editors), data);

        gtk_widget_show_all(GTK_WIDGET(dialog));
        gtk_builder_connect_signals_full (builder, gnc_builder_connect_full_func, data);
        g_object_unref(G_OBJECT(builder));
    }
}


void
gnc_ui_sx_initialize (void)
{
    _sx_engine_event_handler_id = qof_event_register_handler(_sx_engine_event_handler, NULL);

    gnc_hook_add_dangler(HOOK_BOOK_OPENED,
                         (GFunc)gnc_sx_sxsincelast_book_opened, NULL);

    /* Add page to preferences page for Scheduled Transactions */
    /* The parameters are; glade file, items to add from glade file - last being the dialog, preference tab name */
    gnc_preferences_add_page ("dialog-sx.glade",
                              "create_days_adj,remind_days_adj,sx_prefs",
                              _("Scheduled Transactions"));
}<|MERGE_RESOLUTION|>--- conflicted
+++ resolved
@@ -638,22 +638,14 @@
 {
     gnc_commodity *split_cmdty = NULL;
     gnc_numeric split_amount = gnc_numeric_zero ();
-<<<<<<< HEAD
     Account *acct = NULL;
     GncGUID *acct_guid = NULL;
     qof_instance_get (QOF_INSTANCE (s),
                       "sx-account", &acct_guid,
                       NULL);
     acct = xaccAccountLookup (acct_guid, gnc_get_current_book ());
-=======
-    Account *acct;
-    KvpFrame *f = xaccSplitGetSlots (s);
-    KvpValue *v = kvp_frame_get_slot_path(f, GNC_SX_ID, GNC_SX_ACCOUNT, NULL);
-    GncGUID *acct_guid = kvp_value_get_guid (v);
-    acct = xaccAccountLookup( acct_guid, gnc_get_current_book ());
     if (acct == NULL)
         return FALSE;
->>>>>>> 42e5dd5c
     split_cmdty = xaccAccountGetCommodity(acct);
     split_amount = xaccSplitGetAmount(s);
     if (!gnc_numeric_zero_p(split_amount) && base_cmdty == NULL)
@@ -756,7 +748,7 @@
         }
 
         if (!gnc_sxed_split_calculate_formula (sd->sxed, s, sd->vars,
-                                               GNC_SX_CREDIT_FORMULA,
+                                               "sx-credit-formula",
                                                sd->tcds))
         {
             gchar *message = g_strdup_printf
@@ -771,7 +763,7 @@
         }
 
         if (!gnc_sxed_split_calculate_formula (sd->sxed, s, sd->vars,
-                                               GNC_SX_DEBIT_FORMULA,
+                                               "sx-debit-formula",
                                                sd->tcds))
 
         {
@@ -863,40 +855,10 @@
 
         splitCount += g_list_length( splitList );
 
-<<<<<<< HEAD
-        for ( ; splitList; splitList = splitList->next )
-        {
-            gnc_commodity *base_cmdty = NULL;
-            txnCreditDebitSums *tcds;
-            Split *s = (Split*)splitList->data;
-            Transaction *t = xaccSplitGetParent (s);
-
-            tcds = (txnCreditDebitSums*)g_hash_table_lookup (txns, (gpointer)t);
-            if (tcds == NULL)
-            {
-                tcds = tcds_new ();
-                g_hash_table_insert (txns, (gpointer)t, (gpointer)tcds);
-            }
-
-            if (!gnc_sxed_split_check_account (sxed, s, base_cmdty,
-                                               &multi_commodity))
-                return FALSE;
-
-            if (!gnc_sxed_split_calculate_formula (sxed, s, vars,
-                                                   "sx-credit-formula",
-                                                   tcds))
-                return FALSE;
-            if (!gnc_sxed_split_calculate_formula (sxed, s, vars,
-                                                   "sx-debit-formula",
-                                                   tcds))
-                return FALSE;
-        }
-=======
         xaccAccountForEachTransaction(tmpl_acct, check_transaction_splits, &sd);
 
         if (sd.err)
             return FALSE;
->>>>>>> 42e5dd5c
 
         g_hash_table_foreach (txns, check_credit_debit_balance, &unbalanceable);
     }
