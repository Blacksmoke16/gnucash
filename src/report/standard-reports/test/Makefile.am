MODULE_TESTS=test-load-module

TESTS = $(SCM_TESTS) $(MODULE_TESTS)

SCM_TESTS = \
	test-standard-category-report \
	test-standard-net-barchart \
	test-standard-net-linechart

SCM_TEST_SRCS = $(SCM_TESTS:%=%.scm)

GNC_TEST_DEPS = \
  --gnc-module-dir ${top_builddir}/src/engine \
  --gnc-module-dir ${top_builddir}/src/app-utils \
  --gnc-module-dir ${top_builddir}/src/gnome-utils \
  --gnc-module-dir ${top_builddir}/src/html \
  --gnc-module-dir ${top_builddir}/src/report/app-utils \
  --gnc-module-dir ${top_builddir}/src/report/report-system \
  --gnc-module-dir ${top_builddir}/src/report/report-system/test \
  --gnc-module-dir ${top_builddir}/src/report/standard-reports \
  --gnc-module-dir ${top_builddir}/src/report/standard-reports/test \
\
  --guile-load-dir ${top_builddir}/src/gnc-module \
  --guile-load-dir ${top_builddir}/src/scm \
  --guile-load-dir ${top_builddir}/src/engine \
  --guile-load-dir ${top_builddir}/src/core-utils \
  --guile-load-dir ${top_builddir}/src/app-utils \
  --guile-load-dir ${top_builddir}/src/gnome-utils \
  --guile-load-dir ${top_builddir}/src/report/report-system \
  --guile-load-dir ${top_builddir}/src/report/report-system/test \
  --guile-load-dir ${top_builddir}/src/report/standard-reports \
  --guile-load-dir ${top_builddir}/src/report/standard-reports/test \
\
  --library-dir    ${top_builddir}/src/report/report-system \
<<<<<<< HEAD
=======
  --library-dir    ${top_builddir}/src/report/standard-reports \
>>>>>>> c85c4529
  --library-dir    ${top_builddir}/src/libqof/qof \
  --library-dir    ${top_builddir}/src/core-utils \
  --library-dir    ${top_builddir}/src/app-utils \
  --library-dir    ${top_builddir}/src/gnome-utils \
  --library-dir    ${top_builddir}/src/engine \
  --library-dir    ${top_builddir}/src/backend/xml \
  --library-dir    ${top_builddir}/src/backend/sql \
  --library-dir    ${top_builddir}/src/gnc-module

$(SCM_TESTS): %: $(srcdir)/%.scm Makefile .scm-links
	echo '${GUILE} --debug -l $(srcdir)/$*.scm -c "(exit (run-test))"' > $@
	chmod a+x $@

TESTS_ENVIRONMENT = \
  GUILE_WARN_DEPRECATED=no \
  GUILE="${GUILE}" \
  GNC_BUILDDIR="${abs_top_builddir}" \
  $(shell ${top_builddir}/src/gnc-test-env --no-exports ${GNC_TEST_DEPS})


SCM_TEST_HELPERS = \
	test-generic-category-report.scm \
	test-generic-net-barchart.scm \
	test-generic-net-linechart.scm

EXTRA_DIST = \
	test-load-module \
	$(SCM_TEST_HELPERS) \
	$(SCM_TEST_SRCS)

.scm-links:
	$(RM) -rf gnucash
	mkdir -p  gnucash/report/standard-reports/test
	( cd gnucash/report/standard-reports/test; for A in $(SCM_TEST_HELPERS) ; do $(LN_S) -f $(abs_srcdir)/$$A . ; done )
if ! OS_WIN32
# Windows knows no "ln -s" but uses "cp": must copy every time (see bug #566567).
	touch .scm-links
endif

interp:
	$(TESTS_ENVIRONMENT) ${GUILE} --debug

debug:
	$(TESTS_ENVIRONMENT) gdb --args $(shell cat $(TEST))

clean-local:
	$(RM) -rf gnucash

noinst_DATA = .scm-links
CLEANFILES = .scm-links *.log
DISTCLEANFILES = $(SCM_TESTS)
<|MERGE_RESOLUTION|>--- conflicted
+++ resolved
@@ -32,10 +32,7 @@
   --guile-load-dir ${top_builddir}/src/report/standard-reports/test \
 \
   --library-dir    ${top_builddir}/src/report/report-system \
-<<<<<<< HEAD
-=======
   --library-dir    ${top_builddir}/src/report/standard-reports \
->>>>>>> c85c4529
   --library-dir    ${top_builddir}/src/libqof/qof \
   --library-dir    ${top_builddir}/src/core-utils \
   --library-dir    ${top_builddir}/src/app-utils \
