--- conflicted
+++ resolved
@@ -606,11 +606,7 @@
 
                                 ((split-account-type? s ACCT-TYPE-ASSET)
                                  ;; If all the asset accounts mentioned in the transaction are siblings of each other
-<<<<<<< HEAD
-                                 ;; keep track of the money transfered to them if it is in the correct currency
-=======
                                  ;; keep track of the money transferred to them if it is in the correct currency
->>>>>>> 2a97675b
                                  (if (not trans-drp-account)
                                      (begin
                                        (set! trans-drp-account (xaccSplitGetAccount s))
