
INSTALL(DIRECTORY ${CMAKE_CURRENT_SOURCE_DIR} DESTINATION share/gnucash
        PATTERN Makefile.* EXCLUDE
        PATTERN CMakeLists.txt EXCLUDE
        PATTERN hicolor EXCLUDE
)

INSTALL(DIRECTORY ${DATADIR_BUILD}/gnucash/icons DESTINATION share/gnucash
        PATTERN Makefile.* EXCLUDE
        PATTERN CMakeLists.txt EXCLUDE
)

<<<<<<< HEAD

FILE(COPY .
   DESTINATION ${DATADIR_BUILD}/gnucash/pixmaps
   PATTERN Makefile.* EXCLUDE
   PATTERN CMakeLists.txt EXCLUDE
)

=======
IF (GNC_BUILD_AS_INSTALL)
  FILE(COPY .
     DESTINATION ${DATADIR_BUILD}/gnucash/pixmaps
     PATTERN Makefile.* EXCLUDE
     PATTERN CMakeLists.txt EXCLUDE
     PATTERN hicolor EXCLUDE
  )
ENDIF()

IF (GNC_BUILD_AS_INSTALL)
  FILE(COPY hicolor
     DESTINATION ${DATADIR_BUILD}/gnucash/icons
  )
ENDIF()
>>>>>>> 078467e3

FOREACH(dir 256x256 128x128 96x96 64x64 48x48)
  INSTALL(
      FILES ${CMAKE_CURRENT_SOURCE_DIR}/gnucash-icon-${dir}.png
      RENAME gnucash-icon.png
      DESTINATION share/icons/hicolor/${dir}/apps)

  FILE(COPY ${CMAKE_CURRENT_SOURCE_DIR}/gnucash-icon-${dir}.png
       DESTINATION ${DATADIR_BUILD}/icons/hicolor/${dir}/apps/gnucash-icon-${dir}.png)

  IF (BUILDING_FROM_VCS)
    FILE(MAKE_DIRECTORY ${dir})
    FILE(COPY gnucash-icon-${dir}.png DESTINATION ${dir})
    FILE(RENAME ${CMAKE_CURRENT_BINARY_DIR}/${dir}/gnucash-icon-${dir}.png
                ${CMAKE_CURRENT_BINARY_DIR}/${dir}/gnucash-icon.png)
  ENDIF()
ENDFOREACH(dir)

IF (BUILDING_FROM_VCS)
  FILE(MAKE_DIRECTORY 16x16 22x22 24x24 32x32 scalable)

   # 16x16
  FILE(COPY ${CMAKE_SOURCE_DIR}/art/tango/16x16/gnucash.png DESTINATION 16x16)
  FILE(RENAME ${CMAKE_CURRENT_BINARY_DIR}/16x16/gnucash.png
              ${CMAKE_CURRENT_BINARY_DIR}/16x16/gnucash-icon.png)

  FILE(COPY ${CMAKE_SOURCE_DIR}/art/tango/16x16/gnucash.png DESTINATION .)
  FILE(RENAME ${CMAKE_CURRENT_BINARY_DIR}/gnucash.png
              ${CMAKE_CURRENT_BINARY_DIR}/gnucash-icon-16x16.png)
	    
	    
  # 22x22	    
  FILE(COPY ${CMAKE_SOURCE_DIR}/art/tango/22x22/gnucash-22x22.png DESTINATION 22x22)
  FILE(RENAME ${CMAKE_CURRENT_BINARY_DIR}/22x22/gnucash-22x22.png
              ${CMAKE_CURRENT_BINARY_DIR}/22x22/gnucash-icon.png)

  # 24x24	    
  FILE(COPY ${CMAKE_SOURCE_DIR}/art/tango/22x22/gnucash-24x24.png DESTINATION 24x24)
  FILE(RENAME ${CMAKE_CURRENT_BINARY_DIR}/24x24/gnucash-24x24.png
              ${CMAKE_CURRENT_BINARY_DIR}/24x24/gnucash-icon.png)

  # 32x32
  FILE(COPY ${CMAKE_SOURCE_DIR}/art/tango/32x32/gnucash.png DESTINATION 32x32)
  FILE(RENAME ${CMAKE_CURRENT_BINARY_DIR}/32x32/gnucash.png
              ${CMAKE_CURRENT_BINARY_DIR}/32x32/gnucash-icon.png)
  
  FILE(COPY ${CMAKE_SOURCE_DIR}/art/tango/32x32/gnucash.png DESTINATION .)
  FILE(RENAME ${CMAKE_CURRENT_BINARY_DIR}/gnucash.png
              ${CMAKE_CURRENT_BINARY_DIR}/gnucash-icon-32x32.png)


  # scalable
  FILE(COPY ${CMAKE_SOURCE_DIR}/art/tango/scalable/gnucash.svg DESTINATION scalable)
  FILE(RENAME ${CMAKE_CURRENT_BINARY_DIR}/scalable/gnucash.svg
              ${CMAKE_CURRENT_BINARY_DIR}/scalable/gnucash-icon.svg)
  
ELSE()
  FILE(MAKE_DIRECTORY 16x16 22x22 24x24 32x32 scalable)
  
  FILE(COPY 16x16/gnucash-icon.png DESTINATION 16x16)

  FILE(COPY 22x22/gnucash-icon.png DESTINATION 22x22)
  FILE(COPY 24x24/gnucash-icon.png DESTINATION 24x24)
  FILE(COPY 32x32/gnucash-icon.png DESTINATION 32x32)
  FILE(COPY 32x32/gnucash-icon.png DESTINATION .)
  FILE(RENAME ${CMAKE_CURRENT_BINARY_DIR}/gnucash-icon.png ${CMAKE_CURRENT_BINARY_DIR}/gnucash-icon-32x32.png)
  FILE(COPY 16x16/gnucash-icon.png DESTINATION .)
  FILE(RENAME ${CMAKE_CURRENT_BINARY_DIR}/gnucash-icon.png ${CMAKE_CURRENT_BINARY_DIR}/gnucash-icon-16x16.png)
  FILE(COPY scalable/gnucash-icon.svg DESTINATION scalable)
ENDIF()


#-------

FILE(COPY ${CMAKE_CURRENT_BINARY_DIR}/32x32/gnucash-icon.png
     DESTINATION ${DATADIR_BUILD}/icons/hicolor/32x32/apps)

FILE(COPY ${CMAKE_CURRENT_BINARY_DIR}/22x22/gnucash-icon.png
     DESTINATION ${DATADIR_BUILD}/icons/hicolor/22x22/apps)
   
FILE(COPY ${CMAKE_CURRENT_BINARY_DIR}/24x24/gnucash-icon.png
     DESTINATION ${DATADIR_BUILD}/icons/hicolor/24x24/apps)

FILE(COPY ${CMAKE_CURRENT_BINARY_DIR}/16x16/gnucash-icon.png
     DESTINATION ${DATADIR_BUILD}/icons/hicolor/16x16/apps)

FILE(COPY ${CMAKE_CURRENT_BINARY_DIR}/scalable/gnucash-icon.svg
     DESTINATION ${DATADIR_BUILD}/icons/hicolor/scalable/apps)
  
FILE(COPY ${CMAKE_CURRENT_BINARY_DIR}/16x16/gnucash-icon.png
     DESTINATION ${DATADIR_BUILD}/gnucash/pixmaps)

FILE(RENAME ${DATADIR_BUILD}/gnucash/pixmaps/gnucash-icon.png
        ${DATADIR_BUILD}/gnucash/pixmaps/gnucash-icon-16x16.png)

FILE(COPY ${CMAKE_CURRENT_BINARY_DIR}/32x32/gnucash-icon.png
     DESTINATION ${DATADIR_BUILD}/gnucash/pixmaps)

FILE(RENAME ${DATADIR_BUILD}/gnucash/pixmaps/gnucash-icon.png
${DATADIR_BUILD}/gnucash/pixmaps/gnucash-icon-32x32.png)


#------------------------
INSTALL(
        FILES ${CMAKE_CURRENT_BINARY_DIR}/32x32/gnucash-icon.png
        DESTINATION share/icons/hicolor/32x32/apps
)

INSTALL(
        FILES ${CMAKE_CURRENT_BINARY_DIR}/22x22/gnucash-icon.png
        DESTINATION share/icons/hicolor/22x22/apps
)
INSTALL(
        FILES ${CMAKE_CURRENT_BINARY_DIR}/24x24/gnucash-icon.png
        DESTINATION share/icons/hicolor/24x24/apps
)
INSTALL(
        FILES ${CMAKE_CURRENT_BINARY_DIR}/16x16/gnucash-icon.png
        DESTINATION share/icons/hicolor/16x16/apps
)
INSTALL(
        FILES ${CMAKE_CURRENT_BINARY_DIR}/scalable/gnucash-icon.svg
        DESTINATION share/icons/hicolor/scalable/apps
)
INSTALL(
        FILES ${CMAKE_CURRENT_BINARY_DIR}/gnucash-icon-16x16.png
        DESTINATION share/gnucash/pixmaps
)
INSTALL(
        FILES ${CMAKE_CURRENT_BINARY_DIR}/gnucash-icon-32x32.png
        DESTINATION share/gnucash/pixmaps
)

SET(gncpixmap_DATA
        gnc-account-16.png
        gnc-account-delete-16.png
        gnc-account-delete.png
        gnc-account-edit-16.png
        gnc-account-edit.png
        gnc-account-new-16.png
        gnc-account-new.png
        gnc-account-open-16.png
        gnc-account-open.png
        gnc-account.png
        gnc-account-report-16.png
        gnc-account-report.png
        gnc-gnome-pdf-16.png
        gnc-gnome-pdf-24.png
        gnc-invoice-16.png
        gnc-invoice-duplicate-16.png
        gnc-invoice-duplicate.png
        gnc-invoice-edit-16.png
        gnc-invoice-edit.png
        gnc-invoice-new-16.png
        gnc-invoice-new.png
        gnc-invoice-pay-16.png
        gnc-invoice-pay.png
        gnc-invoice.png
        gnc-invoice-post-16.png
        gnc-invoice-post.png
        gnc-invoice-unpost-16.png
        gnc-invoice-unpost.png
        gnc-jumpto-16.png
        gnc-jumpto.png
        gnc-split-trans-16.png
        gnc-split-trans.png
        gnc-sx-new-16.png
        gnc-sx-new.png
        gnc-transfer-16.png
        gnc-transfer.png
        gnucash-icon-128x128.png
        gnucash-icon-256x256.png
        gnucash-icon-48x48.png
        gnucash-icon-48x48.bmp
        gnucash-icon-64x64.png
        gnucash-icon-96x96.png
        gnucash-icon.ico
        gnucash_splash.png
        stock_split_title.png
        stock_split_watermark.png
)

SET_LOCAL_DIST(pixmaps_DIST_local CMakeLists.txt Makefile.am ${gncpixmap_DATA})
SET(pixmaps_DIST ${pixmaps_DIST_local} PARENT_SCOPE)
<|MERGE_RESOLUTION|>--- conflicted
+++ resolved
@@ -10,30 +10,16 @@
         PATTERN CMakeLists.txt EXCLUDE
 )
 
-<<<<<<< HEAD
-
 FILE(COPY .
    DESTINATION ${DATADIR_BUILD}/gnucash/pixmaps
    PATTERN Makefile.* EXCLUDE
    PATTERN CMakeLists.txt EXCLUDE
-)
-
-=======
-IF (GNC_BUILD_AS_INSTALL)
-  FILE(COPY .
-     DESTINATION ${DATADIR_BUILD}/gnucash/pixmaps
-     PATTERN Makefile.* EXCLUDE
-     PATTERN CMakeLists.txt EXCLUDE
-     PATTERN hicolor EXCLUDE
-  )
-ENDIF()
-
-IF (GNC_BUILD_AS_INSTALL)
-  FILE(COPY hicolor
-     DESTINATION ${DATADIR_BUILD}/gnucash/icons
-  )
-ENDIF()
->>>>>>> 078467e3
+   PATTERN hicolor EXCLUDE
+)
+
+FILE(COPY hicolor
+   DESTINATION ${DATADIR_BUILD}/gnucash/icons
+)
 
 FOREACH(dir 256x256 128x128 96x96 64x64 48x48)
   INSTALL(
@@ -217,4 +203,4 @@
 )
 
 SET_LOCAL_DIST(pixmaps_DIST_local CMakeLists.txt Makefile.am ${gncpixmap_DATA})
-SET(pixmaps_DIST ${pixmaps_DIST_local} PARENT_SCOPE)
+SET(pixmaps_DIST ${pixmaps_DIST_local} PARENT_SCOPE)