--- conflicted
+++ resolved
@@ -54,11 +54,6 @@
  *  collection flag at all. */
 void qof_instance_set_dirty_flag (gconstpointer inst, gboolean flag);
 
-<<<<<<< HEAD
-#ifdef __cplusplus
-}
-#endif
-=======
 /** Set the GncGUID of this instance */
 void qof_instance_set_guid (gpointer inst, const GncGUID *guid);
 
@@ -113,6 +108,10 @@
 /* Convenience functions to save some typing in property handlers */
 void qof_instance_set_kvp (QofInstance *inst, const gchar *key, const GValue *value);
 void qof_instance_get_kvp (QofInstance *inst, const gchar *key, GValue *value);
->>>>>>> 207bedb4
+
+#ifdef __cplusplus
+}
+#endif
+
 
 #endif /* QOF_INSTANCE_P_H */