/*
 * gnc-sx-instance-model.c
 *
 * Copyright (C) 2006 Josh Sled <jsled@asynchronous.org>
 *
 * This program is free software; you can redistribute it and/or
 * modify it under the terms of version 2 and/or version 3 of the GNU General Public
 * License as published by the Free Software Foundation.
 *
 * As a special exception, permission is granted to link the binary module
 * resultant from this code with the OpenSSL project's "OpenSSL" library (or
 * modified versions of it that use the same license as the "OpenSSL"
 * library), and distribute the linked executable.  You must obey the GNU
 * General Public License in all respects for all of the code used other than
 * "OpenSSL". If you modify this file, you may extend this exception to your
 * version of the file, but you are not obligated to do so. If you do not
 * wish to do so, delete this exception statement from your version of this
 * file.
 *
 * This program is distributed in the hope that it will be useful,
 * but WITHOUT ANY WARRANTY; without even the implied warranty of
 * MERCHANTABILITY or FITNESS FOR A PARTICULAR PURPOSE.  See the
 * GNU General Public License for more details.
 *
 * You should have received a copy of the GNU General Public License
 * along with this program; if not, contact:
 *
 * Free Software Foundation           Voice:  +1-617-542-5942
 * 51 Franklin Street, Fifth Floor    Fax:    +1-617-542-2652
 * Boston, MA  02110-1301,  USA       gnu@gnu.org
 */

#include "config.h"
#include <glib.h>
#include <glib-object.h>
#include <stdlib.h>

#include "Account.h"
#include "SX-book.h"
#include "SchedXaction.h"
#include "Scrub.h"
#include "Split.h"
#include "Transaction.h"
#include "gnc-commodity.h"
#include "gnc-event.h"
#include "gnc-exp-parser.h"
#include "gnc-glib-utils.h"
#include "gnc-sx-instance-model.h"
#include "gnc-ui-util.h"
#include "qof.h"
#include <gnc-gdate-utils.h>

#undef G_LOG_DOMAIN
#define G_LOG_DOMAIN "gnc.app-utils.sx"

static GObjectClass *parent_class = NULL;

static void gnc_sx_instance_model_class_init (GncSxInstanceModelClass *klass);
static void gnc_sx_instance_model_init(GTypeInstance *instance, gpointer klass);
static GncSxInstanceModel* gnc_sx_instance_model_new(void);

static GncSxInstance* gnc_sx_instance_new(GncSxInstances *parent, GncSxInstanceState state, GDate *date, void *temporal_state, gint sequence_num);

static gint _get_vars_helper(Transaction *txn, void *var_hash_data);

static GncSxVariable* gnc_sx_variable_new(gchar *name);

static void _gnc_sx_instance_event_handler(QofInstance *ent, QofEventId event_type, gpointer user_data, gpointer evt_data);

/* ------------------------------------------------------------ */

static void
_sx_var_to_raw_numeric(gchar *name, GncSxVariable *var, GHashTable *parser_var_hash)
{
    g_hash_table_insert(parser_var_hash, g_strdup(name), &var->value);
}

static void
_var_numeric_to_sx_var(gchar *name, gnc_numeric *num, GHashTable *sx_var_hash)
{
    gpointer p_var;
    if (!g_hash_table_lookup_extended(sx_var_hash, name, NULL, &p_var))
    {
        p_var = (gpointer)gnc_sx_variable_new(name);
        g_hash_table_insert(sx_var_hash, g_strdup(name), p_var);
    }
    ((GncSxVariable*)p_var)->value = *num;
}

static void
_wipe_parsed_sx_var(gchar *key, GncSxVariable *var, gpointer unused_user_data)
{
    var->value = gnc_numeric_error(GNC_ERROR_ARG);
}

/**
 * @return caller-owned.
 **/
GHashTable*
gnc_sx_instance_get_variables_for_parser(GHashTable *instance_var_hash)
{
    GHashTable *parser_vars;
    parser_vars = g_hash_table_new(g_str_hash, g_str_equal);
    g_hash_table_foreach(instance_var_hash, (GHFunc)_sx_var_to_raw_numeric, parser_vars);
    return parser_vars;
}

int
gnc_sx_parse_vars_from_formula(const char *formula,
                               GHashTable *var_hash,
                               gnc_numeric *result)
{
    gnc_numeric num;
    char *errLoc = NULL;
    int toRet = 0;
    GHashTable *parser_vars;

    // convert var_hash -> variables for the parser.
    parser_vars = gnc_sx_instance_get_variables_for_parser(var_hash);

    num = gnc_numeric_zero();
    if (!gnc_exp_parser_parse_separate_vars(formula, &num, &errLoc, parser_vars))
    {
        toRet = -1;
    }

    // convert back.
    g_hash_table_foreach(parser_vars, (GHFunc)_var_numeric_to_sx_var, var_hash);
    g_hash_table_destroy(parser_vars);

    if (result != NULL)
    {
        *result = num;
    }

    return toRet;
}

static GncSxVariable*
gnc_sx_variable_new(gchar *name)
{
    GncSxVariable *var = g_new0(GncSxVariable, 1);
    var->name = g_strdup(name);
    var->value = gnc_numeric_error(GNC_ERROR_ARG);
    var->editable = TRUE;
    return var;
}

GncSxVariable*
gnc_sx_variable_new_full(gchar *name, gnc_numeric value, gboolean editable)
{
    GncSxVariable *var = gnc_sx_variable_new(name);
    var->value = value;
    var->editable = editable;
    return var;
}

static GncSxVariable*
gnc_sx_variable_new_copy(GncSxVariable *to_copy)
{
    GncSxVariable *var = gnc_sx_variable_new(to_copy->name);
    var->value = to_copy->value;
    var->editable = to_copy->editable;
    return var;
}

void
gnc_sx_variable_free(GncSxVariable *var)
{
    g_free(var->name);
    g_free(var);
}

static gint
_get_vars_helper(Transaction *txn, void *var_hash_data)
{
    GHashTable *var_hash = (GHashTable*)var_hash_data;
    GList *split_list;
    Split *s;
    gchar *credit_formula = NULL;
    gchar *debit_formula = NULL;
    gnc_commodity *first_cmdty = NULL;

    split_list = xaccTransGetSplitList(txn);
    if (split_list == NULL)
    {
        return 1;
    }

    for ( ; split_list; split_list = split_list->next)
    {
        gnc_commodity *split_cmdty = NULL;
        GncGUID *acct_guid = NULL;
        Account *acct;
        gboolean split_is_marker = TRUE;

        s = (Split*)split_list->data;

        qof_instance_get (QOF_INSTANCE (s),
			  "sx-account", &acct_guid,
			  "sx-credit-formula", &credit_formula,
			  "sx-debit-formula", &debit_formula,
			  NULL);
        acct = xaccAccountLookup(acct_guid, gnc_get_current_book());
        split_cmdty = xaccAccountGetCommodity(acct);
        // existing... ------------------------------------------
	if (credit_formula && strlen(credit_formula) != 0)
	{
	    gnc_sx_parse_vars_from_formula(credit_formula, var_hash, NULL);
	    split_is_marker = FALSE;
	}
	if (debit_formula && strlen(debit_formula) != 0)
	{
	    gnc_sx_parse_vars_from_formula(debit_formula, var_hash, NULL);
	    split_is_marker = FALSE;
	}
	g_free (credit_formula);
	g_free (debit_formula);

        if (!split_is_marker && first_cmdty == NULL)
        {
            first_cmdty = split_cmdty;
        }

        if (!split_is_marker &&
            ! gnc_commodity_equal(split_cmdty, first_cmdty))
        {
            GncSxVariable *var;
            GString *var_name;
            const gchar *split_mnemonic, *first_mnemonic;

            var_name = g_string_sized_new(16);
            split_mnemonic = gnc_commodity_get_mnemonic(split_cmdty);
            first_mnemonic = gnc_commodity_get_mnemonic(first_cmdty);
            g_string_printf(var_name, "%s -> %s",
                            split_mnemonic ? split_mnemonic : "(null)",
                            first_mnemonic ? first_mnemonic : "(null)");
            var = gnc_sx_variable_new(g_strdup(var_name->str));
            g_hash_table_insert(var_hash, g_strdup(var->name), var);
            g_string_free(var_name, TRUE);
        }
    }

    return 0;
}

Account*
gnc_sx_get_template_transaction_account(const SchedXaction *sx)
{
    Account *template_root, *sx_template_acct;
    char sx_guid_str[GUID_ENCODING_LENGTH+1];

    template_root = gnc_book_get_template_root(gnc_get_current_book());
    guid_to_string_buff(xaccSchedXactionGetGUID(sx), sx_guid_str);
    sx_template_acct = gnc_account_lookup_by_name(template_root, sx_guid_str);
    return sx_template_acct;
}

void
gnc_sx_get_variables(SchedXaction *sx, GHashTable *var_hash)
{
    Account *sx_template_acct = gnc_sx_get_template_transaction_account(sx);
    xaccAccountForEachTransaction(sx_template_acct, _get_vars_helper, var_hash);
}

static void
_set_var_to_random_value(gchar *key, GncSxVariable *var, gpointer unused_user_data)
{
    var->value = double_to_gnc_numeric(g_random_int() + 2, 1,
                                       GNC_NUMERIC_RND_MASK
                                       | GNC_HOW_RND_FLOOR);
}

void
gnc_sx_randomize_variables(GHashTable *vars)
{
    g_hash_table_foreach(vars, (GHFunc)_set_var_to_random_value, NULL);
}

static void
_clone_sx_var_hash_entry(gpointer key, gpointer value, gpointer user_data)
{
    GHashTable *to = (GHashTable*)user_data;
    GncSxVariable *to_copy = (GncSxVariable*)value;
    GncSxVariable *var = gnc_sx_variable_new_copy(to_copy);
    g_hash_table_insert(to, g_strdup(key), var);
}

static GncSxInstance*
gnc_sx_instance_new(GncSxInstances *parent, GncSxInstanceState state, GDate *date, void *temporal_state, gint sequence_num)
{
    GncSxInstance *rtn = g_new0(GncSxInstance, 1);
    rtn->parent = parent;
    rtn->orig_state = state;
    rtn->state = state;
    g_date_clear(&rtn->date, 1);
    rtn->date = *date;
    rtn->temporal_state = gnc_sx_clone_temporal_state(temporal_state);

    if (! parent->variable_names_parsed)
    {
        parent->variable_names = g_hash_table_new_full(g_str_hash, g_str_equal, g_free, (GDestroyNotify)gnc_sx_variable_free);
        gnc_sx_get_variables(parent->sx, parent->variable_names);
        g_hash_table_foreach(parent->variable_names, (GHFunc)_wipe_parsed_sx_var, NULL);
        parent->variable_names_parsed = TRUE;
    }

    rtn->variable_bindings = g_hash_table_new_full(g_str_hash, g_str_equal, g_free, (GDestroyNotify)gnc_sx_variable_free);
    g_hash_table_foreach(parent->variable_names, _clone_sx_var_hash_entry, rtn->variable_bindings);

    {
        int instance_i_value;
        gnc_numeric i_num;
        GncSxVariable *as_var;

        instance_i_value = gnc_sx_get_instance_count(rtn->parent->sx, rtn->temporal_state);
        i_num = gnc_numeric_create(instance_i_value, 1);
        as_var = gnc_sx_variable_new_full("i", i_num, FALSE);

        g_hash_table_insert(rtn->variable_bindings, g_strdup("i"), as_var);
    }

    return rtn;
}

static gint
_compare_GncSxVariables(gconstpointer a, gconstpointer b)
{
    return strcmp(((const GncSxVariable*)a)->name, ((const GncSxVariable*)b)->name);
}

static void
_build_list_from_hash_elts(gpointer key, gpointer value, gpointer user_data)
{
    GList **list = (GList**)user_data;
    *list = g_list_insert_sorted(*list, value, _compare_GncSxVariables);
}

GList *
gnc_sx_instance_get_variables(GncSxInstance *inst)
{
    GList *vars = NULL;
    g_hash_table_foreach(inst->variable_bindings, _build_list_from_hash_elts, &vars);
    return vars;
}

static GncSxInstances*
_gnc_sx_gen_instances(gpointer *data, gpointer user_data)
{
    GncSxInstances *instances = g_new0(GncSxInstances, 1);
    SchedXaction *sx = (SchedXaction*)data;
    const GDate *range_end = (const GDate*)user_data;
    GDate creation_end, remind_end;
    GDate cur_date;
    SXTmpStateData *temporal_state = gnc_sx_create_temporal_state(sx);

    instances->sx = sx;

    creation_end = *range_end;
    g_date_add_days(&creation_end, xaccSchedXactionGetAdvanceCreation(sx));
    remind_end = creation_end;
    g_date_add_days(&remind_end, xaccSchedXactionGetAdvanceReminder(sx));

    /* postponed */
    {
        GList *postponed = gnc_sx_get_defer_instances(sx);
        for ( ; postponed != NULL; postponed = postponed->next)
        {
            GDate inst_date;
            int seq_num;
            GncSxInstance *inst;

            g_date_clear(&inst_date, 1);
            inst_date = xaccSchedXactionGetNextInstance(sx, postponed->data);
            seq_num = gnc_sx_get_instance_count(sx, postponed->data);
            inst = gnc_sx_instance_new(instances, SX_INSTANCE_STATE_POSTPONED,
                                       &inst_date, postponed->data, seq_num);
            instances->instance_list =
                g_list_append(instances->instance_list, inst);
            gnc_sx_destroy_temporal_state(temporal_state);
            temporal_state = gnc_sx_clone_temporal_state(postponed->data);
            gnc_sx_incr_temporal_state(sx, temporal_state);
        }
    }

    /* to-create */
    g_date_clear(&cur_date, 1);
    cur_date = xaccSchedXactionGetNextInstance(sx, temporal_state);
    instances->next_instance_date = cur_date;
    while (g_date_valid(&cur_date) && g_date_compare(&cur_date, &creation_end) <= 0)
    {
        GncSxInstance *inst;
        int seq_num;
        seq_num = gnc_sx_get_instance_count(sx, temporal_state);
        inst = gnc_sx_instance_new(instances, SX_INSTANCE_STATE_TO_CREATE,
                                   &cur_date, temporal_state, seq_num);
        instances->instance_list = g_list_append(instances->instance_list, inst);
        gnc_sx_incr_temporal_state(sx, temporal_state);
        cur_date = xaccSchedXactionGetNextInstance(sx, temporal_state);
    }

    /* reminders */
    while (g_date_valid(&cur_date) &&
           g_date_compare(&cur_date, &remind_end) <= 0)
    {
        GncSxInstance *inst;
        int seq_num;
        seq_num = gnc_sx_get_instance_count(sx, temporal_state);
        inst = gnc_sx_instance_new(instances, SX_INSTANCE_STATE_REMINDER,
                                   &cur_date, temporal_state, seq_num);
        instances->instance_list = g_list_append(instances->instance_list,
                                                 inst);
        gnc_sx_incr_temporal_state(sx, temporal_state);
        cur_date = xaccSchedXactionGetNextInstance(sx, temporal_state);
    }

    return instances;
}

GncSxInstanceModel*
gnc_sx_get_current_instances(void)
{
    GDate now;
    g_date_clear(&now, 1);
    gnc_gdate_set_time64 (&now, gnc_time (NULL));
    return gnc_sx_get_instances(&now, FALSE);
}

GncSxInstanceModel*
gnc_sx_get_instances(const GDate *range_end, gboolean include_disabled)
{
    GList *all_sxes = gnc_book_get_schedxactions(gnc_get_current_book())->sx_list;
    GncSxInstanceModel *instances;

    g_assert(range_end != NULL);
    g_assert(g_date_valid(range_end));

    instances = gnc_sx_instance_model_new();
    instances->include_disabled = include_disabled;
    instances->range_end = *range_end;

    if (include_disabled)
    {
        instances->sx_instance_list = gnc_g_list_map(all_sxes, (GncGMapFunc)_gnc_sx_gen_instances, (gpointer)range_end);
    }
    else
    {
        GList *sx_iter = g_list_first(all_sxes);
        GList *enabled_sxes = NULL;

        for (; sx_iter != NULL; sx_iter = sx_iter->next)
        {
            SchedXaction *sx = (SchedXaction*)sx_iter->data;
            if (xaccSchedXactionGetEnabled(sx))
            {
                enabled_sxes = g_list_append(enabled_sxes, sx);
            }
        }
        instances->sx_instance_list = gnc_g_list_map(enabled_sxes, (GncGMapFunc)_gnc_sx_gen_instances, (gpointer)range_end);
        g_list_free(enabled_sxes);
    }

    return instances;
}
static GncSxInstanceModel*
gnc_sx_instance_model_new(void)
{
    return GNC_SX_INSTANCE_MODEL(g_object_new(GNC_TYPE_SX_INSTANCE_MODEL, NULL));
}

GType
gnc_sx_instance_model_get_type(void)
{
    static GType type = 0;
    if (type == 0)
    {
        static const GTypeInfo info =
            {
                sizeof (GncSxInstanceModelClass),
                NULL,   /* base_init */
                NULL,   /* base_finalize */
                (GClassInitFunc)gnc_sx_instance_model_class_init,   /* class_init */
                NULL,   /* class_finalize */
                NULL,   /* class_data */
                sizeof (GncSxInstanceModel),
                0,      /* n_preallocs */
                (GInstanceInitFunc)gnc_sx_instance_model_init    /* instance_init */
            };
        type = g_type_register_static (G_TYPE_OBJECT,
                                       "GncSxInstanceModelType",
                                       &info, 0);
    }
    return type;
}

static void
gnc_sx_instance_model_dispose(GObject *object)
{
    GncSxInstanceModel *model;
    g_return_if_fail(object != NULL);
    model = GNC_SX_INSTANCE_MODEL(object);

    g_return_if_fail(!model->disposed);
    model->disposed = TRUE;

    qof_event_unregister_handler(model->qof_event_handler_id);

    G_OBJECT_CLASS(parent_class)->dispose(object);
}

static void
gnc_sx_instance_free(GncSxInstance *instance)
{
    gnc_sx_destroy_temporal_state(instance->temporal_state);

    if (instance->variable_bindings != NULL)
    {
        g_hash_table_destroy(instance->variable_bindings);
    }
    instance->variable_bindings = NULL;

    g_free(instance);
}

static void
gnc_sx_instances_free(GncSxInstances *instances)
{
    GList *instance_iter;

    if (instances->variable_names != NULL)
    {
        g_hash_table_destroy(instances->variable_names);
    }
    instances->variable_names = NULL;

    instances->sx = NULL;

    for (instance_iter = instances->instance_list; instance_iter != NULL; instance_iter = instance_iter->next)
    {
        GncSxInstance *inst = (GncSxInstance*)instance_iter->data;
        gnc_sx_instance_free(inst);
    }
    g_list_free(instances->instance_list);
    instances->instance_list = NULL;

    g_free(instances);
}

static void
gnc_sx_instance_model_finalize (GObject *object)
{
    GncSxInstanceModel *model;
    GList *sx_list_iter;

    g_return_if_fail(object != NULL);

    model = GNC_SX_INSTANCE_MODEL(object);
    for (sx_list_iter = model->sx_instance_list; sx_list_iter != NULL; sx_list_iter = sx_list_iter->next)
    {
        GncSxInstances *instances = (GncSxInstances*)sx_list_iter->data;
        gnc_sx_instances_free(instances);
    }
    g_list_free(model->sx_instance_list);
    model->sx_instance_list = NULL;

    G_OBJECT_CLASS(parent_class)->finalize(object);
}

static void
gnc_sx_instance_model_class_init (GncSxInstanceModelClass *klass)
{
    GObjectClass *object_class = G_OBJECT_CLASS(klass);

    parent_class = g_type_class_peek_parent(klass);

    object_class->dispose = gnc_sx_instance_model_dispose;
    object_class->finalize = gnc_sx_instance_model_finalize;

    klass->removing_signal_id =
        g_signal_new("removing",
                     GNC_TYPE_SX_INSTANCE_MODEL,
                     G_SIGNAL_RUN_FIRST,
                     0, /* class offset */
                     NULL, /* accumulator */
                     NULL, /* accum data */
                     g_cclosure_marshal_VOID__POINTER,
                     G_TYPE_NONE,
                     1,
                     G_TYPE_POINTER);

    klass->updated_signal_id =
        g_signal_new("updated",
                     GNC_TYPE_SX_INSTANCE_MODEL,
                     G_SIGNAL_RUN_FIRST,
                     0, /* class offset */
                     NULL, /* accumulator */
                     NULL, /* accum data */
                     g_cclosure_marshal_VOID__POINTER,
                     G_TYPE_NONE,
                     1,
                     G_TYPE_POINTER);

    klass->added_signal_id =
        g_signal_new("added",
                     GNC_TYPE_SX_INSTANCE_MODEL,
                     G_SIGNAL_RUN_FIRST,
                     0, /* class offset */
                     NULL, /* accumulator */
                     NULL, /* accum data */
                     g_cclosure_marshal_VOID__POINTER,
                     G_TYPE_NONE,
                     1,
                     G_TYPE_POINTER);
}

static void
gnc_sx_instance_model_init(GTypeInstance *instance, gpointer klass)
{
    GncSxInstanceModel *inst = (GncSxInstanceModel*)instance;

    g_date_clear(&inst->range_end, 1);
    inst->sx_instance_list = NULL;
    inst->qof_event_handler_id = qof_event_register_handler(_gnc_sx_instance_event_handler, inst);
}

static gint
_gnc_sx_instance_find_by_sx(GncSxInstances *in_list_instances, SchedXaction *sx_to_find)
{
    if (in_list_instances->sx == sx_to_find)
        return 0;
    return -1;
}

static void
_gnc_sx_instance_event_handler(QofInstance *ent, QofEventId event_type, gpointer user_data, gpointer evt_data)
{
    GncSxInstanceModel *instances = GNC_SX_INSTANCE_MODEL(user_data);

    /* selection rules {
    //   (gnc_collection_get_schedxaction_list(book), GNC_EVENT_ITEM_ADDED)
    //   (gnc_collection_get_schedxaction_list(book), GNC_EVENT_ITEM_REMOVED)
    //   (GNC_IS_SX(ent), QOF_EVENT_MODIFIED)
    // } */
    if (!(GNC_IS_SX(ent) || GNC_IS_SXES(ent)))
        return;

    if (GNC_IS_SX(ent))
    {
        SchedXaction *sx;
        gboolean sx_is_in_model = FALSE;

        sx = GNC_SX(ent);
        // only send `updated` if it's actually in the model
        sx_is_in_model = (g_list_find_custom(instances->sx_instance_list, sx, (GCompareFunc)_gnc_sx_instance_find_by_sx) != NULL);
        if (event_type & QOF_EVENT_MODIFY)
        {
            if (sx_is_in_model)
            {
                if (instances->include_disabled || xaccSchedXactionGetEnabled(sx))
                {
                    g_signal_emit_by_name(instances, "updated", (gpointer)sx);
                }
                else
                {
                    /* the sx was enabled but is now disabled */
                    g_signal_emit_by_name(instances, "removing", (gpointer)sx);
                }
            }
            else
            {
                /* determine if this is a legitimate SX or just a "one-off" / being created */
                GList *all_sxes = gnc_book_get_schedxactions(gnc_get_current_book())->sx_list;
                if (g_list_find(all_sxes, sx) && (!instances->include_disabled && xaccSchedXactionGetEnabled(sx)))
                {
                    /* it's moved from disabled to enabled, add the instances */
                    instances->sx_instance_list
                        = g_list_append(instances->sx_instance_list,
                                        _gnc_sx_gen_instances((gpointer)sx, (gpointer) & instances->range_end));
                    g_signal_emit_by_name(instances, "added", (gpointer)sx);
                }
            }
        }
        /* else { unsupported event type; ignore } */
    }
    else if (GNC_IS_SXES(ent))
    {
        SchedXaction *sx = GNC_SX(evt_data);

        if (event_type & GNC_EVENT_ITEM_REMOVED)
        {
            GList *instances_link;
            instances_link = g_list_find_custom(instances->sx_instance_list, sx, (GCompareFunc)_gnc_sx_instance_find_by_sx);
            if (instances_link != NULL)
            {
                g_signal_emit_by_name(instances, "removing", (gpointer)sx);
            }
            else if (instances->include_disabled)
            {
                g_warning("could not remove instances that do not exist in the model");
            }
        }
        else if (event_type & GNC_EVENT_ITEM_ADDED)
        {
            if (instances->include_disabled || xaccSchedXactionGetEnabled(sx))
            {
                /* generate instances, add to instance list, emit update. */
                instances->sx_instance_list
                    = g_list_append(instances->sx_instance_list,
                                    _gnc_sx_gen_instances((gpointer)sx, (gpointer) & instances->range_end));
                g_signal_emit_by_name(instances, "added", (gpointer)sx);
            }
        }
        /* else { g_critical("unsupported event type [%d]\n", event_type); } */
    }
}

typedef struct _HashListPair
{
    GHashTable *hash;
    GList *list;
} HashListPair;

static void
_find_unreferenced_vars(gchar *key,
                        gpointer value,
                        HashListPair *cb_pair)
{
    if (cb_pair->hash ==  NULL ||
        !g_hash_table_lookup_extended(cb_pair->hash, key, NULL, NULL))
    {
        g_debug("variable [%s] not found", key);
        cb_pair->list = g_list_append(cb_pair->list, key);
    }
}

void
gnc_sx_instance_model_update_sx_instances(GncSxInstanceModel *model, SchedXaction *sx)
{
    GncSxInstances *existing, *new_instances;
    GList *link;

    link = g_list_find_custom(model->sx_instance_list, sx, (GCompareFunc)_gnc_sx_instance_find_by_sx);
    if (link == NULL)
    {
        g_critical("couldn't find sx [%p]\n", sx);
        return;
    }

    // merge the new instance data into the existing structure, mutating as little as possible.
    existing = (GncSxInstances*)link->data;
    new_instances = _gnc_sx_gen_instances((gpointer)sx, &model->range_end);
    existing->sx = new_instances->sx;
    existing->next_instance_date = new_instances->next_instance_date;
    {
        GList *existing_iter, *new_iter;
        gboolean existing_remain, new_remain;

        // step through the lists pairwise, and retain the existing
        // instance if the dates align, as soon as they don't stop and
        // cleanup.
        existing_iter = existing->instance_list;
        new_iter = new_instances->instance_list;
        for (; existing_iter != NULL && new_iter != NULL; existing_iter = existing_iter->next, new_iter = new_iter->next)
        {
            GncSxInstance *existing_inst, *new_inst;
            gboolean same_instance_date;
            existing_inst = (GncSxInstance*)existing_iter->data;
            new_inst = (GncSxInstance*)new_iter->data;

            same_instance_date = g_date_compare(&existing_inst->date, &new_inst->date) == 0;
            if (!same_instance_date)
                break;
        }

        existing_remain = (existing_iter != NULL);
        new_remain = (new_iter != NULL);

        if (existing_remain)
        {
            // delete excess
            gnc_g_list_cut(&existing->instance_list, existing_iter);
            g_list_foreach(existing_iter, (GFunc)gnc_sx_instance_free, NULL);
        }

        if (new_remain)
        {
            // append new
            GList *new_iter_iter;
            gnc_g_list_cut(&new_instances->instance_list, new_iter);

            for (new_iter_iter = new_iter; new_iter_iter != NULL; new_iter_iter = new_iter_iter->next)
            {
                GncSxInstance *inst = (GncSxInstance*)new_iter_iter->data;
                inst->parent = existing;
                existing->instance_list = g_list_append(existing->instance_list, new_iter_iter->data);
            }
            g_list_free(new_iter);
        }
    }

    // handle variables
    {
        GList *removed_var_names = NULL, *added_var_names = NULL;
        GList *inst_iter = NULL;

        if (existing->variable_names != NULL)
        {
            HashListPair removed_cb_data;
            removed_cb_data.hash = new_instances->variable_names;
            removed_cb_data.list = NULL;
            g_hash_table_foreach(existing->variable_names, (GHFunc)_find_unreferenced_vars, &removed_cb_data);
            removed_var_names = removed_cb_data.list;
        }
        g_debug("%d removed variables", g_list_length(removed_var_names));

        if (new_instances->variable_names != NULL)
        {
            HashListPair added_cb_data;
            added_cb_data.hash = existing->variable_names;
            added_cb_data.list = NULL;
            g_hash_table_foreach(new_instances->variable_names, (GHFunc)_find_unreferenced_vars, &added_cb_data);
            added_var_names = added_cb_data.list;
        }
        g_debug("%d added variables", g_list_length(added_var_names));

        if (existing->variable_names != NULL)
        {
            g_hash_table_destroy(existing->variable_names);
        }
        existing->variable_names = new_instances->variable_names;
        new_instances->variable_names = NULL;

        for (inst_iter = existing->instance_list; inst_iter != NULL; inst_iter = inst_iter->next)
        {
            GList *var_iter;
            GncSxInstance *inst = (GncSxInstance*)inst_iter->data;

            for (var_iter = removed_var_names; var_iter != NULL; var_iter = var_iter->next)
            {
                gchar *to_remove_key = (gchar*)var_iter->data;
                g_hash_table_remove(inst->variable_bindings, to_remove_key);
            }

            for (var_iter = added_var_names; var_iter != NULL; var_iter = var_iter->next)
            {
                gchar *to_add_key = (gchar*)var_iter->data;
                if (!g_hash_table_lookup_extended(
                        inst->variable_bindings, to_add_key, NULL, NULL))
                {
                    GncSxVariable *parent_var
                        = g_hash_table_lookup(existing->variable_names, to_add_key);
                    GncSxVariable *var_copy;

                    g_assert(parent_var != NULL);
                    var_copy = gnc_sx_variable_new_copy(parent_var);
                    g_hash_table_insert(inst->variable_bindings, g_strdup(to_add_key), var_copy);
                }
            }
        }
    }
    gnc_sx_instances_free(new_instances);
}

void
gnc_sx_instance_model_remove_sx_instances(GncSxInstanceModel *model, SchedXaction *sx)
{
    GList *instance_link = NULL;

    instance_link = g_list_find_custom(model->sx_instance_list, sx, (GCompareFunc)_gnc_sx_instance_find_by_sx);
    if (instance_link == NULL)
    {
        g_warning("instance not found!\n");
        return;
    }

    model->sx_instance_list = g_list_remove_link(model->sx_instance_list, instance_link);
    gnc_sx_instances_free((GncSxInstances*)instance_link->data);
}

static void
increment_sx_state(GncSxInstance *inst, GDate **last_occur_date, int *instance_count, int *remain_occur_count)
{
    if (!g_date_valid(*last_occur_date)
        || (g_date_valid(*last_occur_date)
            && g_date_compare(*last_occur_date, &inst->date) <= 0))
    {
        *last_occur_date = &inst->date;
    }

    *instance_count = gnc_sx_get_instance_count(inst->parent->sx, inst->temporal_state) + 1;

    if (*remain_occur_count > 0)
    {
        *remain_occur_count -= 1;
    }
}

typedef struct _SxTxnCreationData
{
    GncSxInstance *instance;
    GList **created_txn_guids;
    GList **creation_errors;
} SxTxnCreationData;

static gboolean
_get_template_split_account(const SchedXaction* sx,
			    const Split *template_split,
			    Account **split_acct,
			    GList **creation_errors)
{
<<<<<<< HEAD
    GncGUID *acct_guid = NULL;
    qof_instance_get (QOF_INSTANCE (template_split),
		      "sx-account", &acct_guid,
		      NULL);
=======
    GncGUID *acct_guid;
    kvp_frame *split_kvpf;
    kvp_value *kvp_val;

    split_kvpf = xaccSplitGetSlots(template_split);
    /* contains the guid of the split's actual account. */
    kvp_val = kvp_frame_get_slot_path(split_kvpf,
                                      GNC_SX_ID,
                                      GNC_SX_ACCOUNT,
                                      NULL);
    if (kvp_val == NULL)
    {
        gchar *err = g_strdup_printf("Null account kvp value for SX [%s], "
                                       "cancelling creation.",
                                       xaccSchedXactionGetName(sx));
        g_critical("%s", err);
        if (creation_errors != NULL)
            *creation_errors = g_list_append(*creation_errors, err);
        else
            g_free(err);
        return FALSE;
    }
    acct_guid = kvp_value_get_guid( kvp_val );
>>>>>>> 42e5dd5c
    *split_acct = xaccAccountLookup(acct_guid, gnc_get_current_book());
    if (*split_acct == NULL)
    {
        char guid_str[GUID_ENCODING_LENGTH+1];
        GString *err;
        guid_to_string_buff((const GncGUID*)acct_guid, guid_str);
        err = g_string_new("");
        g_string_printf(err, "Unknown account for guid [%s], cancelling SX [%s] creation.",
                        guid_str, xaccSchedXactionGetName(sx));
        g_critical("%s", err->str);
        if (creation_errors != NULL)
            *creation_errors = g_list_append(*creation_errors, err);
        else
            g_string_free(err, TRUE);
        return FALSE;
    }

    return TRUE;
}

static void
_get_sx_formula_value(const SchedXaction* sx,
		      const Split *template_split,
		      gnc_numeric *numeric,
		      GList **creation_errors,
		      const char *formula_key,
		      const char* numeric_key,
		      GHashTable *variable_bindings)
{

    char *formula_str = NULL, *parseErrorLoc = NULL;
    gnc_numeric *numeric_val = NULL;
    qof_instance_get (QOF_INSTANCE (template_split),
		      formula_key, &formula_str,
		      numeric_key, &numeric_val,
		      NULL);

    if ((variable_bindings == NULL ||
         g_hash_table_size (variable_bindings) == 0) &&
        numeric_val != NULL &&
	gnc_numeric_check(*numeric_val) == GNC_ERROR_OK &&
	!gnc_numeric_zero_p(*numeric_val))
    {
        /* If there are no variables to parse and we had a valid numeric stored
         * then we can skip parsing the formual, which might save some
         * localization problems with separators. */
	numeric->num = numeric_val->num;
	numeric->denom = numeric_val->denom;
        return;
    }

    if (formula_str != NULL && strlen(formula_str) != 0)
    {
        GHashTable *parser_vars = NULL;
        if (variable_bindings)
        {
            parser_vars = gnc_sx_instance_get_variables_for_parser(variable_bindings);
        }
        if (!gnc_exp_parser_parse_separate_vars(formula_str,
                                                numeric,
                                                &parseErrorLoc,
                                                parser_vars))
        {
            GString *err = g_string_new("");
            g_string_printf(err, "Error parsing SX [%s] key [%s]=formula [%s] at [%s]: %s",
                            xaccSchedXactionGetName(sx),
                            formula_key,
                            formula_str,
                            parseErrorLoc,
                            gnc_exp_parser_error_string());
            g_critical("%s", err->str);
            if (creation_errors != NULL)
                *creation_errors = g_list_append(*creation_errors, err);
            else
                g_string_free(err, TRUE);
        }

        if (parser_vars != NULL)
        {
            g_hash_table_destroy(parser_vars);
        }
    }
}

static void
_get_credit_formula_value(GncSxInstance *instance,
                          const Split *template_split, gnc_numeric *credit_num,
                          GList **creation_errors)
{
    _get_sx_formula_value(instance->parent->sx, template_split, credit_num,
                          creation_errors, "sx-credit-formula",
                          "sx-credit-numeric", instance->variable_bindings);
}

static void
_get_debit_formula_value(GncSxInstance *instance, const Split *template_split,
                         gnc_numeric *debit_num, GList **creation_errors)
{
    _get_sx_formula_value(instance->parent->sx, template_split, debit_num,
                          creation_errors, "sx-debit-formula",
                          "sx-debit-numeric", instance->variable_bindings);
}

static gnc_numeric
split_apply_formulas (const Split *split, SxTxnCreationData* creation_data)
{
    gnc_numeric credit_num = gnc_numeric_zero();
    gnc_numeric debit_num = gnc_numeric_zero();
    gnc_numeric final;
    gint gncn_error;
    SchedXaction *sx = creation_data->instance->parent->sx;

    _get_credit_formula_value(creation_data->instance, split, &credit_num,
                              creation_data->creation_errors);
    _get_debit_formula_value(creation_data->instance, split, &debit_num,
                             creation_data->creation_errors);

    final = gnc_numeric_sub_fixed(debit_num, credit_num);

    gncn_error = gnc_numeric_check(final);
    if (gncn_error != GNC_ERROR_OK)
    {
        GString *err = g_string_new("");
        g_string_printf(err, "error %d in SX [%s] final gnc_numeric value, using 0 instead",
                        gncn_error, xaccSchedXactionGetName(sx));
        g_critical("%s", err->str);
        if (creation_data->creation_errors != NULL)
            *creation_data->creation_errors =
                g_list_append(*creation_data->creation_errors, err);
        else
            g_string_free(err, TRUE);
        final = gnc_numeric_zero();
    }
    return final;
}

static void
split_apply_exchange_rate (Split *split, GHashTable *bindings,
                           gnc_commodity *first_cmdty,
                           gnc_commodity *split_cmdty, gnc_numeric *final)
{
    GString *exchange_rate_var_name = g_string_sized_new(16);
    GncSxVariable *exchange_rate_var;
    gnc_numeric amt;
    gnc_numeric exchange_rate = gnc_numeric_create (1, 1);

    g_string_printf(exchange_rate_var_name, "%s -> %s",
                    gnc_commodity_get_mnemonic(first_cmdty),
                    gnc_commodity_get_mnemonic(split_cmdty));

    g_debug("var_name is %s -> %s", gnc_commodity_get_mnemonic(first_cmdty),
            gnc_commodity_get_mnemonic(split_cmdty));

    exchange_rate_var =
        (GncSxVariable*)g_hash_table_lookup(bindings,
                                            exchange_rate_var_name->str);

    if (exchange_rate_var != NULL)
    {
        exchange_rate = exchange_rate_var->value;
        g_debug("exchange_rate is %s", gnc_numeric_to_string (exchange_rate));
    }
    g_string_free(exchange_rate_var_name, TRUE);

    if (!gnc_commodity_is_currency (split_cmdty))
        amt = gnc_numeric_div(*final, exchange_rate,
                              gnc_commodity_get_fraction (split_cmdty),
                              GNC_HOW_RND_ROUND_HALF_UP);
    else
        amt = gnc_numeric_mul(*final, exchange_rate, 1000,
                              GNC_HOW_RND_ROUND_HALF_UP);


    g_debug("amount is %s for memo split '%s'", gnc_numeric_to_string (amt),
            xaccSplitGetMemo (split));
    xaccSplitSetAmount(split, amt); /* marks split dirty */

}

static gboolean
create_each_transaction_helper(Transaction *template_txn, void *user_data)
{
    Transaction *new_txn;
    GList *txn_splits, *template_splits;
    Split *copying_split;
    gnc_commodity *first_cmdty = NULL;
    gboolean err_flag = FALSE;
    SxTxnCreationData *creation_data = (SxTxnCreationData*)user_data;
    SchedXaction *sx = creation_data->instance->parent->sx;

    /* FIXME: In general, this should [correctly] deal with errors such
       as not finding the approrpiate Accounts and not being able to
       parse the formula|credit/debit strings. */

    new_txn = xaccTransCloneNoKvp(template_txn);
    xaccTransBeginEdit(new_txn);

    g_debug("creating template txn desc [%s] for sx [%s]",
            xaccTransGetDescription(new_txn),
            xaccSchedXactionGetName(sx));

    g_debug("template txn currency is %s",
            gnc_commodity_get_mnemonic(xaccTransGetCurrency (template_txn)));

    /* Bug#500427: copy the notes, if any */
    if (xaccTransGetNotes(template_txn) != NULL)
    {
        xaccTransSetNotes(new_txn, g_strdup(xaccTransGetNotes(template_txn)));
    }

    xaccTransSetDate(new_txn,
                     g_date_get_day(&creation_data->instance->date),
                     g_date_get_month(&creation_data->instance->date),
                     g_date_get_year(&creation_data->instance->date));

    template_splits = xaccTransGetSplitList(template_txn);
    txn_splits = xaccTransGetSplitList(new_txn);
    if ((template_splits == NULL) || (txn_splits == NULL))
    {
        g_critical("transaction w/o splits for sx [%s]",
                   xaccSchedXactionGetName(sx));
        xaccTransDestroy(new_txn);
        xaccTransCommitEdit(new_txn);
        return FALSE;
    }

    for (;
         txn_splits && template_splits;
         txn_splits = txn_splits->next, template_splits = template_splits->next)
    {
        const Split *template_split;
        Account *split_acct;
        gnc_commodity *split_cmdty = NULL;

        /* FIXME: Ick.  This assumes that the split lists will be ordered
           identically. :( They are, but we'd rather not have to count on
           it. --jsled */
        template_split = (Split*)template_splits->data;
        copying_split = (Split*)txn_splits->data;

        if (!_get_template_split_account(sx, template_split, &split_acct,
                                         creation_data->creation_errors))
        {
            err_flag = TRUE;
            break;
        }

        split_cmdty = xaccAccountGetCommodity(split_acct);
        if (first_cmdty == NULL)
        {
            /* Set new_txn currency to template_txn if we have one, else first
             * split
             */
            if (xaccTransGetCurrency(template_txn))
                xaccTransSetCurrency(new_txn,
                                     xaccTransGetCurrency(template_txn));
            else /* FIXME check for marker split */
                xaccTransSetCurrency(new_txn, split_cmdty);

            first_cmdty = xaccTransGetCurrency(new_txn);
        }
        g_debug("new txn currency is %s",
                gnc_commodity_get_mnemonic(first_cmdty));

        xaccSplitSetAccount(copying_split, split_acct);

        {
            gnc_numeric final = split_apply_formulas(template_split,
                                                     creation_data);
            xaccSplitSetValue(copying_split, final);
            g_debug("value is %s for memo split '%s'",
                    gnc_numeric_to_string (final),
                    xaccSplitGetMemo (copying_split));
            if (! gnc_commodity_equal(split_cmdty,
                                      xaccTransGetCurrency (new_txn)))
            {
                split_apply_exchange_rate(copying_split,
                                          creation_data->instance->variable_bindings,
                                          first_cmdty, split_cmdty, &final);
            }

            xaccSplitScrub(copying_split);
        }
    }

    if (err_flag)
    {
        g_critical("Error in SX transaction [%s], creation aborted.",
                   xaccSchedXactionGetName(sx));
        xaccTransDestroy(new_txn);
        xaccTransCommitEdit(new_txn);
        return FALSE;
    }

    {
	qof_instance_set (QOF_INSTANCE (new_txn),
			  "from-sched-xaction",
			  xaccSchedXactionGetGUID(creation_data->instance->parent->sx),
			  NULL);
    }

    xaccTransCommitEdit(new_txn);

    if (creation_data->created_txn_guids != NULL)
    {
        *creation_data->created_txn_guids
            = g_list_append(*(creation_data->created_txn_guids),
                            (gpointer)xaccTransGetGUID(new_txn));
    }

    return FALSE;
}

static void
create_transactions_for_instance(GncSxInstance *instance, GList **created_txn_guids, GList **creation_errors)
{
    SxTxnCreationData creation_data;
    Account *sx_template_account;

    sx_template_account = gnc_sx_get_template_transaction_account(instance->parent->sx);

    creation_data.instance = instance;
    creation_data.created_txn_guids = created_txn_guids;
    creation_data.creation_errors = creation_errors;

    xaccAccountForEachTransaction(sx_template_account,
                                  create_each_transaction_helper,
                                  &creation_data);
}

void
gnc_sx_instance_model_effect_change(GncSxInstanceModel *model,
                                    gboolean auto_create_only,
                                    GList **created_transaction_guids,
                                    GList **creation_errors)
{
    GList *iter;

    if (qof_book_is_readonly(gnc_get_current_book()))
    {
        /* Is the book read-only? Then don't change anything here. */
        return;
    }

    for (iter = model->sx_instance_list; iter != NULL; iter = iter->next)
    {
        GList *instance_iter;
        GncSxInstances *instances = (GncSxInstances*)iter->data;
        GDate *last_occur_date;
        gint instance_count = 0;
        gint remain_occur_count = 0;

        // If there are no instances, then skip; specifically, skip
        // re-setting SchedXaction fields, which will dirty the book
        // spuriously.
        if (g_list_length(instances->instance_list) == 0)
            continue;

        last_occur_date = (GDate*) xaccSchedXactionGetLastOccurDate(instances->sx);
        instance_count = gnc_sx_get_instance_count(instances->sx, NULL);
        remain_occur_count = xaccSchedXactionGetRemOccur(instances->sx);

        for (instance_iter = instances->instance_list; instance_iter != NULL; instance_iter = instance_iter->next)
        {
            GncSxInstance *inst = (GncSxInstance*)instance_iter->data;
            gboolean sx_is_auto_create;
            GList *instance_errors = NULL;

            xaccSchedXactionGetAutoCreate(inst->parent->sx, &sx_is_auto_create, NULL);
            if (auto_create_only && !sx_is_auto_create)
            {
                if (inst->state != SX_INSTANCE_STATE_TO_CREATE)
                {
                    break;
                }
                continue;
            }

            if (inst->orig_state == SX_INSTANCE_STATE_POSTPONED
                && inst->state != SX_INSTANCE_STATE_POSTPONED)
            {
                // remove from postponed list
                g_assert(inst->temporal_state != NULL);
                gnc_sx_remove_defer_instance(inst->parent->sx,
                                             inst->temporal_state);
            }

            switch (inst->state)
            {
                case SX_INSTANCE_STATE_CREATED:
                    // nop: we've already processed this.
                    break;
                case SX_INSTANCE_STATE_IGNORED:
                    increment_sx_state(inst, &last_occur_date, &instance_count, &remain_occur_count);
                    break;
                case SX_INSTANCE_STATE_POSTPONED:
                    if (inst->orig_state != SX_INSTANCE_STATE_POSTPONED)
                    {
                        gnc_sx_add_defer_instance(instances->sx,
                                                  gnc_sx_clone_temporal_state (inst->temporal_state));
                    }
                    increment_sx_state(inst, &last_occur_date, &instance_count, &remain_occur_count);
                    break;
                case SX_INSTANCE_STATE_TO_CREATE:
                    create_transactions_for_instance (inst,
                                                      created_transaction_guids,
                                                      &instance_errors);
                    if (instance_errors == NULL)
                    {
                        increment_sx_state (inst, &last_occur_date,
                                            &instance_count,
                                            &remain_occur_count);
                        gnc_sx_instance_model_change_instance_state
                            (model, inst, SX_INSTANCE_STATE_CREATED);
                    }
                    else
                        *creation_errors = g_list_concat (*creation_errors,
                                                          instance_errors);
                    break;
                case SX_INSTANCE_STATE_REMINDER:
                    // do nothing
                    // assert no non-remind instances after this?
                    break;
                default:
                    g_assert_not_reached();
                    break;
            }
        }

        xaccSchedXactionSetLastOccurDate(instances->sx, last_occur_date);
        gnc_sx_set_instance_count(instances->sx, instance_count);
        xaccSchedXactionSetRemOccur(instances->sx, remain_occur_count);
    }
}

void
gnc_sx_instance_model_change_instance_state(GncSxInstanceModel *model,
                                            GncSxInstance *instance,
                                            GncSxInstanceState new_state)
{
    if (instance->state == new_state)
        return;

    instance->state = new_state;

    // ensure 'remind' constraints are met:
    {
        GList *inst_iter;
        inst_iter = g_list_find(instance->parent->instance_list, instance);
        g_assert(inst_iter != NULL);
        if (instance->state != SX_INSTANCE_STATE_REMINDER)
        {
            // iterate backwards, making sure reminders are changed to 'postponed'
            for (inst_iter = inst_iter->prev; inst_iter != NULL; inst_iter = inst_iter->prev)
            {
                GncSxInstance *prev_inst = (GncSxInstance*)inst_iter->data;
                if (prev_inst->state != SX_INSTANCE_STATE_REMINDER)
                    continue;
                prev_inst->state = SX_INSTANCE_STATE_POSTPONED;
            }
        }
        else
        {
            // iterate forward, make sure transactions are set to 'remind'
            for (inst_iter = inst_iter->next; inst_iter != NULL; inst_iter = inst_iter->next)
            {
                GncSxInstance *next_inst = (GncSxInstance*)inst_iter->data;
                if (next_inst->state == SX_INSTANCE_STATE_REMINDER)
                    continue;
                next_inst->state = SX_INSTANCE_STATE_REMINDER;
            }
        }
    }

    g_signal_emit_by_name(model, "updated", (gpointer)instance->parent->sx);
}

void
gnc_sx_instance_model_set_variable(GncSxInstanceModel *model,
                                   GncSxInstance *instance,
                                   GncSxVariable *variable,
                                   gnc_numeric *new_value)
{

    if (gnc_numeric_equal(variable->value, *new_value))
        return;
    variable->value = *new_value;
    g_signal_emit_by_name(model, "updated", (gpointer)instance->parent->sx);
}

static void
_list_from_hash_elts(gpointer key, gpointer value, GList **result_list)
{
    *result_list = g_list_append(*result_list, value);
}

GList*
gnc_sx_instance_model_check_variables(GncSxInstanceModel *model)
{
    GList *rtn = NULL;
    GList *sx_iter, *inst_iter, *var_list = NULL, *var_iter;

    for (sx_iter = model->sx_instance_list; sx_iter != NULL; sx_iter = sx_iter->next)
    {
        GncSxInstances *instances = (GncSxInstances*)sx_iter->data;
        for (inst_iter = instances->instance_list; inst_iter != NULL; inst_iter = inst_iter->next)
        {
            GncSxInstance *inst = (GncSxInstance*)inst_iter->data;

            if (inst->state != SX_INSTANCE_STATE_TO_CREATE)
                continue;

            g_hash_table_foreach(inst->variable_bindings, (GHFunc)_list_from_hash_elts, &var_list);
            for (var_iter = var_list; var_iter != NULL; var_iter = var_iter->next)
            {
                GncSxVariable *var = (GncSxVariable*)var_iter->data;
                if (gnc_numeric_check(var->value) != GNC_ERROR_OK)
                {
                    GncSxVariableNeeded *need = g_new0(GncSxVariableNeeded, 1);
                    need->instance = inst;
                    need->variable = var;
                    rtn = g_list_append(rtn, need);
                }
            }
            g_list_free(var_list);
            var_list = NULL;
        }
    }
    return rtn;
}

void
gnc_sx_instance_model_summarize(GncSxInstanceModel *model, GncSxSummary *summary)
{
    GList *sx_iter, *inst_iter;

    g_return_if_fail(model != NULL);
    g_return_if_fail(summary != NULL);

    summary->need_dialog = FALSE;
    summary->num_instances = 0;
    summary->num_to_create_instances = 0;
    summary->num_auto_create_instances = 0;
    summary->num_auto_create_no_notify_instances = 0;

    for (sx_iter = model->sx_instance_list; sx_iter != NULL; sx_iter = sx_iter->next)
    {
        GncSxInstances *instances = (GncSxInstances*)sx_iter->data;
        gboolean sx_is_auto_create = FALSE, sx_notify = FALSE;
        xaccSchedXactionGetAutoCreate(instances->sx, &sx_is_auto_create, &sx_notify);
        for (inst_iter = instances->instance_list; inst_iter != NULL; inst_iter = inst_iter->next)
        {
            GncSxInstance *inst = (GncSxInstance*)inst_iter->data;
            summary->num_instances++;

            if (inst->state == SX_INSTANCE_STATE_TO_CREATE)
            {
                if (sx_is_auto_create)
                {
                    if (!sx_notify)
                    {
                        summary->num_auto_create_no_notify_instances++;
                    }
                    else
                    {
                        summary->num_auto_create_instances++;
                    }
                }
                else
                {
                    summary->num_to_create_instances++;
                }
            }
        }
    }

    // if all the instances are 'auto-create, no-notify', then we don't need
    // the dialog.
    summary->need_dialog
        = (summary->num_instances != 0
           && summary->num_auto_create_no_notify_instances != summary->num_instances);
}

void
gnc_sx_summary_print(const GncSxSummary *summary)
{
    g_message("num_instances: %d", summary->num_instances);
    g_message("num_to_create: %d", summary->num_to_create_instances);
    g_message("num_auto_create_instances: %d", summary->num_auto_create_instances);
    g_message("num_auto_create_no_notify_instances: %d", summary->num_auto_create_no_notify_instances);
    g_message("need dialog? %s", summary->need_dialog ? "true" : "false");
}

static void gnc_numeric_free(gpointer data)
{
    gnc_numeric *p = (gnc_numeric*) data;
    g_free(p);
}

GHashTable* gnc_g_hash_new_guid_numeric()
{
    return g_hash_table_new_full (guid_hash_to_guint, guid_g_hash_table_equal,
                                  NULL, gnc_numeric_free);
}

typedef struct
{
    GHashTable *hash;
    GList **creation_errors;
    const SchedXaction *sx;
    gnc_numeric count;
} SxCashflowData;

static void add_to_hash_amount(GHashTable* hash, const GncGUID* guid, const gnc_numeric* amount)
{
    /* Do we have a number belonging to this GUID in the hash? If yes,
     * modify it in-place; if not, insert the new element into the
     * hash. */
    gnc_numeric* elem = g_hash_table_lookup(hash, guid);
    gchar guidstr[GUID_ENCODING_LENGTH+1];
    guid_to_string_buff(guid, guidstr);
    if (!elem)
    {
        elem = g_new0(gnc_numeric, 1);
        *elem = gnc_numeric_zero();
        g_hash_table_insert(hash, (gpointer) guid, elem);
    }

    /* Check input arguments for sanity */
    if (gnc_numeric_check(*amount) != GNC_ERROR_OK)
    {
        g_critical("Oops, the given amount [%s] has the error code %d, at guid [%s].",
                   gnc_num_dbg_to_string(*amount),
                   gnc_numeric_check(*amount),
                   guidstr);
        return;
    }
    if (gnc_numeric_check(*elem) != GNC_ERROR_OK)
    {
        g_critical("Oops, the account's amount [%s] has the error code %d, at guid [%s].",
                   gnc_num_dbg_to_string(*elem),
                   gnc_numeric_check(*elem),
                   guidstr);
        return;
    }

    /* Watch out - don't use gnc_numeric_add_fixed here because it
     * will refuse to add 1/5+1/10; instead, we have to use the flags
     * as given here explicitly. Eventually, add the given amount to
     * the entry in the hash. */
    *elem = gnc_numeric_add(*elem, *amount,
                            GNC_DENOM_AUTO,
                            GNC_HOW_DENOM_REDUCE | GNC_HOW_RND_NEVER);

    /* Check for sanity of the output. */
    if (gnc_numeric_check(*elem) != GNC_ERROR_OK)
    {
        g_critical("Oops, after addition at guid [%s] the resulting amount [%s] has the error code %d; added amount = [%s].",
                   guidstr,
                   gnc_num_dbg_to_string(*elem),
                   gnc_numeric_check(*elem),
                   gnc_num_dbg_to_string(*amount));
        return;
    }

    /* In case anyone wants to see this in the debug log. */
    g_debug("Adding to guid [%s] the value [%s]. Value now [%s].",
            guidstr,
            gnc_num_dbg_to_string(*amount),
            gnc_num_dbg_to_string(*elem));
}

static gboolean
create_cashflow_helper(Transaction *template_txn, void *user_data)
{
    SxCashflowData *creation_data = user_data;
    GList *template_splits;
    const gnc_commodity *first_cmdty = NULL;

    g_debug("Evaluating txn desc [%s] for sx [%s]",
            xaccTransGetDescription(template_txn),
            xaccSchedXactionGetName(creation_data->sx));

    template_splits = xaccTransGetSplitList(template_txn);

    if (template_splits == NULL)
    {
        g_critical("transaction w/o splits for sx [%s]",
                   xaccSchedXactionGetName(creation_data->sx));
        return FALSE;
    }

    for (;
         template_splits;
         template_splits = template_splits->next)
    {
        Account *split_acct;
        const gnc_commodity *split_cmdty = NULL;
        const Split *template_split = (const Split*) template_splits->data;

        /* Get the account that should be used for this split. */
        if (!_get_template_split_account(creation_data->sx, template_split, &split_acct, creation_data->creation_errors))
        {
            g_debug("Could not find account for split");
            break;
        }

        /* The split's account also has some commodity */
        split_cmdty = xaccAccountGetCommodity(split_acct);
        if (first_cmdty == NULL)
        {
            first_cmdty = split_cmdty;
            //xaccTransSetCurrency(new_txn, first_cmdty);
        }

        {
            gnc_numeric credit_num = gnc_numeric_zero();
            gnc_numeric debit_num = gnc_numeric_zero();
            gnc_numeric final_once, final;
            gint gncn_error;

            /* Credit value */
            _get_sx_formula_value(creation_data->sx, template_split,
				  &credit_num, creation_data->creation_errors,
				  "sx-credit-formula", "sx-credit-numeric",
				  NULL);
            /* Debit value */
            _get_sx_formula_value(creation_data->sx, template_split,
				  &debit_num, creation_data->creation_errors,
				  "sx-debit-formula", "sx-debit-numeric", NULL);

            /* The resulting cash flow number: debit minus credit,
             * multiplied with the count factor. */
            final_once = gnc_numeric_sub_fixed( debit_num, credit_num );
            /* Multiply with the count factor. */
            final = gnc_numeric_mul(final_once, creation_data->count,
                                    gnc_numeric_denom(final_once),
                                    GNC_HOW_RND_ROUND_HALF_UP);

            gncn_error = gnc_numeric_check(final);
            if (gncn_error != GNC_ERROR_OK)
            {
                GString *err = g_string_new("");
                g_string_printf(err, "error %d in SX [%s] final gnc_numeric value, using 0 instead",
                                gncn_error, xaccSchedXactionGetName(creation_data->sx));
                g_critical("%s", err->str);
                if (creation_data->creation_errors != NULL)
                    *creation_data->creation_errors = g_list_append(*creation_data->creation_errors, err);
                else
                    g_string_free(err, TRUE);
                final = gnc_numeric_zero();
            }

            /* Print error message if we would have needed an exchange rate */
            if (! gnc_commodity_equal(split_cmdty, first_cmdty))
            {
                GString *err = g_string_new("");
                g_string_printf(err, "No exchange rate available in SX [%s] for %s -> %s, value is zero",
                                xaccSchedXactionGetName(creation_data->sx),
                                gnc_commodity_get_mnemonic(split_cmdty),
                                gnc_commodity_get_mnemonic(first_cmdty));
                g_critical("%s", err->str);
                if (creation_data->creation_errors != NULL)
                    *creation_data->creation_errors = g_list_append(*creation_data->creation_errors, err);
                else
                    g_string_free(err, TRUE);
                final = gnc_numeric_zero();
            }

            /* And add the resulting value to the hash */
            add_to_hash_amount(creation_data->hash, xaccAccountGetGUID(split_acct), &final);
        }
    }

    return FALSE;
}

static void
instantiate_cashflow_internal(const SchedXaction* sx,
                              GHashTable* map,
                              GList **creation_errors, gint count)
{
    SxCashflowData create_cashflow_data;
    Account* sx_template_account = gnc_sx_get_template_transaction_account(sx);

    if (!sx_template_account)
    {
        g_critical("Huh? No template account for the SX %s", xaccSchedXactionGetName(sx));
        return;
    }

    if (!xaccSchedXactionGetEnabled(sx))
    {
        g_debug("Skipping non-enabled SX [%s]",
                xaccSchedXactionGetName(sx));
        return;
    }

    create_cashflow_data.hash = map;
    create_cashflow_data.creation_errors = creation_errors;
    create_cashflow_data.sx = sx;
    create_cashflow_data.count = gnc_numeric_create(count, 1);

    /* The cash flow numbers are in the transactions of the template
     * account, so run this foreach on the transactions. */
    xaccAccountForEachTransaction(sx_template_account,
                                  create_cashflow_helper,
                                  &create_cashflow_data);
}

typedef struct
{
    GHashTable *hash;
    GList **creation_errors;
    const GDate *range_start;
    const GDate *range_end;
} SxAllCashflow;

static void instantiate_cashflow_cb(gpointer data, gpointer _user_data)
{
    const SchedXaction* sx = (const SchedXaction*) data;
    SxAllCashflow* userdata = (SxAllCashflow*) _user_data;
    gint count;

    g_assert(sx);
    g_assert(userdata);

    /* How often does this particular SX occur in the date range? */
    count = gnc_sx_get_num_occur_daterange(sx, userdata->range_start,
                                           userdata->range_end);
    if (count > 0)
    {
        /* If it occurs at least once, calculate ("instantiate") its
         * cash flow and add it to the result
         * g_hash<GUID,gnc_numeric> */
        instantiate_cashflow_internal(sx,
                                      userdata->hash,
                                      userdata->creation_errors,
                                      count);
    }
}

void gnc_sx_all_instantiate_cashflow(GList *all_sxes,
                                     const GDate *range_start, const GDate *range_end,
                                     GHashTable* map, GList **creation_errors)
{
    SxAllCashflow userdata;
    userdata.hash = map;
    userdata.creation_errors = creation_errors;
    userdata.range_start = range_start;
    userdata.range_end = range_end;

    /* The work is done in the callback for each SX */
    g_list_foreach(all_sxes, instantiate_cashflow_cb, &userdata);
}


GHashTable* gnc_sx_all_instantiate_cashflow_all(GDate range_start, GDate range_end)
{
    GHashTable *result_map = gnc_g_hash_new_guid_numeric();
    GList *all_sxes = gnc_book_get_schedxactions(gnc_get_current_book())->sx_list;
    gnc_sx_all_instantiate_cashflow(all_sxes,
                                    &range_start, &range_end,
                                    result_map, NULL);
    return result_map;
}<|MERGE_RESOLUTION|>--- conflicted
+++ resolved
@@ -908,36 +908,10 @@
 			    Account **split_acct,
 			    GList **creation_errors)
 {
-<<<<<<< HEAD
     GncGUID *acct_guid = NULL;
     qof_instance_get (QOF_INSTANCE (template_split),
 		      "sx-account", &acct_guid,
 		      NULL);
-=======
-    GncGUID *acct_guid;
-    kvp_frame *split_kvpf;
-    kvp_value *kvp_val;
-
-    split_kvpf = xaccSplitGetSlots(template_split);
-    /* contains the guid of the split's actual account. */
-    kvp_val = kvp_frame_get_slot_path(split_kvpf,
-                                      GNC_SX_ID,
-                                      GNC_SX_ACCOUNT,
-                                      NULL);
-    if (kvp_val == NULL)
-    {
-        gchar *err = g_strdup_printf("Null account kvp value for SX [%s], "
-                                       "cancelling creation.",
-                                       xaccSchedXactionGetName(sx));
-        g_critical("%s", err);
-        if (creation_errors != NULL)
-            *creation_errors = g_list_append(*creation_errors, err);
-        else
-            g_free(err);
-        return FALSE;
-    }
-    acct_guid = kvp_value_get_guid( kvp_val );
->>>>>>> 42e5dd5c
     *split_acct = xaccAccountLookup(acct_guid, gnc_get_current_book());
     if (*split_acct == NULL)
     {
