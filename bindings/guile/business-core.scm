;;;;;;;;;;;;;;;;;;;;;;;;;;;;;;;;;;;;;;;;;;;;;;;;;;;;;;;;;;;;;;;;;
;; This program is free software; you can redistribute it and/or
;; modify it under the terms of the GNU General Public License as
;; published by the Free Software Foundation; either version 2 of
;; the License, or (at your option) any later version.
;;
;; This program is distributed in the hope that it will be useful,
;; but WITHOUT ANY WARRANTY; without even the implied warranty of
;; MERCHANTABILITY or FITNESS FOR A PARTICULAR PURPOSE.  See the
;; GNU General Public License for more details.
;;
;; You should have received a copy of the GNU General Public License
;; along with this program; if not, contact:
;;
;; Free Software Foundation           Voice:  +1-617-542-5942
;; 51 Franklin Street, Fifth Floor    Fax:    +1-617-542-2652
;; Boston, MA  02110-1301,  USA       gnu@gnu.org
;;;;;;;;;;;;;;;;;;;;;;;;;;;;;;;;;;;;;;;;;;;;;;;;;;;;;;;;;;;;;;;;;

(define-module (gnucash engine business-core))

(eval-when (compile load eval expand)
  (load-extension "libgnucash-guile" "gnc_guile_bindings_init"))

(use-modules (sw_engine))
(use-modules (srfi srfi-1))

(export gnc:owner-get-address)
(export gnc:owner-get-name-dep)
(export gnc:owner-get-address-dep)
(export gnc:owner-get-name-and-address-dep)
(export gnc:owner-get-owner-id)
(export gnc:split->owner)
(export gnc:make-split->owner)

(define (gnc:owner-get-address owner)
  (let ((type (gncOwnerGetType owner)))
    (cond
      ((eqv? type GNC-OWNER-CUSTOMER)
       (let ((c (gncOwnerGetCustomer owner)))
	 (gncCustomerGetAddr c)))
      ((eqv? type GNC-OWNER-VENDOR)
       (let ((v (gncOwnerGetVendor owner)))
	 (gncVendorGetAddr v)))
      ((eqv? type GNC-OWNER-EMPLOYEE)
       (let ((e (gncOwnerGetEmployee owner)))
	 (gncEmployeeGetAddr e)))
      ((eqv? type GNC-OWNER-JOB)
       (gnc:owner-get-address (gncJobGetOwner
			       (gncOwnerGetJob owner))))
      (else '()))))

;
; The -dep functions return combined strings of the appropriate
; content.  When multiple "lines" are included, separate them
; by newlines.
;
; e.g.: return a string which is basically:
;    name \n Attn: contact \n addr1 \n addr2 \n addr3 \n addr4
;
; But only include the strings that really exist.
;

(define (gnc:owner-get-name-dep owner)
  (cond
   ((eqv? (gncOwnerGetType owner) GNC-OWNER-JOB)
    (gnc:owner-get-name-dep (gncJobGetOwner (gncOwnerGetJob owner))))
   (else (or (gncOwnerGetName owner) ""))))

(define (gnc:owner-get-address-dep owner)
  (define (addif elt)
    (if (and elt (> (string-length elt) 0))
        (list elt)
        '()))
  (let ((addr (gnc:owner-get-address owner)))
    (string-join
     (append
      (addif (gncAddressGetName  addr))
      (addif (gncAddressGetAddr1 addr))
      (addif (gncAddressGetAddr2 addr))
      (addif (gncAddressGetAddr3 addr))
      (addif (gncAddressGetAddr4 addr)))
     "\n")))

(define (gnc:owner-get-name-and-address-dep owner)
  (let ((name (gnc:owner-get-name-dep owner))
	(addr (gnc:owner-get-address-dep owner)))
    (if (> (string-length name) 0)
	(string-append name "\n" addr)
	addr)))

(define (gnc:owner-get-owner-id owner)
  (let ((type (gncOwnerGetType owner)))
    (cond
      ((eqv? type GNC-OWNER-CUSTOMER)
       (let ((c (gncOwnerGetCustomer owner)))
	 (gncCustomerGetID c)))
      ((eqv? type GNC-OWNER-VENDOR)
       (let ((v (gncOwnerGetVendor owner)))
	 (gncVendorGetID v)))
      ((eqv? type GNC-OWNER-EMPLOYEE)
       (let ((e (gncOwnerGetEmployee owner)))
	 (gncEmployeeGetID e)))
      ((eqv? type GNC-OWNER-JOB)
       (gnc:owner-get-owner-id (gncJobGetOwner (gncOwnerGetJob owner))))
      (else ""))))

<<<<<<< HEAD
;; this function aims to find a split's owner. It will allocate and
;; memoize (cache) the owners because gncOwnerGetOwnerFromLot is
;; slow. after use, it must be called with #f to free the owners.
=======
;; this function aims to find a split's owner. various splits are
;; supported: (1) any splits in the invoice posted transaction, in
;; APAR or income/expense accounts (2) any splits from invoice's
;; payments, in APAR or asset/liability accounts. it returns either
;; the owner or '() if not found. in addition, if owner was found, the
;; result-owner argument is mutated to it.
(define (gnc:owner-from-split split result-owner)
  (define (notnull x) (and (not (null? x)) x))
  (issue-deprecation-warning
   "gnc:owner-from-split is deprecated in 4.x. use gnc:make-split->owner instead.")
  (let* ((trans (xaccSplitGetParent split))
	 (invoice (notnull (gncInvoiceGetInvoiceFromTxn trans)))
	 (temp (gncOwnerNew))
	 (owner (or (and invoice (gncInvoiceGetOwner invoice))
                    (any
                     (lambda (split)
                       (let* ((lot (xaccSplitGetLot split))
                              (invoice (notnull (gncInvoiceGetInvoiceFromLot lot))))
                         (or (and invoice (gncInvoiceGetOwner invoice))
                             (and (gncOwnerGetOwnerFromLot lot temp) temp))))
                     (xaccTransGetSplitList trans)))))
    (gncOwnerFree temp)
    (cond (owner (gncOwnerCopy (gncOwnerGetEndOwner owner) result-owner)
                 result-owner)
          (else  '()))))


;; optimized from above, and simpler: does not search all transaction
;; splits. It will allocate and memoize (cache) the owners because
;; gncOwnerGetOwnerFromLot is slow. after use, it must be called with
;; #f to free the owners.
>>>>>>> 851b51d5
(define gnc:split->owner
  (let ((ht (make-hash-table)))
    (lambda (split)
      (issue-deprecation-warning
       "gnc:split->owner is deprecated in 4.x. use gnc:make-split->owner instead.")
      (cond
       ((not split)
        (hash-for-each (lambda (k v) (gncOwnerFree v)) ht)
        (hash-clear! ht))
       ((hash-ref ht (gncSplitGetGUID split)) => identity)
       (else
        (let ((lot (xaccSplitGetLot split))
              (owner (gncOwnerNew)))
          (unless (gncOwnerGetOwnerFromLot lot owner)
            (gncOwnerCopy (gncOwnerGetEndOwner
                           (gncInvoiceGetOwner
                            (gncInvoiceGetInvoiceFromLot lot)))
                          owner))
          (hash-set! ht (gncSplitGetGUID split) owner)
          owner))))))

(define owner-guardian (make-guardian))

(define (reclaim-owners)
  (let ((owner (owner-guardian)))
    (when owner
      (gncOwnerFree owner)
      (reclaim-owners))))

(add-hook! after-gc-hook reclaim-owners)

;; Create a function which helps find a split's gncOwner. It will
;; allocate and memoize the owners in a hash table because
;; gncOwnerGetOwnerFromLot is slow. When the function is out of scope,
;; and gc is run, the hash table is destroyed and the above hook will
;; run, releasing the owners via gncOwnerFree.
(define (gnc:make-split->owner)
  (let ((ht (make-hash-table)))
    (lambda (split)
      (or (hash-ref ht (gncSplitGetGUID split))
          (let ((lot (xaccSplitGetLot split))
                (owner (gncOwnerNew)))
            (unless (gncOwnerGetOwnerFromLot lot owner)
              (gncOwnerCopy (gncOwnerGetEndOwner
                             (gncInvoiceGetOwner
                              (gncInvoiceGetInvoiceFromLot lot)))
                            owner))
            (hash-set! ht (gncSplitGetGUID split) owner)
            (owner-guardian owner)
            owner)))))<|MERGE_RESOLUTION|>--- conflicted
+++ resolved
@@ -105,43 +105,9 @@
        (gnc:owner-get-owner-id (gncJobGetOwner (gncOwnerGetJob owner))))
       (else ""))))
 
-<<<<<<< HEAD
 ;; this function aims to find a split's owner. It will allocate and
 ;; memoize (cache) the owners because gncOwnerGetOwnerFromLot is
 ;; slow. after use, it must be called with #f to free the owners.
-=======
-;; this function aims to find a split's owner. various splits are
-;; supported: (1) any splits in the invoice posted transaction, in
-;; APAR or income/expense accounts (2) any splits from invoice's
-;; payments, in APAR or asset/liability accounts. it returns either
-;; the owner or '() if not found. in addition, if owner was found, the
-;; result-owner argument is mutated to it.
-(define (gnc:owner-from-split split result-owner)
-  (define (notnull x) (and (not (null? x)) x))
-  (issue-deprecation-warning
-   "gnc:owner-from-split is deprecated in 4.x. use gnc:make-split->owner instead.")
-  (let* ((trans (xaccSplitGetParent split))
-	 (invoice (notnull (gncInvoiceGetInvoiceFromTxn trans)))
-	 (temp (gncOwnerNew))
-	 (owner (or (and invoice (gncInvoiceGetOwner invoice))
-                    (any
-                     (lambda (split)
-                       (let* ((lot (xaccSplitGetLot split))
-                              (invoice (notnull (gncInvoiceGetInvoiceFromLot lot))))
-                         (or (and invoice (gncInvoiceGetOwner invoice))
-                             (and (gncOwnerGetOwnerFromLot lot temp) temp))))
-                     (xaccTransGetSplitList trans)))))
-    (gncOwnerFree temp)
-    (cond (owner (gncOwnerCopy (gncOwnerGetEndOwner owner) result-owner)
-                 result-owner)
-          (else  '()))))
-
-
-;; optimized from above, and simpler: does not search all transaction
-;; splits. It will allocate and memoize (cache) the owners because
-;; gncOwnerGetOwnerFromLot is slow. after use, it must be called with
-;; #f to free the owners.
->>>>>>> 851b51d5
 (define gnc:split->owner
   (let ((ht (make-hash-table)))
     (lambda (split)
