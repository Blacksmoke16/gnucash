--- conflicted
+++ resolved
@@ -41,17 +41,11 @@
     DEPENDS "${GUILE_DEPENDS}")
 
 gnc_add_scheme_test_targets(scm-test-engine
-<<<<<<< HEAD
-  SOURCES "${bindings_test_SCHEME}"
-  OUTPUT_DIR "tests"
-  DEPENDS "${GUILE_DEPENDS};scm-test-engine-extras")
-=======
     SOURCES "${bindings_test_SCHEME}"
     OUTPUT_DIR "tests"
     DEPENDS "${GUILE_DEPENDS};scm-test-engine-extras")
 
 gnc_add_scheme_tests("${bindings_test_SCHEME}")
->>>>>>> 003b0a5d
 
 add_dependencies(check scm-test-engine)
 gnc_add_scheme_tests("${engine_test_SCHEME}")
