## -*-m4-*-

dnl Process this file with autoconf to produce a configure script.

# FILE:
# configure.in
#
# FUNCTION:
# implements checks for a variety of system-specific functions
#
# Contents:
#   Headers   - Autoconf header stuff
#   Variables - Hardcoded variables
#   Programs  - Check for programs binaries
#   Functions - Check for functions
#   With      - Check for --with/without options
#   Enable    - Check for --enable/disable options
#   Libraries - Check for libraries
#   Footer    - Autoconf footer stuff

# Autoconf initialization
AC_PREREQ(2.60)
<<<<<<< HEAD
AC_INIT([GnuCash], [2.6.99], [gnucash-devel@gnucash.org])
=======
AC_INIT([GnuCash], [2.6.6], [gnucash-devel@gnucash.org])
>>>>>>> a59b01b9
AC_CONFIG_HEADERS(config.h)
AC_CONFIG_SRCDIR(src/engine/Transaction.h)
AC_CONFIG_MACRO_DIR([macros])

#Change this in development versions when changing anything that
#affects stored data structures. Reset to zero when bumping version.
GNUCASH_NANO_VERSION=0
#This should be the earliest version in the form XXMMUUNN (XX=MAJOR,
#MM=MINOR, UU=MICRO, NN=NANO) or SVN revision if before 2.4.1 which is
#storage-compatible with the current version. See the comments in
#src/backend/dbi/gnc-backend-dbi.c:gnc_dbi_load.
GNUCASH_RESAVE_VERSION=19920
# Initialize automake -- make sure we have at least version 1.9 Note:
# Automake 1.14 & 1.15 issue a ton of warnings about subdir-objects, which
# will become the default in automake 2.0; unfortunately this option
# is broken and prevents building without passing
# --disable-dependency-tracking to configure, which make-distcheck
# doesn't do. Fixes are in git and expected in Automake-1.16. See
# http://lists.gnu.org/archive/html/automake/2014-04/msg00002.html and
# http://debbugs.gnu.org/cgi/bugreport.cgi?bug=13928 for details.
# In the meantime the best option is to use Automake 1.13 or earlier.
AM_INIT_AUTOMAKE([1.9 dist-bzip2])

# Parse out the version number
GNUCASH_VERSION_STRING=AC_PACKAGE_VERSION
GNUCASH_MAJOR_VERSION=`echo $GNUCASH_VERSION_STRING | [ sed -e 's/^\([^\.]*\)\.\([^.]*\)\.\(.*\)$/\1/' ]`
GNUCASH_MINOR_VERSION=`echo $GNUCASH_VERSION_STRING | [ sed -e 's/^\([^\.]*\)\.\([^.]*\)\.\(.*\)$/\2/' ]`
GNUCASH_MICRO_VERSION=`echo $GNUCASH_VERSION_STRING | [ sed -e 's/^\([^\.]*\)\.\([^.]*\)\.\(.*\)$/\3/' ]`
GNUCASH_LATEST_STABLE_SERIES=$GNUCASH_MAJOR_VERSION.$(($GNUCASH_MINOR_VERSION-($GNUCASH_MINOR_VERSION%2)))

# save any user/environment optimization flags before we muck with them in
# --enable-debug:
USER_OPTIMIZATION=""
for flag in $CFLAGS; do
  tmp_flag=`echo $flag | sed -e 's,-O.,,'`
  if test -z "$tmp_flag"; then
    USER_OPTIMIZATION="$USER_OPTIMIZATION ${flag}"
  fi
done

##  Do this first, because the other tests depend on it:

# Check for gcc and intltool (somehow breaks the suggested content
# order, doesn't it? Whatever.)
AC_PROG_CC
AM_PROG_CC_C_O
AC_GNU_SOURCE
AC_PROG_INTLTOOL
# Ensure the compiler supports C++ 11:
AX_CXX_COMPILE_STDCXX_11(ext)


AC_SUBST(GNUCASH_MAJOR_VERSION)
AC_SUBST(GNUCASH_MINOR_VERSION)
AC_SUBST(GNUCASH_MICRO_VERSION)
AC_SUBST(GNUCASH_NANO_VERSION)
AC_SUBST(GNUCASH_LATEST_STABLE_SERIES)

AC_DEFINE_UNQUOTED(GNUCASH_MAJOR_VERSION, $GNUCASH_MAJOR_VERSION,
    [GnuCash Major version number])
AC_DEFINE_UNQUOTED(GNUCASH_MINOR_VERSION, $GNUCASH_MINOR_VERSION,
    [GnuCash Minor version number])
AC_DEFINE_UNQUOTED(GNUCASH_MICRO_VERSION, $GNUCASH_MICRO_VERSION,
    [GnuCash Micro version number])
AC_DEFINE_UNQUOTED(GNUCASH_NANO_VERSION, $GNUCASH_NANO_VERSION,
    [GnuCash Nano version number])
AC_DEFINE_UNQUOTED(GNUCASH_RESAVE_VERSION, $GNUCASH_RESAVE_VERSION,
    [GnuCash earliest compatible databaseversion number])
AC_DEFINE_UNQUOTED(GNUCASH_LATEST_STABLE_SERIES, "$GNUCASH_LATEST_STABLE_SERIES",
    [Most recent stable GnuCash series])

dnl Set of available languages.
ALL_LINGUAS="ar as bg brx ca cs da de doi el en_GB es_NI es eu fa fi fr gu he hi hu it ja kn ko kok kok@latin ks lt lv mai mni mni@bengali mr nb ne nl pl pt_BR pt ro ru rw sk sv ta te tr uk ur vi zh_CN zh_TW"

GETTEXT_PACKAGE=gnucash
AC_SUBST(GETTEXT_PACKAGE)
AC_DEFINE_UNQUOTED(GETTEXT_PACKAGE, "$GETTEXT_PACKAGE",
    [GetText version number])

AM_GLIB_GNU_GETTEXT


# Enable only when we have autoconf --version >= 2.59
# on all platforms. Note that AC_PREREQ(2.59) may be
# insufficient to actually use v2.59 on OSX
#AC_CONFIG_MACRO_DIR(macros)

AC_PROG_INSTALL
PKG_PROG_PKG_CONFIG

dnl clang wants to check file encodings, and we need to tell it not to
dnl becuase of the unicode currency symbols. But older versions of GCC
dnl don't like the warning suppression option, so we need to set it only
dnl with clang.

AC_MSG_CHECKING([if compiling with clang])

AC_COMPILE_IFELSE(
[AC_LANG_PROGRAM([], [[
#ifndef __clang__
       not clang
#endif
]])],
[ac_cv_CLANG=yes], [ac_cv_CLANG=no])

AC_MSG_RESULT([$ac_cv_CLANG])
AM_CONDITIONAL([CLANG], [test "x$ac_cv_CLANG" = "xyes"])

###--------------------------------------------------------
### Begin C++ dependencies
###--------------------------------------------------------
AX_BOOST_BASE([1.48.0], [ac_cv_BOOST=yes], [ac_cv_BOOST=no])
if test x$ac_cv_BOOST != xyes; then
    AC_MSG_ERROR([Boost 1.48.0 or later was not found and is required to build GnuCash])
fi
###--------------------------------------------------------
### Optionally enable gtkmm plugin (requires c++ compiler)
###--------------------------------------------------------
enable_GTKMM=false

AC_ARG_ENABLE(gtkmm,
  [AS_HELP_STRING([--enable-gtkmm],[enable gtkmm gui])],
  [case "${enableval}" in
     yes) enable_GTKMM=true ;;
     no) enable_GTKMM=false ;;
     *) enable_GTKMM=false ;;
   esac]
  )

AS_IF([test x${enable_GTKMM} = "xtrue"],
  [
    # We require gtkmm, of course
    PKG_CHECK_MODULES(GTKMM, gtkmm-2.4 >= 2.24)
    # and also the c++ compiler
    AC_PROG_CXXCPP
    AC_PROG_CXX
    _COMPONENTS="$_COMPONENTS gtkmm"
  ])
AM_CONDITIONAL([WITH_GTKMM], [test x${enable_GTKMM} = "xtrue"])
# This section must come before AC_PROG_LIBTOOL because libtool
# must know about the c++ compiler.
###--------------------------------------------------------


AC_LIBTOOL_DLOPEN
AC_LIBTOOL_WIN32_DLL
AM_DISABLE_STATIC
AM_PROG_LIBTOOL

AC_SUBST(LIBTOOL_DEPS)

AC_ISC_POSIX
AC_C_BIGENDIAN
AC_PROG_MAKE_SET
AC_PROG_LN_S
AC_HEADER_STDC

AC_CHECK_HEADERS(limits.h sys/time.h sys/times.h sys/wait.h pow.h)
oldcflags="$CFLAGS"
CFLAGS=
AC_CHECK_FUNCS(stpcpy memcpy timegm towupper)
AC_CHECK_FUNCS(setenv,,[
  AC_CHECK_FUNCS(putenv,,[
    AC_MSG_ERROR([Must have one of the setenv or putenv functions.])
  ])
])
CFLAGS="$oldcflags"
STRUCT_TM_GMTOFF_CHECK
cflags_save=${CFLAGS}
CFLAGS="${CFLAGS} -Wall -Werror"
SCANF_LLD_CHECK
if test x$am_cv_scanf_lld = "xno"; then
  SCANF_QD_CHECK

  if test x$am_cv_scanf_qd = "xno"; then
    SCANF_I64D_CHECK
    if test x$am_cv_scanf_i64d = "xno"; then
      AC_MSG_ERROR([Cannot continue, no long long conversion support in scanf.])
    fi
  fi
fi
CFLAGS="${cflags_save}"

# test whether we are building directly from svn/svk/git/bzr
AC_MSG_CHECKING(if building from an scm managed directory)
"$srcdir/util/gnc-vcs-info" -r "$srcdir" >/dev/null 2>&1
if test $? = 0 -o "x${BUILDING_FROM_VCS}" = "xyes" ; then
  BUILDING_FROM_VCS=yes
  SCM_TYPE=$("$srcdir/util/gnc-vcs-info" -t "$srcdir")
  AC_MSG_RESULT($SCM_TYPE)

  if test "x${SCM_TYPE}" = "xgit"; then
    AC_MSG_CHECKING(git command to use due to detected git repo)
    # The windows build uses environment variable $GIT_CMD to invoke git (adding git
    # to the PATH in Windows results in a build failure).
    # So for platform independence, use GIT_CMD for all
    if test -z "${GIT_CMD}" ; then
      GIT_CMD=git
    fi
    AC_MSG_RESULT(${GIT_CMD})
  fi
else
  AC_MSG_RESULT(no)
  BUILDING_FROM_VCS=no
  SCM_TYPE=

  # Make sure we've got swig-runtime.h and gnc-vcs-info.h
  AC_CHECK_FILE(${srcdir}/src/swig-runtime.h, [],
    [AC_MSG_ERROR([

It looks like you are NOT building from Subversion, svk, git or bzr
but I cannot find swig-runtime.h.  Check your PATH and make sure
we can find gnc-vcs-info in your PATH!
Either that or contact gnucash-devel@gnucash.org because
the tarball you downloaded is broken.

    ])])
  AC_CHECK_FILE(${srcdir}/src/core-utils/gnc-vcs-info.h, [],
    [AC_MSG_ERROR([

It looks like you are NOT building from Subversion, svk, git or bzr
but I cannot find gnc-vcs-info.h.  Check your PATH and make sure
we can find gnc-vcs-info in your PATH!
Either that or contact gnucash-devel@gnucash.org because
the tarball you downloaded is broken.

    ])])
fi
AM_CONDITIONAL(BUILDING_FROM_VCS, test "x$BUILDING_FROM_VCS" = "xyes")
AC_SUBST(SCM_TYPE)
AC_SUBST(GIT_CMD)

# Build dir adjustments
AM_CONDITIONAL(GNUCASH_SEPARATE_BUILDDIR, test "x${srcdir}" != "x.")

# Init binreloc
AM_BINRELOC

### --------------------------------------------------------------------------
### See if we have pkg-config

AC_PATH_PROG(PKG_CONFIG,pkg-config)
if test "x$PKG_CONFIG" = x; then
  # @*%&$ Ximian programmers renamed this application
  AC_PATH_PROG(PKG_CONFIG,pkgconfig)
  if test "x$PKG_CONFIG" = x; then
    AC_MSG_ERROR([Could not find the pkg-config (or pkgconfig) program.],)
  fi
fi

### --------------------------------------------------------------------------
### Glib checks.

# We require glib >= 2.28, released together with gtk-2.24;
# We first check for other versions due to deprecations.
# 2.36 deprecated g_type_init
# 2.32 deprecated some gthread functions
PKG_CHECK_MODULES(GLIB, glib-2.0 >= 2.38 gio-2.0 >= 2.25 gthread-2.0 gobject-2.0 gmodule-2.0,
[
  AC_DEFINE([HAVE_GLIB_2_38], [1], [Configure leading quote around assertions])
  AC_DEFINE([HAVE_GLIB_2_36], [1], [Configure g_type_init deprecation])
  AC_DEFINE([HAVE_GLIB_2_32], [1], [Configure gthread deprecations])
],
[
  PKG_CHECK_MODULES(GLIB,
                        glib-2.0 >= 2.36 gio-2.0 >= 2.25 gthread-2.0 gobject-2.0 gmodule-2.0,
  [
    AC_DEFINE([HAVE_GLIB_2_36], [1], [Configure g_type_init deprecation])
    AC_DEFINE([HAVE_GLIB_2_32], [1], [Configure gthread deprecations])
  ],
  [
    PKG_CHECK_MODULES(GLIB,
                        glib-2.0 >= 2.32 gio-2.0 >= 2.25 gthread-2.0 gobject-2.0 gmodule-2.0,
    [
        AC_DEFINE([HAVE_GLIB_2_32], [1], [Configure gthread deprecations])
    ],
    [
	PKG_CHECK_MODULES(GLIB,
                        glib-2.0 >= 2.28 gio-2.0 >= 2.25 gthread-2.0 gobject-2.0 gmodule-2.0)
    ])
  ])
])
AC_CHECK_HEADERS(dirent.h dlfcn.h dl.h utmp.h locale.h mcheck.h unistd.h wctype.h)

GLIB_GSETTINGS

# I'm sure we (used to?) require this in various places, so don't remove
# this test unless you've done sufficient code review/testing.
AC_MSG_CHECKING(if unsigned long is at least as big as guint32)
GNC_OLDCFLAGS="$CFLAGS"
GNC_OLDLDFLAGS="$LDFLAGS"
CFLAGS="${CFLAGS} ${GLIB_CFLAGS}"
LDFLAGS="${LDFLAGS} ${GLIB_LIBS}"
AC_TRY_RUN([
  #include <glib.h>
  int main(int argc, char *argv[]) {
    return(!(sizeof(unsigned long) >= sizeof(guint32)));
  }
],[
  AC_MSG_RESULT(yes)
],[
  AC_MSG_RESULT(no)
  AC_MSG_ERROR(cannot continue, size of unsigned long too small.)
],[
  AC_MSG_RESULT(assuming yes)
])
CFLAGS="$GNC_OLDCFLAGS"
LDFLAGS="$GNC_OLDLDFLAGS"

# Gnucash replaced dlopen/dlsym by the g_module functions; dlsym
# is needed optionally in one place for BSD linkers, though.
DL_LIB=
AC_CHECK_FUNCS(dlsym,,[
  AC_CHECK_LIB(dl, dlsym, DL_LIB="-ldl",[
    AC_CHECK_LIB(dld, shl_load, DL_LIB="-ldld",[
      AC_CHECK_FUNCS(dlsym, DL_LIB="")
    ])
  ])
])

oLIBS="$LIBS"
LIBS="$LIBS $DL_LIB"
AC_CHECK_FUNCS(dlerror,,)
LIBS="$oLIBS"
AC_SUBST(DL_LIB)

##################################################
# OS dependent checks
##################################################
AC_SUBST(SED)

# Set some defaults, they may be overridden below
REGEX_LIBS=""
GCC_VERSION=`${CC} -dumpversion`

AC_MSG_CHECKING(operating system)
#NOUNDEF for use with mingw
NOUNDEF=""
case $host_os in
  rhapsody* | darwin[1567].*)
    AC_MSG_RESULT([darwin, but too old])
    AC_MSG_ERROR([This platform is not supported, please
update to latest  darwin])
    ;;
  darwin*)
    platform=darwin
    AC_DEFINE(PLATFORM_OSX,1,[Running on OSX, either X11 or Quartz])
    AC_MSG_RESULT($platform)
    AC_MSG_CHECKING(For GDK-Quartz)
    platform=osx
    _gdk_tgt=`$PKG_CONFIG --variable=target gdk-2.0`
    if test "x$_gdk_tgt" = xquartz; then
      platform=darwin/quartz
      AC_MSG_RESULT(yes)
      AC_DEFINE(GDK_QUARTZ,,[Using GDK Quartz (not X11)])
      PKG_CHECK_MODULES([GTK_MAC], gtk-mac-integration,
                        [_gtk_mac=yes], [_gtk_mac=no])
      if test "x$_gtk_mac" = xyes; then
        GTK_MAC_LIBS="${GTK_MAC_LIBS} -lobjc -framework Cocoa"
        GTK_MAC_CFLAGS="${GTK_MAC_CFLAGS} -xobjective-c"
 	if test "`echo ${GCC_VERSION} | cut -d. -f1`" -eq 4; then
	   if test "`echo ${GCC_VERSION} | cut -d. -f2`" -ge 8; then
      	   # This is gcc >= 4.8.x
	      GTK_MAC_CFLAGS="${GTK_MAC_CFLAGS} -fobjc-exceptions"
	   fi
	fi
     fi
      AC_MSG_RESULT(${_gtk_mac})
      AC_SUBST(GTK_MAC_LIBS)
      AC_SUBST(GTK_MAC_CFLAGS)
    else
      AC_MSG_RESULT(no)
    fi
    ;;
  mingw*|cygwin*)
    platform=win32
    AC_MSG_RESULT($platform)
    LT_PROG_RC

    AC_MSG_CHECKING(for native win32)
    case $host_os in
      mingw*)
        native_win32=yes
        AC_MSG_RESULT(yes)

        HTMLHELP_LIBS=
        AC_MSG_CHECKING(for HtmlHelpW)
        saved_LIBS="${LIBS}"
        LIBS="${LIBS} -lhtmlhelp"
        AC_LINK_IFELSE(
          [AC_LANG_PROGRAM(
             [[#include <windows.h>
               #include <htmlhelp.h>]],
             [HtmlHelpW(0, (wchar_t*)"", HH_HELP_CONTEXT, 0);])],
          [AC_MSG_RESULT(yes)
           HTMLHELP_LIBS=-lhtmlhelp
           AC_DEFINE(HAVE_HTMLHELPW,1,[System has HtmlHelpW])
          ], [AC_MSG_RESULT(no)])
        LIBS="${saved_LIBS}"
        AC_SUBST(HTMLHELP_LIBS)
        ;;
      *)
        AC_MSG_RESULT(no)
        ;;
    esac

    REGEX_LIBS="-lregex"

    # Adjust CFLAGS and LDFLAGS on Windows
    CFLAGS="${CFLAGS} -mms-bitfields"
#   NOUNDEF will be added to ldflags for the makefiles but not the configures
#   This fixes a problem with libtool and gcc 4.8
    NOUNDEF="-no-undefined"
    LDFLAGS="${LDFLAGS} -mwindows"
    ;;

  *)
    platform=linux/other
    AC_MSG_RESULT($platform)
    ;;
esac
AC_SUBST(REGEX_LIBS)

AM_CONDITIONAL(PLATFORM_LINUX, test "x$platform" = "xlinux/other")
AM_CONDITIONAL(PLATFORM_OSX, test "x$platform" = "xdarwin")
AM_CONDITIONAL(PLATFORM_OSX_QUARTZ, test "x$platform" = "xdarwin/quartz")
AM_CONDITIONAL(PLATFORM_WIN32, test "x$platform" = "xwin32")
AM_CONDITIONAL(OS_WIN32, test "x$native_win32" = "xyes")

# These are unavailable on windows/mingw32 and X11 isn't desired or
# required for MacOSX Quartz
if test "x$_gdk_tgt" = xquartz;
then
    AC_CHECK_HEADERS(glob.h)
else
    AC_CHECK_HEADERS(X11/Xlib.h glob.h)
fi
AM_CONDITIONAL(HAVE_X11_XLIB_H, test "x$ac_cv_header_X11_Xlib_h" = "xyes")
AC_CHECK_FUNCS(chown gethostname getppid getuid gettimeofday gmtime_r)
AC_CHECK_FUNCS(gethostid link)
##################################################



### --------------------------------------------------------------------------
### Guile version checks

# - check minimum version
# - determine GUILE_CFLAGS and GUILE_LIBS
gnc_have_guile_2=no
gnc_have_guile_www=no
PKG_CHECK_MODULES(GUILE,
                  [guile-2.0 >= 2.0.0],
		  [gnc_have_guile_2=yes
		  GUILE_EFFECTIVE_VERSION=2.0
		  AC_PATH_PROG([GUILD], guild)],
   [PKG_CHECK_MODULES(GUILE,
                  [guile-1.8 >= 1.8.5],
		  [GUILE_EFFECTIVE_VERSION=1.8],
                  [AC_MSG_ERROR([
    guile does not appear to be installed correctly, or is not in the
    correct version range.  Perhaps you have not installed the guile
    development packages?  Gnucash requires at least version 1.8.5 to build.
  ])])
])

AM_CONDITIONAL(GNC_HAVE_GUILE_2, test "x${gnc_have_guile_2}" = xyes)
AC_SUBST(GUILE_EFFECTIVE_VERSION)
AC_SUBST(GUILE, [`pwd`/gnc-guile])

AC_CHECK_HEADERS(ltdl.h,
         [],
         [AC_MSG_ERROR([ltdl.h not found. Perhaps you need to install
the intltool-ltdl development packages ?])])

### --------------------------------------------------------------------------
### SWIG version checks (only when building from SCM)
#
# In order to build against guile 2 or build the dist we need at least
# version 2.0.10 of SWIG, because that's the first version that supports
# guile 2.
#
# For a guile 1.8 build we accept an older version, but wont allow you
# to build the dist because we need to apply a patch to the swig
# generated files that needs to go into the release tarball. At that
# point we don't know yet which version of guile will be used together
# with that tarball so we have to prepare the tarball for guile 2
# compatibility.
#
if test "${BUILDING_FROM_VCS}" = yes
then
    AX_PKG_SWIG(2.0.10, [gnc_have_swig_2_0_10=yes], [gnc_have_swig_2_0_10=no])

    if test "${gnc_have_guile_2}" = yes
    then
        if test "${gnc_have_swig_2_0_10}" = no
        then
            AC_MSG_ERROR([
    You are building from ${SCM_TYPE} but swig was not found or too old.
    To build gnucash you need at least swig version 2.0.10.
            ])
        fi
    else  # using guile 1.8
        if test "${gnc_have_swig_2_0_10}" = no
        then
            AX_PKG_SWIG(1.3.31, [],
                [AC_MSG_ERROR([
    You are building from ${SCM_TYPE} but swig was not found or too old.
    To build gnucash with guile 1.8 you need at least swig version 1.3.31.
            ])])
        fi
    fi

    # If we get here then we have an okay version to build locally.
    # Check if we can build dist (which always requires swig 2.0.10)
    if test "${gnc_have_swig_2_0_10}" = no
    then
        AC_MSG_WARN([You don't have SWIG 2.0.10 so you will not be able to "make dist"])
    fi
    AM_CONDITIONAL([SWIG_DIST_FAIL], test "${gnc_have_swig_2_0_10}" != yes)
else
    # When building from tarball, all the prerequisites to build dist are already
    # met so make sure it's allowed
    AM_CONDITIONAL([SWIG_DIST_FAIL], test yes != yes)
fi

### --------------------------------------------------------------------------
### LIBXML -- GNOME_XML_LIB is defined by GNOME_XML_CHECK

LIBXML2_REQUIRED=2.5.10
PKG_CHECK_MODULES(LIBXML2, libxml-2.0 >= $LIBXML2_REQUIRED)
AS_SCRUB_INCLUDE(LIBXML2_CFLAGS)
AC_SUBST(LIBXML2_CFLAGS)
AC_SUBST(LIBXML2_LIBS)

oLIBS="$LIBS"
LIBS="$LIBS $LIBXML2_LIBS"

# Compile a test program to verify that the xml2 library works.
AC_CHECK_LIB(xml2, xmlElemDump, [:], [
  AC_MSG_ERROR([libxml2 is required for GnuCash])
  ])
LIBS="$oLIBS"

### --------------------------------------------------------------------------
### LIBXSLT

PKG_CHECK_MODULES(LIBXSLT, libxslt)
AS_SCRUB_INCLUDE(LIBXLT_CFLAGS)
AC_SUBST(LIBXSLT_CFLAGS)
AC_SUBST(LIBXSLT_LIBS)

# xsltproc is not included in libxslt on all distributions
# so check for it separately
AC_PATH_PROG(XSLTPROC, xsltproc, [""])

if test -z "$XSLTPROC"; then
  AC_MSG_ERROR([xsltproc is required to build GnuCash])
fi

### --------------------------------------------------------------------------
### Zlib

ZLIB_LIBS=-lz
AC_SUBST(ZLIB_LIBS)

oLIBS="$LIBS"
LIBS="$LIBS $ZLIB_LIBS"
AC_CHECK_LIB(z, gzopen, [:], [
  AC_MSG_ERROR([zlib is required for GnuCash])
])
LIBS="$oLIBS"

### --------------------------------------------------------------------------
### Internal code part which is called "qof"

LIBQOF_LIBRARY_VERSION=1:4:0
AC_SUBST(LIBQOF_LIBRARY_VERSION)

QOF_CFLAGS='-I${top_builddir}/src/libqof/qof -I${top_srcdir}/src/libqof/qof'
QOF_LIBS='${top_builddir}/src/libqof/qof/libgnc-qof.la'
AC_SUBST(QOF_CFLAGS)
AC_SUBST(QOF_LIBS)

### ----------------------
### LIBDBI

AC_ARG_ENABLE(dbi,
  [AS_HELP_STRING([--disable-dbi],[don't build with the libdbi backend])],
  [case "${enableval}" in
     yes) want_dbi=true ;;
     no)  want_dbi=false ;;
     *) want_dbi=false ;;
   esac],
   [want_dbi=true])
if test x${want_dbi} = xtrue
then
  EXTRA_SEARCH_LIBS=""
  AC_CHECK_HEADERS(dbi/dbi.h)
  if test "x$ac_cv_header_dbi_dbi_h" != xno; then
    save_libs=$LIBS
    AC_ARG_WITH( dbi-dbd-dir,
      [AS_HELP_STRING([--with-dbi-dbd-dir=PATH],[specify location of libdbi drivers @<:@default=${libdir}/dbd@:>@])],
      [[GNC_DBD_DIR="$with_dbi_dbd_dir"
       EXTRA_SEARCH_LIBS=$GNC_DBD_DIR]],
      [[GNC_DBD_DIR=""
        # pkg-config is new in libdbi 0.9. Use it if avaiable
        # Otherwise fall back to our previous hard coded values
        pkg-config --exists dbi
        if test $? -eq 0; then
          EXTRA_SEARCH_LIBS="$(pkg-config --variable=libdir dbi)/dbd"
        else
          EXTRA_SEARCH_LIBS="/usr/lib/dbd:/usr/lib64/dbd:${libdir}/dbd:$(prefix)/lib/dbd"
        fi]]
       )
    case $host_os in
       win32*|mingw*)
	 LDINC="#include <windows.h>"
	 LDFUNCARGS=""
	 LDEXT=dll
	 ;;
       *)
	 LDINC="#include <dlfcn.h>"
	 LDFUNCARGS=", RTLD_NOW"
	 LDEXT=so
	 export LIBS="$lt_cv_dlopen_libs $LIBS"
	 ;;
      esac
      export LD_LIBRARY_PATH="$LD_LIBRARY_PATH:$EXTRA_SEARCH_LIBS"
      AC_MSG_CHECKING([Looking for at least one supported DBD module])
      AC_RUN_IFELSE([AC_LANG_PROGRAM([$LDINC],
				     [[if (!$lt_cv_dlopen("libdbdsqlite3.$LDEXT"$LDFUNCARGS)) return -1;
				     ]])],AC_MSG_RESULT([SQLite3]),
      	AC_RUN_IFELSE([AC_LANG_PROGRAM([$LDINC],
				     [[if (!$lt_cv_dlopen("libdbdmysql.$LDEXT"$LDFUNCARGS)) return -1;
					]])],AC_MSG_RESULT([MySql]),
	  AC_RUN_IFELSE([AC_LANG_PROGRAM([$LDINC],
				     [[if (!$lt_cv_dlopen("libdbdpgsql.$LDEXT"$LDFUNCARGS)) return -1;
					 ]])],AC_MSG_RESULT([Postgresql]),
        				 AC_MSG_ERROR([
Unable to find any of the supported dbd modules
(libdbdsqlite3, libdbdmysql, or libdbdpgsql) needed to actually use the SQL
backend.

If you do have them installed the problem is either that dlopen cannot
find them or that dlopen itself is not getting linked. Check config.log
to find out which.  You can add the option --with-dbi-dbd-dir pointing to
the directory in which they are located.

If you do not actually want to build with libdi add --disable-dbi
to the configure argument list and run it again.
       ]))))

    LIBDBI_LIBS=-ldbi
    _COMPONENTS="$_COMPONENTS dbi"
    LIBS=$saved_libs
  else
    AC_MSG_ERROR([

 Unable to find <dbi/dbi.h>. Either install the libdbi development
 package (such as libdbi0-dev), or switch off the database backend of
 gnucash by --disable-dbi.
 Note: If you install libdbi, you should also install its database
 drivers (such as libdbd-sqlite3 libdbd-mysql libdbd-pgsql).
])
  fi
fi
AC_SUBST(LIBDBI_LIBS)
AC_SUBST(GNC_DBD_DIR)
AM_CONDITIONAL(CUSTOM_GNC_DBD_DIR, [test x"$GNC_DBD_DIR" != "x"])
AM_CONDITIONAL(WITH_DBI, [test "x$ac_cv_header_dbi_dbi_h" = xyes])

### --------------------------------------------------------------------------
### Variables
### Set up all the initial variable values...
GNC_CONFIGDIR='${sysconfdir}/gnucash'
GNC_DOC_INSTALL_DIR='${docdir}'
GNC_INCLUDE_DIR='${includedir}/gnucash'
GNC_SCM_INSTALL_DIR='${pkgdatadir}/scm'
GNC_SHAREDIR='${pkgdatadir}'
GNC_LIBEXECDIR='${libexecdir}/gnucash'

GNC_ACCOUNTS_DIR='${GNC_SHAREDIR}/accounts'
GNC_CHECKS_DIR='${GNC_SHAREDIR}/checks'
GNC_GTKBUILDER_DIR='${GNC_SHAREDIR}/gtkbuilder'
GNC_UI_DIR='${GNC_SHAREDIR}/ui'
GNC_PIXMAP_DIR='${GNC_SHAREDIR}/pixmaps'

AC_SUBST(GNC_ACCOUNTS_DIR)
AC_SUBST(GNC_CHECKS_DIR)
AC_SUBST(GNC_CONFIGDIR)
AC_SUBST(GNC_DOC_INSTALL_DIR)
AC_SUBST(GNC_GTKBUILDER_DIR)
AC_SUBST(GNC_UI_DIR)
AC_SUBST(GNC_INCLUDE_DIR)
AC_SUBST(GNC_PIXMAP_DIR)
AC_SUBST(GNC_SCM_INSTALL_DIR)
AC_SUBST(GNC_SHAREDIR)
AC_SUBST(GNC_LIBEXECDIR)

AC_ARG_ENABLE( debug,
  [AS_HELP_STRING([--enable-debug],[compile with debugging flags set])],
  [
     # remove any optimization flags...
     CFLAGS=`echo ${CFLAGS} | sed -e 's,-O.,,g'`
     # ...except for those the user wants.
     CFLAGS="${CFLAGS} -g ${USER_OPTIMIZATION}"
     # Do the same for C++
     CXXFLAGS=`echo ${CXXFLAGS} | sed -e 's,-O.,,g'`
     CXXFLAGS="${CXXFLAGS} -g ${USER_OPTIMIZATION}"
     LDFLAGS="${LDFLAGS} -g"
     AC_DEFINE(DEBUG_MEMORY,1,[Enable debug memory])
  ],
  [     AC_DEFINE(DEBUG_MEMORY,0,[Enable debug memory])
  ])

AC_ARG_ENABLE( profile,
  [AS_HELP_STRING([--enable-profile],[compile with profiling set])],
  AM_CFLAGS="${AM_CFLAGS} -pg"
  AM_CXXFLAGS="${AM_CXXFLAGS} -pg"
  AM_LDFLAGS="${AM_LDFLAGS} -pg")

###---------------------------------------------------------------------------
### Google Profiler Support: https://code.google.com/p/gperftools/
###---------------------------------------------------------------------------
enable_google_profile=no
AC_ARG_ENABLE( google-profiler,
  [AS_HELP_STRING([--enable-google-profiler], [link in Google Performance Tools profiler; allows enabling profiling by setting $CPUPROFILE=/path/to/logfile.])],
  [AC_MSG_CHECKING([Google PerfTools Profiler])
   AC_CHECK_LIB([profiler], [ProfilerEnable], [enable_google_profile=yes],
      [AC_MSG_WARN([Google Profiling Enabled but the library was not found.])])
])
AM_CONDITIONAL(WITH_GOOGLE_PROFILER, [test x$enable_google_profile = xyes])

###---------------------------------------------------------------------------
### Google Test and Mock Support: https://code.google.com/p/googletest/ and
### https://code.google.com/p/googlemock/
### ---------------------------------------------------------------------------
ac_cv_gmock_root=""
ac_cv_gmock_headers=""
ac_cv_gtest_root=""
ac_cv_gtest_headers=""
ac_cv_gtest_libs=""
ac_cv_gmock_libs=""

AC_ARG_ENABLE( google-test,
   [AS_HELP_STRING([--disable-google-test], [do not build the Google Test and Google Mock static libraries and enable C++ Unit Tests])],,[enable_google_test=yes])
if test x$enable_google_test != xno; then
   AC_CHECK_LIB([gtest_main], [main],
      [AC_CHECK_FILES([/usr/src/gmock/gmock-all.cc
		       /usr/include/gtest/gtest.h
		       /usr/include/gmock/gmock.h],
      	[ac_cv_gtest_system_install=yes] [ac_cv_have_gtest_libs=yes],
	[ac_cv_gtest_system_install=no])],
      [AC_CHECK_FILES([/usr/src/gtest/src/gtest-all.cc
		       /usr/src/gtest/gtest-main.cc
		       /usr/src/gmock/src/gmock-all.cc
		       /usr/include/gtest/gtest.h
		       /usr/include/gmock/gmock.h],
        [ac_cv_gtest_system_install=yes] [ac_cv_have_gtest_libs=no],
        [ac_cv_gtest_system_install=no])]
   )
fi
if test x$ac_cv_file__usr_include_gmock_gmock_h = xyes -a x$ac_cv_file__usr_include_gtest_gtest_h = xyes; then
  if test x$ac_cv_file__usr_src_gmock_src_gmock_all_cc = xyes -a x$ac_cv_file__usr_src_gtest_src_gtest_all_cc = xyes; then
     ac_cv_gtest_system_install=yes
  elif test "x$ac_cv_have_gtest_libs" = xyes; then
     ac_cv_gtest_system_install=yes
     ac_cv_gtest_libs="-lgtest -lgtest_main"
  else
     ac_cv_gtest_system_install=no
  fi
fi

AC_ARG_WITH([gtest-root],
    [AS_HELP_STRING([--with-gtest-root=PATH], [location of the google test sources])],
    [ac_cv_gtest_root="$with_gtest_root"])
AC_ARG_WITH([gtest-headers],
    [AS_HELP_STRING([--with-gtest-headers=PATH], [location of the google test header files if not in gtest-root])],
    [ac_cv_gtest_headers="$with_gtest_headers"])
AC_ARG_WITH([gmock-root],
    [AS_HELP_STRING([--with-gmock-root=PATH], [location of the google mock sources])],
    [ac_cv_gmock_root="$with_gmock_root"])
AC_ARG_WITH([gmock-headers],
    [AS_HELP_STRING([--with-gmock-headers=PATH], [location of the google test header files if not in gmock-root])],
    [ac_cv_gmock_headers="$with_gmock_headers"])

if test x$enable_google_test = xyes; then
   AC_MSG_CHECKING([whether Google Test is available])
   if test -n "$ac_cv_gtest_root" -a -r "$ac_cv_gtest_root/src/gtest-all.cc"; then
     AC_MSG_WARN([Skipped setting ac_cv_gtest_root, value $ac_cv_gtest_root])
   else
      if test -n "${GTEST_ROOT}" -a -r "${GTEST_ROOT}/src/gtest-all.cc"; then
         ac_cv_gtest_root=${GTEST_ROOT}
      elif test "x$ac_cv_gtest_system_install" = "xyes"; then
         ac_cv_gtest_root="/usr/src/gtest"
      else
         ac_cv_gtest_root=""
      fi
   fi
   if test -z "$ac_cv_gtest_root" -a -z "$ac_cv_gtest_libs"; then
      AC_MSG_RESULT([No gtest-root])
      enable_google_test=no
   else
      if test ! -r "$ac_cv_gtest_root/include/gtest/gtest.h"; then
         if test -n "$ac_cv_gtest_headers" -a -r "$ac_cv_gtest_headers/gtest/gtest.h"; then
            AC_MSG_WARN([Skipped setting ac_cv_gtest_headers, value $ac_cv_gtest_headers])
         else
            if test  -n "${GTEST_HEADERS}" -a -r "${GTEST_HEADERS}/gtest/gtest.h"; then
               ac_cv_gtest_headers=${GTEST_HEADERS}
            elif test "x$ac_cv_gtest_system_install" = "xyes"; then
               ac_cv_gtest_headers="/usr/include"
            else
               ac_cv_gtest_headers=""
            fi
         fi
         if test -z "$ac_cv_gtest_headers"; then
            AC_MSG_RESULT([No gtest-headers])
            enable_google_test=no
         fi
      else
         ac_cv_gtest_headers=$ac_cv_gtest_root/include
      fi
   fi

   dnl Fedora installs gmock sources in /usr/src/gmock without a src
   dnl subdir, unlike Debian or the distribution tarball, so we have to
   dnl make GMOCK_ROOT include src if it's there.

   if test -n "$ac_cv_gmock_root" -a -r "$ac_cv_gmock_root/gmock-all.cc"; then
      ac_cv_gmock_src_path="$ac_cv_gmock_root"
      AC_MSG_WARN([Skipped setting ac_cv_gmock_root, value $ac_cv_gmock_root])
   elif test -n "$ac_cv_gmock_root" -a -r "$ac_cv_gmock_root/src/gmock-all.cc"; then
      ac_cv_gmock_src_path="$ac_cv_gmock_root/src"
      AC_MSG_WARN([Skipped setting ac_cv_gmock_root, value $ac_cv_gmock_root])
   else
      if test -n "${GMOCK_ROOT}" -a -r "${GMOCK_ROOT}/src/gmock-all.cc"; then
         ac_cv_gmock_src_path=${GMOCK_ROOT}/src
      elif test "x$ac_cv_gtest_system_install" = "xyes"; then
         if test "x$ac_cv_file__usr_src_gmock_src_gmock_all_cc" = xyes; then
            ac_cv_gmock_src_path="/usr/src/gmock/src"
	 elif test "x$ac_cv_file__usr_src_gmock_gmock_all_cc" = xyes; then
	    ac_cv_gmock_src_path="/usr/src/gmock"
	 else
	    ac_cv_gmock_root=""
	 fi
      else
         ac_cv_gmock_root=""
      fi
   fi
   if test -z "$ac_cv_gmock_root"; then
      AC_MSG_RESULT([No gmock-root])
      enable_google_test=no
   else
      if test ! -r "$ac_cv_gmock_root/include/gmock/gmock.h"; then
         if test -n "$ac_cv_gmock_headers" -a -r "$ac_cv_gmock_headers/gmock/gmock.h"; then
            AC_MSG_WARN([Skipped setting ac_cv_gmock_headers, value $ac_cv_gmock_headers])
         else
            if test -n "${GMOCK_HEADERS}" -a -r "${GMOCK_HEADERS}/gmock/gmock.h"; then
               ac_cv_gmock_headers=${GMOCK_HEADERS}
            elif test "x$ac_cv_gtest_system_install" = "xyes"; then
               ac_cv_gmock_headers="/usr/include"
            else
               ac_cv_gmock_headers=""
            fi
         fi
         if test -z "$ac_cv_gmock_headers"; then
	    AC_MSG_RESULT([No gmock-headers])
            enable_google_test=no
         fi
      else
         ac_cv_gmock_headers="$ac_cv_gmock_root/include"
      fi
   fi
   if test "x$enable_google_test" = "xyes"; then
       AC_MSG_RESULT([Yes])
   fi
fi
AC_SUBST([GTEST_LIBS], [$ac_cv_gtest_libs])
AC_SUBST([GTEST_SRC], [$ac_cv_gtest_root])
AC_SUBST([GTEST_HEADERS], [$ac_cv_gtest_headers])
AC_SUBST([GMOCK_SRC_PATH], [$ac_cv_gmock_src_path])
AC_SUBST([GMOCK_SRC], [$ac_cv_gmock_root])
AC_SUBST([GMOCK_HEADERS], [$ac_cv_gmock_headers])
AM_CONDITIONAL([WITH_GOOGLE_TEST], [test "x$enable_google_test" = "xyes"])
AM_CONDITIONAL([GOOGLE_TEST_LIBS], [test "x$ac_cv_gtest_libs" != "x"])
### --------------------------------------------------------------------------
### Register2
AC_ARG_ENABLE( register2,
  [AS_HELP_STRING([--enable-register2],[compile with register2 enabled])],
  if test x$enableval = xyes; then
    AC_DEFINE(REGISTER2_ENABLED,1,We are using Register2)
  else
    AC_DEFINE(REGISTER2_ENABLED,0,We are not using Register2)
  fi)

### --------------------------------------------------------------------------
### OFX
want_ofx=auto
have_ofx=no
AC_ARG_ENABLE( ofx,
  [AS_HELP_STRING([--enable-ofx],[compile with ofx support (needs LibOFX)])],
  [ case "$enableval" in
    yes) want_ofx=yes ;;
    no)  want_ofx=no ;;
    esac[]dnl
  ] )
AC_MSG_CHECKING(whether to use OFX)
case "${want_ofx}" in
  yes)  AC_MSG_RESULT(yes -- failure is fatal) ;;
  no)   AC_MSG_RESULT(no) ;;
  auto) AC_MSG_RESULT(yes -- automatic test) ;;
esac

if test x${want_ofx} != xno ; then
  PKG_CHECK_MODULES(LIBOFX, libofx, [have_ofx="yes"], [ have_ofx="no" ])
fi

if test x${want_ofx} = xyes && test x${have_ofx} = xno; then
  AC_MSG_ERROR([

 OFX support wanted, but libofx development libraries not found.
 Either install the libofx development package (such as libofx-dev or
 libofx-devel), or drop ofx support. You can do tis by removing
 --enable-dbi from the configure parameters.])
fi

MIGRATABLE_PREFS_OFX="/dev/null"
if test x${have_ofx} = xyes ; then
  _COMPONENTS="$_COMPONENTS ofx"
  MIGRATABLE_PREFS_OFX="$srcdir/src/import-export/ofx/migratable-prefs-ofx.xml"
fi

AM_CONDITIONAL([WITH_OFX], [test "x${have_ofx}" = xyes])
AC_SUBST_FILE([MIGRATABLE_PREFS_OFX])
### --------------------------------------------------------------------------
### MT940
AC_ARG_ENABLE( mt940,
  [AS_HELP_STRING([--enable-mt940],[obsolete, included in --enable-aqbanking])],
  if test "x$enableval" != "xno" ; then
    AC_MSG_ERROR([--enable-mt940 is obsolete -- all functionality is already included in --enable-aqbanking])
  fi)

### --------------------------------------------------------------------------
### AqBanking

AC_ARG_ENABLE( aqbanking,
  [AS_HELP_STRING([--enable-aqbanking],[compile with AqBanking support])],
  if test "x$enableval" != "xno" ; then
    want_aqbanking=yes
  fi)
AC_ARG_ENABLE( hbci,
  [AS_HELP_STRING([--enable-hbci],[obsolete, replaced by --enable-aqbanking])],
  if test "x$enableval" != "xno" ; then
    AC_MSG_ERROR([--enable-hbci is obsolete -- the option has been renamed into --enable-aqbanking])
  fi)

MIGRATABLE_PREFS_AQBANKING="/dev/null"
if test x${want_aqbanking} = xyes ;
then
  # Check for Aqbanking library
  # We require aqbanking-4.0.0 because our implementation doesn't run
  # with earlier version anymore. (libaqbanking ships with a pkgconfig
  # file since its version 1.6.1.)
  PKG_CHECK_MODULES(AQBANKING, aqbanking >= 4.0.0 gwenhywfar, , [
    AC_MSG_ERROR([Could not find aqbanking >= 4.0.0. If you use --enable-aqbanking, you MUST have aqbanking installed!])
  ])
  # For libgwenhywfar > 3.99.20, look for its library gwengui-gtk2.
  PKG_CHECK_MODULES([GWENGUI_GTK2], [gwengui-gtk2 gwenhywfar], [has_gwengui_gtk2=1], [has_gwengui_gtk2=0])

  # also check for ktoblzcheck
  AC_CHECK_HEADERS(ktoblzcheck.h)
  if test "x$ac_cv_header_ktoblzcheck_h" != xno; then
    AQBANKING_LIBS="${AQBANKING_LIBS} -lktoblzcheck"
  fi

  AS_SCRUB_INCLUDE(AQBANKING_CFLAGS)
  AC_SUBST(AQBANKING_LIBS)
  AC_SUBST(AQBANKING_CFLAGS)
  _COMPONENTS="$_COMPONENTS aqbanking"
  MIGRATABLE_PREFS_AQBANKING="$srcdir/src/import-export/aqb/migratable-prefs-aqbanking.xml"
fi
AM_CONDITIONAL([WITH_AQBANKING], [test x${want_aqbanking} = xyes])
AC_SUBST_FILE([MIGRATABLE_PREFS_AQBANKING])

AC_ARG_WITH(xdg-data-dirs,
                 [AS_HELP_STRING([--with-xdg-data-dirs],
                 [search path for system XDG data directories [default /usr/local/share/;/usr/share/]])],
                 [GNC_SYSTEM_XDG_DATA_DIRS=$withval],
                 [GNC_SYSTEM_XDG_DATA_DIRS="/usr/local/share;/usr/share"])
AC_SUBST(GNC_SYSTEM_XDG_DATA_DIRS)

AC_ARG_WITH(qt3-wizard-package,
                 [AS_HELP_STRING([--with-qt3-wizard-package=name],[name of package containing qt3-wizard (aqbanking)])],
    [QT3_WIZARD_PACKAGE=$withval], [QT3_WIZARD_PACKAGE=aqbanking])
AC_DEFINE_UNQUOTED([QT3_WIZARD_PACKAGE],["$QT3_WIZARD_PACKAGE"],[Name of package containing qt3-wizard.])

### --------------------------------------------------------------------------
### i18n

# This variable is set by GLIB_WITH_NLS, called through
# AM_GLIB_GNU_GETTEXT above. Usually it is "share", but on some
# platforms it is "lib". Make sure it is set.
if test "x$DATADIRNAME" = "x"; then
  DATADIRNAME="share"
  AC_SUBST(DATADIRNAME)
fi

dnl check for nl_langinfo(D_FMT) which is missing on FreeBSD
LANGINFO_D_FMT_CHECK

dnl Enable locale-specific tax-related information in the accounts
AC_ARG_ENABLE( locale-specific-tax,
  [AS_HELP_STRING([--enable-locale-specific-tax],[enable localized tax categories (experimental, but used by the german SKR04 account chart)])],
  AC_DEFINE(LOCALE_SPECIFIC_TAX,1,Enable the experimental locale-specific tax categories) )

dnl Make sure we have a proper gettext installed
AC_MSG_CHECKING(for a valid gettext/gmsgfmt installation)
if test "$gt_cv_have_gettext" != "yes" || test "x$GMSGFMT" = "x"; then
  AC_MSG_RESULT(no)
  AC_MSG_ERROR([Cannot find Glib Gettext.  Maybe you need to install the gettext package?])
else
  AC_MSG_RESULT(yes - $GMSGFMT)
fi

# -------------------------------------------------------------------------
# URLs for MySQL and PostgreSQL testing
AC_ARG_WITH(test-mysql-url,
            AS_HELP_STRING([--with-test-mysql-url=URL],
                           [MySQL database URL for testing [default=none]]),
            [],[with_test_mysql_url=""])

TEST_MYSQL_URL=$with_test_mysql_url
AC_SUBST(TEST_MYSQL_URL)

AC_ARG_WITH(test-pgsql-url,
            AS_HELP_STRING([--with-test-pgsql-url=URL],
                           [PgSQL database URL for testing [default=none]]),
            [],[with_test_pgsql_url=""])

TEST_PGSQL_URL=$with_test_pgsql_url
AC_SUBST(TEST_PGSQL_URL)

### --------------------------------------------------------------------------
### help files

# Used to initialize doc-path.
AC_ARG_WITH( help-prefix,
  [AS_HELP_STRING([--with-help-prefix=PATH],[specify where to store the help files])],
  GNC_HELPDIR="$with_help_prefix",
  GNC_HELPDIR="\${datadir}")
AC_SUBST(GNC_HELPDIR)

### --------------------------------------------------------------------------
### Check for etags

AC_ARG_ENABLE( etags,
  [AS_HELP_STRING([--enable-etags],[enable automatic create of TAGS file])],
  if test x$enableval = xyes; then
     USE_ETAGS=1
  fi,
  USE_ETAGS=0)

if test x${USE_ETAGS} = x1; then
  AC_CHECK_PROG(GNC_ETAGS_FILE, etags, TAGS)
fi

AM_CONDITIONAL(GNC_ETAGS_FILE, test x${GNC_ETAGS_FILE} = xTAGS)

### --------------------------------------------------------------------------
### Check for ctags

AC_ARG_ENABLE( ctags,
  [AS_HELP_STRING([--enable-ctags],[enable automatic create of tags file])],
  if test x$enableval = xyes; then
     USE_CTAGS=1
  fi,
  USE_CTAGS=0)

if test x${USE_CTAGS} = x1; then
  AC_CHECK_PROG(GNC_CTAGS_FILE, ctags, tags)
fi

AM_CONDITIONAL(GNC_CTAGS_FILE, test x${GNC_CTAGS_FILE} = xtags)

### --------------------------------------------------------------------------
### Check for perl

# Check for perl, force version 5
AC_ARG_WITH(perl,
  [AS_HELP_STRING([--with-perl=FILE],[which perl executable to use])],
  PERL="${with_perl}")

# If the user didn't specify a perl, then go fetch.
if test x"$PERL" = x;
then
  AC_PATH_PROG(PERL, perl)
fi

# Make sure Perl was found
if test x"$PERL" = x; then
    AC_MSG_ERROR([Cannot find Perl. Try using the --with-perl flag.])
fi

# Make sure it's version 5 or later
if "$PERL" -e 'exit 1 if $] < 5.0'; then
    :
else
    AC_MSG_ERROR([Found ${PERL} reports version ]
                 [`${PERL} -e 'print $]'`, need version 5.*])
fi
AC_SUBST(PERL)

### ----------------------------------------------------------------------------
### Check for doxygen, mostly stolen from http://log4cpp.sourceforge.net/

AC_DEFUN([BB_ENABLE_DOXYGEN],
  [
    AC_ARG_ENABLE(doxygen, [AS_HELP_STRING([--enable-doxygen],[enable documentation generation with doxygen (auto)])])
    AC_ARG_ENABLE(dot, [AS_HELP_STRING([--enable-dot],[use 'dot' to generate graphs in doxygen (auto)])])
    AC_ARG_ENABLE(html-docs, [AS_HELP_STRING([--enable-html-docs],[enable HTML generation with doxygen (yes)])], [], [ enable_html_docs=yes])
    AC_ARG_ENABLE(latex-docs, [AS_HELP_STRING([--enable-latex-docs],[enable LaTeX documentation generation with doxygen (no)])], [], [ enable_latex_docs=no])
    if test "x$enable_doxygen" = xno; then
      enable_doc=no
    else
      AC_PATH_PROG(DOXYGEN, doxygen, , $PATH)
      if test x$DOXYGEN = x; then
        if test "x$enable_doxygen" = xyes; then
          AC_MSG_ERROR([could not find doxygen])
        fi
        enable_doc=no
      else
        enable_doc=yes
        AC_PATH_PROG(DOT, dot, , $PATH)
      fi
    fi
    AM_CONDITIONAL(DOC, test x$enable_doc = xyes)

    if test x$DOT = x; then
      if test "x$enable_dot" = xyes; then
        AC_MSG_ERROR([could not find dot])
      fi
      enable_dot=no
    else
      enable_dot=yes
    fi
    AM_CONDITIONAL(ENABLE_DOXYGEN, test x$enable_doc = xtrue)
    AC_SUBST(enable_dot)
    AC_SUBST(enable_html_docs)
    AC_SUBST(enable_latex_docs)
  ])

# check for doxygen
BB_ENABLE_DOXYGEN


### --------------------------------------------------------------------------
### Libraries
LIBS="$LIBS -lm"


### --------------------------------------------------------------------------
### Whether or not to build the GTK GUI components.
### When disabled, we don't even need to check for them!
### --------------------------------------------------------------------------

AC_ARG_ENABLE(gui,
  [AS_HELP_STRING([--disable-gui],[build without the GNOME GUI components of Gnucash])],
  [case "${enableval}" in
     yes) gnc_build_gui=true ;;
     no)  gnc_build_gui=false ;;
     *) gnc_build_gui=true ;;
   esac],
   [gnc_build_gui=true])

AM_CONDITIONAL(GNUCASH_ENABLE_GUI, test x${gnc_build_gui} = xtrue)

### --------------------------------------------------------------------------
### GNOME gui components -- built by default, but not if --enable-gui=no
### or --disable-gui is passed to autogen
### --------------------------------------------------------------------------

if test x${gnc_build_gui} = xtrue ;
then
  if test x${enable_compile_warnings} = x ;
  then
    enable_compile_warnings="yes"
  fi
#Save CFLAGS so that we can put the warnings in AM_CFLAGS
  __cflags="$CFLAGS"
  CFLAGS=
  GNOME_COMPILE_WARNINGS
  AM_CFLAGS="$CFLAGS"
  CFLAGS="$__cflags"

  PKG_CHECK_MODULES(GTK, gtk+-2.0 >= 2.24.0)
  AS_SCRUB_INCLUDE(GTK_CFLAGS)
  AC_SUBST(GTK_CFLAGS)
  AC_SUBST(GTK_LIBS)

  PKG_CHECK_MODULES(GNOMECANVAS, libgnomecanvas-2.0)
  AS_SCRUB_INCLUDE(GNOMECANVAS_CFLAGS)
  AC_SUBST(GNOMECANVAS_CFLAGS)
  AC_SUBST(GNOMECANVAS_LIBS)

  PKG_CHECK_MODULES(GDK_PIXBUF, gdk-pixbuf-2.0)
  AS_SCRUB_INCLUDE(GDK_PIXBUF_CFLAGS)
  AC_SUBST(GDK_PIXBUF_CFLAGS)
  AC_SUBST(GDK_PIXBUF_LIBS)

   # checks for goffice
  PKG_CHECK_MODULES(GOFFICE, libgoffice-0.8 >= 0.7.0, [goffice=1], [AC_MSG_ERROR([Cannot find libgoffice.>= 0.7.0])])
  AS_SCRUB_INCLUDE(GOFFICE_CFLAGS)
  AC_SUBST(GOFFICE_CFLAGS)
  AC_SUBST(GOFFICE_LIBS)

  ### --------------------------------------------------------------------------
  ### determine the HTML engine

  AC_MSG_CHECKING([the html engine])
  AC_ARG_WITH(html_engine,
              AS_HELP_STRING([--with-html-engine=@<:@webkit@:>@],
                             [Obsolete: Only webkit is used as HTML engine now]),
              [],[with_html_engine="webkit"])

  AC_MSG_RESULT([$with_html_engine])

  case "$with_html_engine" in

    gtkhtml)
      # No more gtkhtml in gnucash-2.5.0
      AC_MSG_ERROR([gtkhtml is no longer sufficient for gnucash, as we now require the CSS/javascript features using webkit. Please remove your --with-html-engine argument from configure.])
      ;;

    webkit)
      PKG_CHECK_MODULES(WEBKIT, webkit-1.0 >= "1.2")
      case "$platform" in
        win32)
          # 1.1.90 has both functions
          AC_DEFINE(HAVE_WEBKIT_WEB_VIEW_LOAD_URI,1,[webkit_web_view_load_uri exists])
          AC_DEFINE(HAVE_WEBKIT_WEB_FRAME_PRINT_FULL,1,[webkit_web_frame_print_full exists])
          ;;
        *)
          # Unsure - check functions exist
          oLIBS="$LIBS"
          LIBS="$LIBS ${WEBKIT_LIBS}"
          AC_CHECK_FUNCS(webkit_web_view_load_uri)
          LIBS="$oLIBS"
          AC_MSG_CHECKING(for webkit_web_frame_print_full)
          saved_CFLAGS="${CFLAGS}"
          saved_LIBS="${LIBS}"
          CFLAGS="${CFLAGS} ${WEBKIT_CFLAGS}"
          LIBS="${LIBS} ${WEBKIT_LIBS}"
          AC_LINK_IFELSE(
              [AC_LANG_PROGRAM(
                  [[#include <webkit/webkit.h>]],
                  [[webkit_web_frame_print_full( 0, 0, 0, 0 );]])],
                  [AC_MSG_RESULT(yes)
                   AC_DEFINE(HAVE_WEBKIT_WEB_FRAME_PRINT_FULL,1,[webkit_web_frame_print_full exists])],
                  [AC_MSG_RESULT(no)])
          CFLAGS="${saved_CFLAGS}"
          LIBS="${saved_LIBS}"
          ;;
        esac
        ;;

    *) AC_MSG_ERROR([Invalid HTML engine: must be webkit]) ;;
  esac

  AC_SUBST(WEBKIT_CFLAGS)
  AC_SUBST(WEBKIT_LIBS)

  dnl if Mac OSX, also scrub /sw/include
  dnl GIVEN_CFLAGS=$(echo $GIVEN_CFLAGS | sed -e "s;-I/sw/include ;;" | sed -e "s;-I/sw/include$;;")

  ###-----------------------------------------------------------------------
  ## Find a suitable password store
  AC_ARG_ENABLE([password-storage],
                AS_HELP_STRING([--disable-password-storage], [Ignore system wide password stores such as gnome-keyring, libsecret or Apple's keychain]))

  have_password_storage=no
  if test "x$enable_password_storage" != "xno"
  then
    case $host_os in
    darwin*)
      have_password_storage=yes
      AC_DEFINE(HAVE_OSX_KEYCHAIN,1,[System has an OS X Key chain])
      ;;
    *)
      PKG_CHECK_MODULES(GNOME_KEYRING, gnome-keyring-1 >= "0.6",
          [have_password_storage=yes
           AC_DEFINE(HAVE_GNOME_KEYRING,1,[System has gnome-keyring 0.6 or better])
          ],
          [dummy_not_found=true])

      PKG_CHECK_MODULES(LIBSECRET, libsecret-1 >= "0.18",
          [have_password_storage=yes
           AC_DEFINE(HAVE_LIBSECRET,1,[System has libsecret 0.18 or better])
           AC_SUBST(LIBSECRET_CFLAGS)
           AC_SUBST(LIBSECRET_LIBS)
          ],
          [dummy_not_found=true])
      ;;
    esac
  fi

  if test "x$have_password_storage" = "xno" && test "x$enable_password_storage" = "xyes"
  then
      AC_MSG_ERROR([password storage requested but no suitable backend found. Either gnome-keyring >= 0.6, libsecret >= 0.18 or Apple's keychain are supported])
  fi


  ### ----------------------------------------------------------------------

  AC_ARG_ENABLE( efence,
    [AS_HELP_STRING([--enable-efence],[link using efence])],
    if test x$enableval = xyes; then
      EFENCE_LIBS="-lefence"
      USE_EFENCE=1
      AC_DEFINE(USE_EFENCE,,We are using EFence)
    fi,
    USE_EFENCE=0
    EFENCE_LIBS="")
  AC_SUBST(EFENCE_LIBS)

  ### ----------------------------------------------------------------------
  ## For now, we just presume you're using the GNOME version.  The other
  ## UI's haven't been carried over during the automake transition.  At
  ## some point, if it's deemed worthwhile, they can be resurrected...

  GNOME=1
  AC_DEFINE(GNOME,,using GNOME)
  AM_CXXFLAGS="${AM_CXXFLAGS} -Wall"

else
  # GNOME_COMPILE_WARNINGS will add -Wall; no need to set it again.
  # also, only add it for GCC.
  if test ${GCC}x = yesx
  then
    # We should always see these errors...
    AM_CFLAGS="${AM_CFLAGS} -Wall"
    AM_CXXFLAGS="${AM_CXXFLAGS} -Wall"
  fi

fi
### End of gui-only checks

###-------------------------------------------------------------------------
### Selectively disable deprecated bits of glib/gdk/gtk/gnome
###-------------------------------------------------------------------------

allow_deprecated=true
AC_ARG_ENABLE(deprecated-glib,
  [AS_HELP_STRING([--disable-deprecated-glib],[don't use deprecated glib functions])],
  [case "${enableval}" in
     no) allow_deprecated=false ;;
     *)  allow_deprecated=true ;;
   esac]
  )
if test x${allow_deprecated} != "xtrue"
then
  # FIXME: This define is unused; this block can be removed
  AC_DEFINE(G_DISABLE_DEPRECATED,1, [Don't use deprecated glib functions])
fi


# default: Allow deprecated gtk functions
allow_deprecated=true
AC_ARG_ENABLE(deprecated-gtk,
  [AS_HELP_STRING([--disable-deprecated-gtk],[don't use deprecated gtk, gdk or gdk-pixbuf functions])],
  [case "${enableval}" in
     no) allow_deprecated=false ;;
     *)  allow_deprecated=true ;;
   esac]
  )
if test x${allow_deprecated} != "xtrue"
then
  # FIXME: This define is unused; this block can be removed
  AC_DEFINE(GTK_DISABLE_DEPRECATED,1, [Don't use deprecated gtk functions])
  AC_DEFINE(GDK_DISABLE_DEPRECATED,1, [Don't use deprecated gdk functions])
  AC_DEFINE(GDK_PIXBUF_DISABLE_DEPRECATED,1, [Don't use deprecated gdk-pixbuf functions])
fi


allow_deprecated=true
AC_ARG_ENABLE(deprecated-gnome,
  [AS_HELP_STRING([--disable-deprecated-gnome],[don't use deprecated gnome functions])],
  [case "${enableval}" in
     no) allow_deprecated=false ;;
     *)  allow_deprecated=true ;;
   esac]
  )
if test x${allow_deprecated} != "xtrue"
then
  # FIXME: This define is unused; this block can be removed
  AC_DEFINE(GNOME_DISABLE_DEPRECATED,1, [Don't use deprecated gnome functions])
fi

###-------------------------------------------------------------------------
### Stuff from Mac OS X Port
###-------------------------------------------------------------------------

AC_CHECK_FUNCS(pthread_mutex_init)
case $host_os in
  darwin*)
    AC_REPLACE_FUNCS(localtime_r gmtime_r)
    AC_LIBOBJ(strptime)
    ;;
  *)
    AC_REPLACE_FUNCS(strptime localtime_r gmtime_r strfmon)
    ;;
esac

if test x$am_cv_val_LC_MESSAGES = "xno"; then
  LC_MESSAGES_ENUM="LC_ALL"
else
  LC_MESSAGES_ENUM="LC_MESSAGES"
fi
AC_SUBST(LC_MESSAGES_ENUM)

###--------------------------------------------------------
### Make Python plugin and bindings optional
###--------------------------------------------------------

AC_ARG_ENABLE(python,
  [AS_HELP_STRING([--enable-python],[enable python plugin and bindings])],
  [case "${enableval}" in
     yes) enable_python=true ;;
     no) enable_python=false ;;
     *) enable_python=false    # default: false
   esac],
  [enable_python=false] # default: false
  )
if test x${enable_python} = "xtrue"
then
  # Check for Python. We require python-2.4

  AM_PATH_PYTHON(2.4,,[
	   AC_MSG_ERROR([Could not find python >= 2.4. If you use --enable-python, you MUST have python installed!])
    ])
  AC_PYTHON_DEVEL(>= '2.4')
  if test "x${PYTHON}" = "x"
  then
	   AC_MSG_ERROR([Could not find Python development files. Make sure that the correct python-devel package is installed.])
  fi
  SWIG_PYTHON
  _COMPONENTS="$_COMPONENTS python"
fi
AM_CONDITIONAL(WITH_PYTHON, [test x${enable_python} = xtrue])

AC_ARG_ENABLE(python-bindings,
  [AS_HELP_STRING([--enable-python-bindings],[obsolete: replaced by --enable-python])],
  if test "x$enableval" != "xno" ; then
    AC_MSG_ERROR([--enable-python-bindings is obsolete: The option has been renamed into --enable-python])
  fi)


###-------------------------------------------------------------------------
### Additional compiler warnings (or not) if we're running GCC
###-------------------------------------------------------------------------

# This has to come after AC_PROG_CC _AND_ GNOME_COMPILE_WARNINGS
AC_LANG([C++])
AX_CHECK_COMPILE_FLAG([-Wno-deprecated-register],
    [AM_CXXFLAGS="${AM_CXXFLAGS} -Wno-unused -Wno-deprecated-register"],
    [AM_CXXFLAGS="${AM_CXXFLAGS} -Wno-unused"], [-Werror])
AC_LANG([C])
AC_MSG_CHECKING(what extra warning flags to pass to the C compiler)
if test ${GCC}x = yesx
then
  warnFLAGS=
  warnXXFLAGS=
  #We have a lot of unused variables. Don't warn until someone gets
  #around to cleaning them up.
  AM_CFLAGS="${AM_CFLAGS} -Wno-unused"
  # other flags...
  # These next two are included in the GNOME_COMPILE_WARNINGS
  #warnFLAGS="${warnFLAGS} -Wmissing-prototypes"
  #warnFLAGS="${warnFLAGS} -Wmissing-declarations"
  #warnFLAGS="${warnFLAGS} -Werror-implicit-function-declaration" # In -Wall

  # error-on-warning should not be active in (stable) release tarballs
  if test "x$BUILDING_FROM_VCS" = "xyes"
  then
    # This code is from svn/svk/git/bzr, so enable error-on-warning
    error_on_warning_as_default="yes"
  else
    # This is from a tarball, so disable error-on-warning
    error_on_warning_as_default="no"
  fi

  # Enable error-on-warning by default -- I'm tired of fixing other
  # people's missing #includes, etc.
  AC_ARG_ENABLE(error-on-warning,
    [AS_HELP_STRING([--disable-error-on-warning],[disable treating compile warnings as errors])],
    [case "${enableval}" in
       yes) warnFLAGS="${warnFLAGS} -Werror" ; warnXXFLAGS="${warnXXFLAGS} -Werror" ; gnc_error_on_warning=yes ;;
       no)  gnc_error_on_warning=no ;;
       *) AC_MSG_ERROR(bad value ${enableval} for --enable-error-on-warning) ;;
     esac],
    [ if test "${error_on_warning_as_default}" = "yes"; then
        warnFLAGS="${warnFLAGS} -Werror";
        warnXXFLAGS="${warnXXFLAGS} -Werror";
        gnc_error_on_warning=auto
      else
        gnc_error_on_warning=no
      fi
    ])

  warnFLAGS="${warnFLAGS} -Wdeclaration-after-statement -Wno-pointer-sign"
  # rpmbuild on FC4 forces this flag. Can't hurt to always compile with it.
  cflags_save="$CFLAGS"
  CFLAGS="$AM_CFLAGS $CFLAGS -Werror -D_FORTIFY_SOURCE=2"
  AC_COMPILE_IFELSE([AC_LANG_PROGRAM([[
#include <stdio.h>
	 ]],
	 [[ printf( "%s\n", "Hello World!");]])],
	 [warnFLAGS="${warnFLAGS} -D_FORTIFY_SOURCE=2"])
  CFLAGS="$cflags_save"

  AM_CFLAGS="${warnFLAGS} ${AM_CFLAGS}"
  AM_CXXFLAGS="${warnXXFLAGS} ${AM_CXXFLAGS}"
else
  warnFLAGS=none
fi
AC_SUBST(AM_CFLAGS)
AC_SUBST(AM_CXXFLAGS)
AC_MSG_RESULT($warnFLAGS)

### --------------------------------------------------------------------------
### Adjustments -- especially executables that aren't generated via
### makefiles, so that we don't have an opportunity to adjust them
### there.

chmod u+x ${srcdir}/src/bin/generate-gnc-script

### --------------------------------------------------------------------------
### Makefile creation

# This is necessary so that .o files in LIBOBJS are also built via
# the ANSI2KNR-filtering rules.
LIBOBJS_SEDSCRIPT="s,\.[[^.]]* ,$U&,g;s,\.[[^.]]*\$\$,$U&,"
AC_SUBST(LIBOBJS_SEDSCRIPT)

# Don't add empty lines in the following macro, they
# will cause the Windows build to fail if using a git repo as source
AC_CONFIG_FILES(
  po/Makefile.in
  dnl # Makefiles
  Makefile
  accounts/Makefile
  accounts/C/Makefile
  accounts/cs/Makefile
  accounts/da/Makefile
  accounts/de_AT/Makefile
  accounts/de_CH/Makefile
  accounts/de_DE/Makefile
  accounts/el_GR/Makefile
  accounts/en_GB/Makefile
  accounts/es_ES/Makefile
  accounts/es_MX/Makefile
  accounts/fi_FI/Makefile
  accounts/fr_CA/Makefile
  accounts/fr_CH/Makefile
  accounts/fr_FR/Makefile
  accounts/hu_HU/Makefile
  accounts/it/Makefile
  accounts/ja/Makefile
  accounts/ko/Makefile
  accounts/lt/Makefile
  accounts/lv/Makefile
  accounts/nb/Makefile
  accounts/nl/Makefile
  accounts/pl/Makefile
  accounts/pt_BR/Makefile
  accounts/pt_PT/Makefile
  accounts/ru/Makefile
  accounts/sk/Makefile
  accounts/sv_AX/Makefile
  accounts/sv_FI/Makefile
  accounts/sv_SE/Makefile
  accounts/tr_TR/Makefile
  accounts/zh_CN/Makefile
  accounts/zh_HK/Makefile
  accounts/zh_TW/Makefile
  checks/Makefile
  doc/Makefile
  doc/examples/Makefile
  lib/Makefile
  lib/libc/Makefile
  lib/stf/Makefile
  packaging/Makefile
  src/Makefile
  src/app-utils/Makefile
  src/app-utils/test/Makefile
  src/backend/Makefile
  src/backend/dbi/Makefile
  src/backend/dbi/test/Makefile
  src/backend/xml/Makefile
  src/backend/xml/test/Makefile
  src/backend/xml/test/test-files/Makefile
  src/backend/xml/test/test-files/xml2/Makefile
  src/backend/sql/Makefile
  src/backend/sql/test/Makefile
  src/bin/Makefile
  src/bin/overrides/Makefile
  src/bin/test/Makefile
  src/core-utils/Makefile
  src/core-utils/test/Makefile
  src/debug/Makefile
  src/debug/valgrind/Makefile
  src/doc/Makefile
  src/doc/design/Makefile
  src/doc/xml/Makefile
  src/engine/Makefile
  src/engine/test/Makefile
  src/engine/test-core/Makefile
  src/gnc-module/Makefile
  src/gnc-module/test/Makefile
  src/gnc-module/test/mod-foo/Makefile
  src/gnc-module/test/mod-bar/Makefile
  src/gnc-module/test/mod-baz/Makefile
  src/gnc-module/test/misc-mods/Makefile
  src/gnome/Makefile
  src/gnome/gtkbuilder/Makefile
  src/gnome/gschemas/Makefile
  src/gnome/ui/Makefile
  src/gnome-utils/Makefile
  src/gnome-utils/gtkbuilder/Makefile
  src/gnome-utils/gschemas/Makefile
  src/gnome-utils/test/Makefile
  src/gnome-utils/ui/Makefile
  src/gnome-search/Makefile
  src/html/Makefile
  src/import-export/Makefile
  src/import-export/test/Makefile
  src/import-export/ofx/gschemas/Makefile
  src/import-export/qif-imp/Makefile
  src/import-export/qif/Makefile
  src/import-export/qif/test/Makefile
  src/import-export/qif-imp/gschemas/Makefile
  src/import-export/qif-imp/test/Makefile
  src/import-export/gschemas/Makefile
  src/import-export/ofx/Makefile
  src/import-export/ofx/test/Makefile
  src/import-export/csv-imp/Makefile
  src/import-export/csv-imp/gschemas/Makefile
  src/import-export/csv-exp/Makefile
  src/import-export/csv-exp/gschemas/Makefile
  src/import-export/log-replay/Makefile
  src/import-export/aqb/Makefile
  src/import-export/aqb/gschemas/Makefile
  src/import-export/aqb/test/Makefile
  src/libqof/Makefile
  src/libqof/qof/Makefile
  src/libqof/qof/test/Makefile
  src/optional/Makefile
  src/optional/gtkmm/Makefile
  src/optional/gtkmm/test/Makefile
  src/optional/python-bindings/Makefile
  src/optional/python-bindings/tests/Makefile
  src/pixmaps/Makefile
  src/python/Makefile
  src/python/pycons/Makefile
  src/quotes/Makefile
  src/register/Makefile
  src/register/ledger-core/Makefile
  src/register/ledger-core/test/Makefile
  src/register/register-core/Makefile
  src/register/register-core/test/Makefile
  src/register/register-gnome/Makefile
  src/register/register-gnome/test/Makefile
  src/report/Makefile
  src/report/report-gnome/Makefile
  src/report/report-gnome/test/Makefile
  src/report/report-system/Makefile
  src/report/report-system/test/Makefile
  src/report/standard-reports/Makefile
  src/report/standard-reports/test/Makefile
  src/report/business-reports/Makefile
  src/report/locale-specific/Makefile
  src/report/locale-specific/us/Makefile
  src/report/locale-specific/us/test/Makefile
  src/report/stylesheets/Makefile
  src/report/stylesheets/test/Makefile
  src/report/utility-reports/Makefile
  src/report/utility-reports/test/Makefile
  src/report/jqplot/Makefile
  src/scm/Makefile
  src/scm/gnumeric/Makefile
  src/tax/Makefile
  src/tax/us/Makefile
  src/tax/us/test/Makefile
  src/test-core/Makefile
  src/business/Makefile
  src/business/business-gnome/Makefile
  src/business/business-gnome/gtkbuilder/Makefile
  src/business/business-gnome/gschemas/Makefile
  src/business/business-gnome/ui/Makefile
  src/business/business-ledger/Makefile
  dnl # Stuff for bill/invoice import plugin
  src/plugins/Makefile
  src/plugins/bi_import/Makefile
  src/plugins/bi_import/gtkbuilder/Makefile
  src/plugins/bi_import/ui/Makefile
  dnl # Stuff for customer import.
  src/plugins/customer_import/Makefile
  src/plugins/customer_import/gtkbuilder/Makefile
  src/plugins/customer_import/ui/Makefile
  dnl # non-makefiles
  src/bin/gnucash.rc
  src/app-utils/migratable-prefs.xml
  src/gnome/gnucash.desktop.in
  dnl # GSettings schema files
  src/business/business-gnome/gschemas/org.gnucash.dialogs.business.gschema.xml.in
  src/gnome/gschemas/org.gnucash.dialogs.checkprinting.gschema.xml.in
  src/gnome/gschemas/org.gnucash.dialogs.commodities.gschema.xml.in
  src/gnome/gschemas/org.gnucash.dialogs.gschema.xml.in
  src/gnome/gschemas/org.gnucash.dialogs.reconcile.gschema.xml.in
  src/gnome/gschemas/org.gnucash.dialogs.sxs.gschema.xml.in
  src/gnome/gschemas/org.gnucash.dialogs.totd.gschema.xml.in
  src/gnome/gschemas/org.gnucash.gschema.xml.in
  src/gnome/gschemas/org.gnucash.window.pages.account.tree.gschema.xml.in
  src/gnome/gschemas/org.gnucash.window.pages.gschema.xml.in
  src/gnome-utils/gschemas/org.gnucash.history.gschema.xml.in
  src/gnome-utils/gschemas/org.gnucash.warnings.gschema.xml.in
  src/import-export/aqb/gschemas/org.gnucash.dialogs.import.hbci.gschema.xml.in
  src/import-export/csv-exp/gschemas/org.gnucash.dialogs.export.csv.gschema.xml.in
  src/import-export/csv-imp/gschemas/org.gnucash.dialogs.import.csv.gschema.xml.in
  src/import-export/gschemas/org.gnucash.dialogs.import.generic.gschema.xml.in
  src/import-export/ofx/gschemas/org.gnucash.dialogs.import.ofx.gschema.xml.in
  src/import-export/qif-imp/gschemas/org.gnucash.dialogs.import.qif.gschema.xml.in
  dnl # Please read doc/build-system before adding *anything* here
  ,
  dnl # init-commands go here
)
# A few files need extra actions at creation time
AC_CONFIG_FILES([src/bin/overrides/gnucash-make-guids], [chmod u+x src/bin/overrides/gnucash-make-guids])
LDFLAGS="${LDFLAGS} ${NOUNDEF}"
AC_OUTPUT


AC_MSG_RESULT([
  Options detected/selected
  -------------------------
  gnucash version ...... : $VERSION
  Build for host ....... : $host
  Optional components... : $_COMPONENTS
  Extra Warnings ....... : $warnFLAGS
  CPPFLAGS ............. : $CPPFLAGS
  CFLAGS ............... : $CFLAGS
  CXXFLAGS ............. : $CXXFLAGS
  LDFLAGS .............. : $LDFLAGS
  prefix................ : ${prefix}


])<|MERGE_RESOLUTION|>--- conflicted
+++ resolved
@@ -20,11 +20,7 @@
 
 # Autoconf initialization
 AC_PREREQ(2.60)
-<<<<<<< HEAD
 AC_INIT([GnuCash], [2.6.99], [gnucash-devel@gnucash.org])
-=======
-AC_INIT([GnuCash], [2.6.6], [gnucash-devel@gnucash.org])
->>>>>>> a59b01b9
 AC_CONFIG_HEADERS(config.h)
 AC_CONFIG_SRCDIR(src/engine/Transaction.h)
 AC_CONFIG_MACRO_DIR([macros])
@@ -183,15 +179,13 @@
 AC_HEADER_STDC
 
 AC_CHECK_HEADERS(limits.h sys/time.h sys/times.h sys/wait.h pow.h)
-oldcflags="$CFLAGS"
-CFLAGS=
 AC_CHECK_FUNCS(stpcpy memcpy timegm towupper)
 AC_CHECK_FUNCS(setenv,,[
   AC_CHECK_FUNCS(putenv,,[
     AC_MSG_ERROR([Must have one of the setenv or putenv functions.])
   ])
 ])
-CFLAGS="$oldcflags"
+
 STRUCT_TM_GMTOFF_CHECK
 cflags_save=${CFLAGS}
 CFLAGS="${CFLAGS} -Wall -Werror"
@@ -637,7 +631,7 @@
         if test $? -eq 0; then
           EXTRA_SEARCH_LIBS="$(pkg-config --variable=libdir dbi)/dbd"
         else
-          EXTRA_SEARCH_LIBS="/usr/lib/dbd:/usr/lib64/dbd:${libdir}/dbd:$(prefix)/lib/dbd"
+          EXTRA_SEARCH_LIBS="/usr/lib/dbd:/usr/lib64/dbd:${libdir}/dbd"
         fi]]
        )
     case $host_os in
