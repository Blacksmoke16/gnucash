## -*-m4-*-

dnl Process this file with autoconf to produce a configure script.

# FILE:
# configure.in
#
# FUNCTION:
# implements checks for a variety of system-specific functions
#
# Contents:
#   Headers   - Autoconf header stuff
#   Variables - Hardcoded variables
#   Programs  - Check for programs binaries
#   Functions - Check for functions
#   With      - Check for --with/without options
#   Enable    - Check for --enable/disable options
#   Libraries - Check for libraries
#   Footer    - Autoconf footer stuff

# Autoconf initialization
AC_PREREQ(2.60)
AC_INIT([GnuCash], [2.6.99], [gnucash-devel@gnucash.org])
AC_CONFIG_HEADERS(config.h)
AC_CONFIG_SRCDIR(src/engine/Transaction.h)
AC_CONFIG_MACRO_DIR([macros])

#Change this in development versions when changing anything that
#affects stored data structures. Reset to zero when bumping version.
GNUCASH_NANO_VERSION=0
#This should be the earliest version in the form XXMMUUNN (XX=MAJOR,
#MM=MINOR, UU=MICRO, NN=NANO) or SVN revision if before 2.4.1 which is
#storage-compatible with the current version. See the comments in
#src/backend/dbi/gnc-backend-dbi.c:gnc_dbi_load.
GNUCASH_RESAVE_VERSION=19920
# Initialize automake -- make sure we have at least version 1.9 Note:
# Automake 1.14 & 1.15 issue a ton of warnings about subdir-objects, which
# will become the default in automake 2.0; unfortunately this option
# is broken and prevents building without passing
# --disable-dependency-tracking to configure, which make-distcheck
# doesn't do. Fixes are in git and expected in Automake-1.16. See
# http://lists.gnu.org/archive/html/automake/2014-04/msg00002.html and
# http://debbugs.gnu.org/cgi/bugreport.cgi?bug=13928 for details.
# In the meantime the best option is to use Automake 1.13 or earlier.
AM_INIT_AUTOMAKE([1.9 dist-bzip2])

# Parse out the version number
GNUCASH_VERSION_STRING=AC_PACKAGE_VERSION
GNUCASH_MAJOR_VERSION=`echo $GNUCASH_VERSION_STRING | [ sed -e 's/^\([^\.]*\)\.\([^.]*\)\.\(.*\)$/\1/' ]`
GNUCASH_MINOR_VERSION=`echo $GNUCASH_VERSION_STRING | [ sed -e 's/^\([^\.]*\)\.\([^.]*\)\.\(.*\)$/\2/' ]`
GNUCASH_MICRO_VERSION=`echo $GNUCASH_VERSION_STRING | [ sed -e 's/^\([^\.]*\)\.\([^.]*\)\.\(.*\)$/\3/' ]`
GNUCASH_LATEST_STABLE_SERIES=$GNUCASH_MAJOR_VERSION.$(($GNUCASH_MINOR_VERSION-($GNUCASH_MINOR_VERSION%2)))

# save any user/environment optimization flags before we muck with them in
# --enable-debug:
USER_OPTIMIZATION=""
for flag in $CFLAGS; do
  tmp_flag=`echo $flag | sed -e 's,-O.,,'`
  if test -z "$tmp_flag"; then
    USER_OPTIMIZATION="$USER_OPTIMIZATION ${flag}"
  fi
done

##  Do this first, because the other tests depend on it:

# Check for gcc and intltool (somehow breaks the suggested content
# order, doesn't it? Whatever.)
AC_PROG_CC
AM_PROG_CC_C_O
AC_GNU_SOURCE
AC_PROG_INTLTOOL
# Ensure the compiler supports C++ 11:
AX_CXX_COMPILE_STDCXX_11(ext)


AC_SUBST(GNUCASH_MAJOR_VERSION)
AC_SUBST(GNUCASH_MINOR_VERSION)
AC_SUBST(GNUCASH_MICRO_VERSION)
AC_SUBST(GNUCASH_NANO_VERSION)
AC_SUBST(GNUCASH_LATEST_STABLE_SERIES)

AC_DEFINE_UNQUOTED(GNUCASH_MAJOR_VERSION, $GNUCASH_MAJOR_VERSION,
    [GnuCash Major version number])
AC_DEFINE_UNQUOTED(GNUCASH_MINOR_VERSION, $GNUCASH_MINOR_VERSION,
    [GnuCash Minor version number])
AC_DEFINE_UNQUOTED(GNUCASH_MICRO_VERSION, $GNUCASH_MICRO_VERSION,
    [GnuCash Micro version number])
AC_DEFINE_UNQUOTED(GNUCASH_NANO_VERSION, $GNUCASH_NANO_VERSION,
    [GnuCash Nano version number])
AC_DEFINE_UNQUOTED(GNUCASH_RESAVE_VERSION, $GNUCASH_RESAVE_VERSION,
    [GnuCash earliest compatible databaseversion number])
AC_DEFINE_UNQUOTED(GNUCASH_LATEST_STABLE_SERIES, "$GNUCASH_LATEST_STABLE_SERIES",
    [Most recent stable GnuCash series])

dnl Set of available languages.
ALL_LINGUAS="ar as bg brx ca cs da de doi el en_GB es_NI es eu fa fi fr gu he hi hu it ja kn ko kok kok@latin ks lt lv mai mni mni@bengali mr nb ne nl pl pt_BR pt ro ru rw sk sv ta te tr uk ur vi zh_CN zh_TW"

GETTEXT_PACKAGE=gnucash
AC_SUBST(GETTEXT_PACKAGE)
AC_DEFINE_UNQUOTED(GETTEXT_PACKAGE, "$GETTEXT_PACKAGE",
    [GetText version number])

AM_GLIB_GNU_GETTEXT


# Enable only when we have autoconf --version >= 2.59
# on all platforms. Note that AC_PREREQ(2.59) may be
# insufficient to actually use v2.59 on OSX
#AC_CONFIG_MACRO_DIR(macros)

AC_PROG_INSTALL
PKG_PROG_PKG_CONFIG

dnl clang wants to check file encodings, and we need to tell it not to
dnl becuase of the unicode currency symbols. But older versions of GCC
dnl don't like the warning suppression option, so we need to set it only
dnl with clang.

AC_MSG_CHECKING([if compiling with clang])

AC_COMPILE_IFELSE(
[AC_LANG_PROGRAM([], [[
#ifndef __clang__
       not clang
#endif
]])],
[ac_cv_CLANG=yes], [ac_cv_CLANG=no])

AC_MSG_RESULT([$ac_cv_CLANG])
AM_CONDITIONAL([CLANG], [test "x$ac_cv_CLANG" = "xyes"])

###--------------------------------------------------------
### Begin C++ dependencies
###--------------------------------------------------------
AX_BOOST_BASE([1.48.0], [ac_cv_BOOST=yes], [ac_cv_BOOST=no])
if test x$ac_cv_BOOST != xyes; then
    AC_MSG_ERROR([Boost 1.48.0 or later was not found and is required to build GnuCash])
fi
###--------------------------------------------------------
### Optionally enable gtkmm plugin (requires c++ compiler)
###--------------------------------------------------------
enable_GTKMM=false

AC_ARG_ENABLE(gtkmm,
  [AS_HELP_STRING([--enable-gtkmm],[enable gtkmm gui])],
  [case "${enableval}" in
     yes) enable_GTKMM=true ;;
     no) enable_GTKMM=false ;;
     *) enable_GTKMM=false ;;
   esac]
  )

AS_IF([test x${enable_GTKMM} = "xtrue"],
  [
    # We require gtkmm, of course
    PKG_CHECK_MODULES(GTKMM, gtkmm-2.4 >= 2.24)
    # and also the c++ compiler
    AC_PROG_CXXCPP
    AC_PROG_CXX
    _COMPONENTS="$_COMPONENTS gtkmm"
  ])
AM_CONDITIONAL([WITH_GTKMM], [test x${enable_GTKMM} = "xtrue"])
# This section must come before AC_PROG_LIBTOOL because libtool
# must know about the c++ compiler.
###--------------------------------------------------------


AC_LIBTOOL_DLOPEN
AC_LIBTOOL_WIN32_DLL
AM_DISABLE_STATIC
AM_PROG_LIBTOOL

AC_SUBST(LIBTOOL_DEPS)

AC_ISC_POSIX
AC_C_BIGENDIAN
AC_PROG_MAKE_SET
AC_PROG_LN_S
AC_HEADER_STDC

AC_CHECK_HEADERS(limits.h sys/time.h sys/times.h sys/wait.h pow.h)
AC_CHECK_FUNCS(stpcpy memcpy timegm towupper)
AC_CHECK_FUNCS(setenv,,[
  AC_CHECK_FUNCS(putenv,,[
    AC_MSG_ERROR([Must have one of the setenv or putenv functions.])
  ])
])

STRUCT_TM_GMTOFF_CHECK
cflags_save=${CFLAGS}
CFLAGS="${CFLAGS} -Wall -Werror"
SCANF_LLD_CHECK
if test x$am_cv_scanf_lld = "xno"; then
  SCANF_QD_CHECK

  if test x$am_cv_scanf_qd = "xno"; then
    SCANF_I64D_CHECK
    if test x$am_cv_scanf_i64d = "xno"; then
      AC_MSG_ERROR([Cannot continue, no long long conversion support in scanf.])
    fi
  fi
fi
CFLAGS="${cflags_save}"

# test whether we are building directly from svn/svk/git/bzr
AC_MSG_CHECKING(if building from an scm managed directory)
"$srcdir/util/gnc-vcs-info" -r "$srcdir" >/dev/null 2>&1
if test $? = 0 -o "x${BUILDING_FROM_VCS}" = "xyes" ; then
  BUILDING_FROM_VCS=yes
  VCS_TYPE=$("$srcdir/util/gnc-vcs-info" -t "$srcdir")
  AC_MSG_RESULT($VCS_TYPE)

  if test "x${VCS_TYPE}" = "xgit"; then
    AC_MSG_CHECKING(git command to use due to detected git repo)
    # The windows build uses environment variable $GIT_CMD to invoke git (adding git
    # to the PATH in Windows results in a build failure).
    # So for platform independence, use GIT_CMD for all
    if test -z "${GIT_CMD}" ; then
      GIT_CMD=git
    fi
    AC_MSG_RESULT(${GIT_CMD})
  fi
else
  AC_MSG_RESULT(no)
  BUILDING_FROM_VCS=no
  VCS_TYPE=

  # Make sure we've got swig-runtime.h and gnc-vcs-info.h
  AC_CHECK_FILE(${srcdir}/src/swig-runtime.h, [],
    [AC_MSG_ERROR([

It looks like you are NOT building from Subversion, svk, git or bzr
but I cannot find swig-runtime.h.  Check your PATH and make sure
we can find gnc-vcs-info in your PATH!
Either that or contact gnucash-devel@gnucash.org because
the tarball you downloaded is broken.

    ])])
  AC_CHECK_FILE(${srcdir}/src/core-utils/gnc-vcs-info.h, [],
    [AC_MSG_ERROR([

It looks like you are NOT building from Subversion, svk, git or bzr
but I cannot find gnc-vcs-info.h.  Check your PATH and make sure
we can find gnc-vcs-info in your PATH!
Either that or contact gnucash-devel@gnucash.org because
the tarball you downloaded is broken.

    ])])
fi
AM_CONDITIONAL(BUILDING_FROM_VCS, test "x$BUILDING_FROM_VCS" = "xyes")
AC_SUBST(VCS_TYPE)
AC_SUBST(GIT_CMD)

# Build dir adjustments
AM_CONDITIONAL(GNUCASH_SEPARATE_BUILDDIR, test "x${srcdir}" != "x.")

# Init binreloc
AM_BINRELOC

### --------------------------------------------------------------------------
### See if we have pkg-config

AC_PATH_PROG(PKG_CONFIG,pkg-config)
if test "x$PKG_CONFIG" = x; then
  # @*%&$ Ximian programmers renamed this application
  AC_PATH_PROG(PKG_CONFIG,pkgconfig)
  if test "x$PKG_CONFIG" = x; then
    AC_MSG_ERROR([Could not find the pkg-config (or pkgconfig) program.],)
  fi
fi

### --------------------------------------------------------------------------
### Glib checks.

# We require glib >= 2.28, released together with gtk-2.24;
# We first check for other versions due to deprecations.
# 2.36 deprecated g_type_init
# 2.32 deprecated some gthread functions
PKG_CHECK_MODULES(GLIB, glib-2.0 >= 2.38 gio-2.0 >= 2.25 gthread-2.0 gobject-2.0 gmodule-2.0,
[
  AC_DEFINE([HAVE_GLIB_2_38], [1], [Configure leading quote around assertions])
  AC_DEFINE([HAVE_GLIB_2_36], [1], [Configure g_type_init deprecation])
  AC_DEFINE([HAVE_GLIB_2_32], [1], [Configure gthread deprecations])
],
[
  PKG_CHECK_MODULES(GLIB,
                        glib-2.0 >= 2.36 gio-2.0 >= 2.25 gthread-2.0 gobject-2.0 gmodule-2.0,
  [
    AC_DEFINE([HAVE_GLIB_2_36], [1], [Configure g_type_init deprecation])
    AC_DEFINE([HAVE_GLIB_2_32], [1], [Configure gthread deprecations])
  ],
  [
    PKG_CHECK_MODULES(GLIB,
                        glib-2.0 >= 2.32 gio-2.0 >= 2.25 gthread-2.0 gobject-2.0 gmodule-2.0,
    [
        AC_DEFINE([HAVE_GLIB_2_32], [1], [Configure gthread deprecations])
    ],
    [
	PKG_CHECK_MODULES(GLIB,
                        glib-2.0 >= 2.28 gio-2.0 >= 2.25 gthread-2.0 gobject-2.0 gmodule-2.0)
    ])
  ])
])
AC_CHECK_HEADERS(dirent.h dlfcn.h dl.h utmp.h locale.h mcheck.h unistd.h wctype.h)

GLIB_GSETTINGS

# I'm sure we (used to?) require this in various places, so don't remove
# this test unless you've done sufficient code review/testing.
AC_MSG_CHECKING(if unsigned long is at least as big as guint32)
GNC_OLDCFLAGS="$CFLAGS"
GNC_OLDLDFLAGS="$LDFLAGS"
CFLAGS="${CFLAGS} ${GLIB_CFLAGS}"
LDFLAGS="${LDFLAGS} ${GLIB_LIBS}"
AC_TRY_RUN([
  #include <glib.h>
  int main(int argc, char *argv[]) {
    return(!(sizeof(unsigned long) >= sizeof(guint32)));
  }
],[
  AC_MSG_RESULT(yes)
],[
  AC_MSG_RESULT(no)
  AC_MSG_ERROR(cannot continue, size of unsigned long too small.)
],[
  AC_MSG_RESULT(assuming yes)
])
CFLAGS="$GNC_OLDCFLAGS"
LDFLAGS="$GNC_OLDLDFLAGS"

# Gnucash replaced dlopen/dlsym by the g_module functions; dlsym
# is needed optionally in one place for BSD linkers, though.
DL_LIB=
AC_CHECK_FUNCS(dlsym,,[
  AC_CHECK_LIB(dl, dlsym, DL_LIB="-ldl",[
    AC_CHECK_LIB(dld, shl_load, DL_LIB="-ldld",[
      AC_CHECK_FUNCS(dlsym, DL_LIB="")
    ])
  ])
])

oLIBS="$LIBS"
LIBS="$LIBS $DL_LIB"
AC_CHECK_FUNCS(dlerror,,)
LIBS="$oLIBS"
AC_SUBST(DL_LIB)

##################################################
# OS dependent checks
##################################################
AC_SUBST(SED)

# Set some defaults, they may be overridden below
REGEX_LIBS=""
GCC_VERSION=`${CC} -dumpversion`

AC_MSG_CHECKING(operating system)
#NOUNDEF for use with mingw
NOUNDEF=""
case $host_os in
  rhapsody* | darwin[1567].*)
    AC_MSG_RESULT([darwin, but too old])
    AC_MSG_ERROR([This platform is not supported, please
update to latest  darwin])
    ;;
  darwin*)
    platform=darwin
    AC_DEFINE(PLATFORM_OSX,1,[Running on OSX, either X11 or Quartz])
    AC_MSG_RESULT($platform)
    AC_MSG_CHECKING(For GDK-Quartz)
    platform=osx
    _gdk_tgt=`$PKG_CONFIG --variable=target gdk-2.0`
    if test "x$_gdk_tgt" = xquartz; then
      platform=darwin/quartz
      AC_MSG_RESULT(yes)
      AC_DEFINE(GDK_QUARTZ,,[Using GDK Quartz (not X11)])
      PKG_CHECK_MODULES([GTK_MAC], gtk-mac-integration-gtk2,
                        [_gtk_mac=yes], [_gtk_mac=no])
      if test "x$_gtk_mac" = xyes; then
        GTK_MAC_LIBS="${GTK_MAC_LIBS} -lobjc -framework Cocoa"
        GTK_MAC_CFLAGS="${GTK_MAC_CFLAGS} -xobjective-c"
 	if test "`echo ${GCC_VERSION} | cut -d. -f1`" -eq 4; then
	   if test "`echo ${GCC_VERSION} | cut -d. -f2`" -ge 8; then
      	   # This is gcc >= 4.8.x
	      GTK_MAC_CFLAGS="${GTK_MAC_CFLAGS} -fobjc-exceptions"
	   fi
	fi
     fi
      AC_MSG_RESULT(${_gtk_mac})
      AC_SUBST(GTK_MAC_LIBS)
      AC_SUBST(GTK_MAC_CFLAGS)
    else
      AC_MSG_RESULT(no)
    fi
    ;;
  mingw*|cygwin*)
    platform=win32
    AC_MSG_RESULT($platform)
    LT_PROG_RC

    AC_MSG_CHECKING(for native win32)
    case $host_os in
      mingw*)
        native_win32=yes
        AC_MSG_RESULT(yes)

        HTMLHELP_LIBS=
        AC_MSG_CHECKING(for HtmlHelpW)
        saved_LIBS="${LIBS}"
        LIBS="${LIBS} -lhtmlhelp"
        AC_LINK_IFELSE(
          [AC_LANG_PROGRAM(
             [[#include <windows.h>
               #include <htmlhelp.h>]],
             [HtmlHelpW(0, (wchar_t*)"", HH_HELP_CONTEXT, 0);])],
          [AC_MSG_RESULT(yes)
           HTMLHELP_LIBS=-lhtmlhelp
           AC_DEFINE(HAVE_HTMLHELPW,1,[System has HtmlHelpW])
          ], [AC_MSG_RESULT(no)])
        LIBS="${saved_LIBS}"
        AC_SUBST(HTMLHELP_LIBS)
        ;;
      *)
        AC_MSG_RESULT(no)
        ;;
    esac

    REGEX_LIBS="-lregex"

    # Adjust CFLAGS and LDFLAGS on Windows
    CFLAGS="${CFLAGS} -mms-bitfields"
#   NOUNDEF will be added to ldflags for the makefiles but not the configures
#   This fixes a problem with libtool and gcc 4.8
    NOUNDEF="-no-undefined"
    LDFLAGS="${LDFLAGS} -mwindows"
    ;;

  *)
    platform=linux/other
    AC_MSG_RESULT($platform)
    ;;
esac
AC_SUBST(REGEX_LIBS)

AM_CONDITIONAL(PLATFORM_LINUX, test "x$platform" = "xlinux/other")
AM_CONDITIONAL(PLATFORM_OSX, test "x$platform" = "xdarwin")
AM_CONDITIONAL(PLATFORM_OSX_QUARTZ, test "x$platform" = "xdarwin/quartz")
AM_CONDITIONAL(PLATFORM_WIN32, test "x$platform" = "xwin32")
AM_CONDITIONAL(OS_WIN32, test "x$native_win32" = "xyes")

# These are unavailable on windows/mingw32 and X11 isn't desired or
# required for MacOSX Quartz
if test "x$_gdk_tgt" = xquartz;
then
    AC_CHECK_HEADERS(glob.h)
else
    AC_CHECK_HEADERS(X11/Xlib.h glob.h)
fi
AM_CONDITIONAL(HAVE_X11_XLIB_H, test "x$ac_cv_header_X11_Xlib_h" = "xyes")
AC_CHECK_FUNCS(chown gethostname getppid getuid gettimeofday gmtime_r)
AC_CHECK_FUNCS(gethostid link)
##################################################



### --------------------------------------------------------------------------
### Guile version checks

# - check minimum version
# - determine GUILE_CFLAGS and GUILE_LIBS
gnc_have_guile_2=no
gnc_have_guile_www=no
PKG_CHECK_MODULES(GUILE,
                  [guile-2.0 >= 2.0.0],
		  [gnc_have_guile_2=yes
		  GUILE_EFFECTIVE_VERSION=2.0
		  AC_PATH_PROG([GUILD], guild)],
   [PKG_CHECK_MODULES(GUILE,
                  [guile-1.8 >= 1.8.5],
		  [GUILE_EFFECTIVE_VERSION=1.8],
                  [AC_MSG_ERROR([
    guile does not appear to be installed correctly, or is not in the
    correct version range.  Perhaps you have not installed the guile
    development packages?  Gnucash requires at least version 1.8.5 to build.
  ])])
])

AM_CONDITIONAL(GNC_HAVE_GUILE_2, test "x${gnc_have_guile_2}" = xyes)
AC_SUBST(GUILE_EFFECTIVE_VERSION)
AC_SUBST(GUILE, [`pwd`/gnc-guile])

AC_CHECK_HEADERS(ltdl.h,
         [],
         [AC_MSG_ERROR([ltdl.h not found. Perhaps you need to install
the intltool-ltdl development packages ?])])

### --------------------------------------------------------------------------
### SWIG version checks (only when building from SCM)
#
# In order to build against guile 2 or build the dist we need at least
# version 2.0.10 of SWIG, because that's the first version that supports
# guile 2.
#
# For a guile 1.8 build we accept an older version, but wont allow you
# to build the dist because we need to apply a patch to the swig
# generated files that needs to go into the release tarball. At that
# point we don't know yet which version of guile will be used together
# with that tarball so we have to prepare the tarball for guile 2
# compatibility.
#
if test "${BUILDING_FROM_VCS}" = yes
then
    AX_PKG_SWIG(2.0.10, [gnc_have_swig_2_0_10=yes], [gnc_have_swig_2_0_10=no])

    if test "${gnc_have_guile_2}" = yes
    then
        if test "${gnc_have_swig_2_0_10}" = no
        then
            AC_MSG_ERROR([
    You are building from ${VCS_TYPE} but swig was not found or too old.
    To build gnucash you need at least swig version 2.0.10.
            ])
        fi
    else  # using guile 1.8
        if test "${gnc_have_swig_2_0_10}" = no
        then
            AX_PKG_SWIG(1.3.31, [],
                [AC_MSG_ERROR([
    You are building from ${VCS_TYPE} but swig was not found or too old.
    To build gnucash with guile 1.8 you need at least swig version 1.3.31.
            ])])
        fi
    fi

    # If we get here then we have an okay version to build locally.
    # Check if we can build dist (which always requires swig 2.0.10)
    if test "${gnc_have_swig_2_0_10}" = no
    then
        AC_MSG_WARN([You don't have SWIG 2.0.10 so you will not be able to "make dist"])
    fi
    AM_CONDITIONAL([SWIG_DIST_FAIL], test "${gnc_have_swig_2_0_10}" != yes)
else
    # When building from tarball, all the prerequisites to build dist are already
    # met so make sure it's allowed
    AM_CONDITIONAL([SWIG_DIST_FAIL], test yes != yes)
fi

### --------------------------------------------------------------------------
### LIBXML -- GNOME_XML_LIB is defined by GNOME_XML_CHECK

LIBXML2_REQUIRED=2.5.10
PKG_CHECK_MODULES(LIBXML2, libxml-2.0 >= $LIBXML2_REQUIRED)
AS_SCRUB_INCLUDE(LIBXML2_CFLAGS)
AC_SUBST(LIBXML2_CFLAGS)
AC_SUBST(LIBXML2_LIBS)

oLIBS="$LIBS"
LIBS="$LIBS $LIBXML2_LIBS"

# Compile a test program to verify that the xml2 library works.
AC_CHECK_LIB(xml2, xmlElemDump, [:], [
  AC_MSG_ERROR([libxml2 is required for GnuCash])
  ])
LIBS="$oLIBS"

### --------------------------------------------------------------------------
### LIBXSLT

PKG_CHECK_MODULES(LIBXSLT, libxslt)
AS_SCRUB_INCLUDE(LIBXLT_CFLAGS)
AC_SUBST(LIBXSLT_CFLAGS)
AC_SUBST(LIBXSLT_LIBS)

# xsltproc is not included in libxslt on all distributions
# so check for it separately
AC_PATH_PROG(XSLTPROC, xsltproc, [""])

if test -z "$XSLTPROC"; then
  AC_MSG_ERROR([xsltproc is required to build GnuCash])
fi

### --------------------------------------------------------------------------
### Zlib

ZLIB_LIBS=-lz
AC_SUBST(ZLIB_LIBS)

oLIBS="$LIBS"
LIBS="$LIBS $ZLIB_LIBS"
AC_CHECK_LIB(z, gzopen, [:], [
  AC_MSG_ERROR([zlib is required for GnuCash])
])
LIBS="$oLIBS"

### --------------------------------------------------------------------------
### Internal code part which is called "qof"

LIBQOF_LIBRARY_VERSION=1:4:0
AC_SUBST(LIBQOF_LIBRARY_VERSION)

QOF_CFLAGS='-I${top_builddir}/src/libqof/qof -I${top_srcdir}/src/libqof/qof'
QOF_LIBS='${top_builddir}/src/libqof/qof/libgnc-qof.la'
AC_SUBST(QOF_CFLAGS)
AC_SUBST(QOF_LIBS)

### ----------------------
### LIBDBI

AC_ARG_ENABLE(dbi,
  [AS_HELP_STRING([--disable-dbi],[don't build with the libdbi backend])],
  [case "${enableval}" in
     yes) want_dbi=true ;;
     no)  want_dbi=false ;;
     *) want_dbi=false ;;
   esac],
   [want_dbi=true])
if test x${want_dbi} = xtrue
then
  EXTRA_SEARCH_LIBS=""
  AC_CHECK_HEADERS(dbi/dbi.h)
  if test "x$ac_cv_header_dbi_dbi_h" != xno; then
    save_libs=$LIBS
    AC_ARG_WITH( dbi-dbd-dir,
      [AS_HELP_STRING([--with-dbi-dbd-dir=PATH],[specify location of libdbi drivers @<:@default=${libdir}/dbd@:>@])],
      [[GNC_DBD_DIR="$with_dbi_dbd_dir"
       EXTRA_SEARCH_LIBS=$GNC_DBD_DIR]],
      [[GNC_DBD_DIR=""
        # pkg-config is new in libdbi 0.9. Use it if avaiable
        # Otherwise fall back to our previous hard coded values
        pkg-config --exists dbi
        if test $? -eq 0; then
          EXTRA_SEARCH_LIBS="$(pkg-config --variable=libdir dbi)/dbd"
        else
<<<<<<< HEAD
          EXTRA_SEARCH_LIBS="/usr/lib/dbd:/usr/lib64/dbd:${libdir}/dbd"
=======
          EXTRA_SEARCH_LIBS="/usr/lib/dbd:/usr/lib64/dbd:${libdir}/dbd:${prefix}/lib/dbd"
>>>>>>> 1d6fd557
        fi]]
       )
    case $host_os in
       win32*|mingw*)
	 LDINC="#include <windows.h>"
	 LDFUNCARGS=""
	 LDEXT=dll
	 ;;
       *)
	 LDINC="#include <dlfcn.h>"
	 LDFUNCARGS=", RTLD_NOW"
	 LDEXT=so
	 export LIBS="$lt_cv_dlopen_libs $LIBS"
	 ;;
      esac
    old_ld_library_path="$LD_LIBRARY_PATH"
    LD_LIBRARY_PATH="$LD_LIBRARY_PATH:$EXTRA_SEARCH_LIBS"
    AC_MSG_NOTICE([Search Path $(LD_LIBRARY_PATH)])
    AC_MSG_CHECKING([Looking for at least one supported DBD module])
    AC_RUN_IFELSE([AC_LANG_PROGRAM([$LDINC],
				     [[if (!$lt_cv_dlopen("libdbdsqlite3.$LDEXT"$LDFUNCARGS)) return -1;
				     ]])],AC_MSG_RESULT([SQLite3]),
    	AC_RUN_IFELSE([AC_LANG_PROGRAM([$LDINC],
				     [[if (!$lt_cv_dlopen("libdbdmysql.$LDEXT"$LDFUNCARGS)) return -1;
					]])],AC_MSG_RESULT([MySql]),
	  AC_RUN_IFELSE([AC_LANG_PROGRAM([$LDINC],
				     [[if (!$lt_cv_dlopen("libdbdpgsql.$LDEXT"$LDFUNCARGS)) return -1;
					 ]])],AC_MSG_RESULT([Postgresql]),
        				 AC_MSG_ERROR([
Unable to find any of the supported dbd modules
(libdbdsqlite3, libdbdmysql, or libdbdpgsql) needed to actually use the SQL
backend.

If you do have them installed the problem is either that dlopen cannot
find them or that dlopen itself is not getting linked. Check config.log
to find out which.  You can add the option --with-dbi-dbd-dir pointing to
the directory in which they are located.

If you do not actually want to build with libdi add --disable-dbi
to the configure argument list and run it again.
       ]))))

    LIBDBI_LIBS=-ldbi
    _COMPONENTS="$_COMPONENTS dbi"
    LIBS=$saved_libs
    LD_LIBRARY_PATH="$old_ld_library_path"
  else
    AC_MSG_ERROR([

 Unable to find <dbi/dbi.h>. Either install the libdbi development
 package (such as libdbi0-dev), or switch off the database backend of
 gnucash by --disable-dbi.
 Note: If you install libdbi, you should also install its database
 drivers (such as libdbd-sqlite3 libdbd-mysql libdbd-pgsql).
])
  fi
fi
AC_SUBST(LIBDBI_LIBS)
AC_SUBST(GNC_DBD_DIR)
AM_CONDITIONAL(CUSTOM_GNC_DBD_DIR, [test x"$GNC_DBD_DIR" != "x"])
AM_CONDITIONAL(WITH_DBI, [test "x$ac_cv_header_dbi_dbi_h" = xyes])

### --------------------------------------------------------------------------
### Variables
### Set up all the initial variable values...
GNC_CONFIGDIR='${sysconfdir}/gnucash'
GNC_DOC_INSTALL_DIR='${docdir}'
GNC_INCLUDE_DIR='${includedir}/gnucash'
GNC_SCM_INSTALL_DIR='${pkgdatadir}/scm'
GNC_SHAREDIR='${pkgdatadir}'
GNC_LIBEXECDIR='${libexecdir}/gnucash'

GNC_ACCOUNTS_DIR='${GNC_SHAREDIR}/accounts'
GNC_CHECKS_DIR='${GNC_SHAREDIR}/checks'
GNC_GTKBUILDER_DIR='${GNC_SHAREDIR}/gtkbuilder'
GNC_UI_DIR='${GNC_SHAREDIR}/ui'
GNC_PIXMAP_DIR='${GNC_SHAREDIR}/pixmaps'

AC_SUBST(GNC_ACCOUNTS_DIR)
AC_SUBST(GNC_CHECKS_DIR)
AC_SUBST(GNC_CONFIGDIR)
AC_SUBST(GNC_DOC_INSTALL_DIR)
AC_SUBST(GNC_GTKBUILDER_DIR)
AC_SUBST(GNC_UI_DIR)
AC_SUBST(GNC_INCLUDE_DIR)
AC_SUBST(GNC_PIXMAP_DIR)
AC_SUBST(GNC_SCM_INSTALL_DIR)
AC_SUBST(GNC_SHAREDIR)
AC_SUBST(GNC_LIBEXECDIR)

AC_ARG_ENABLE( debug,
  [AS_HELP_STRING([--enable-debug],[compile with debugging flags set])],
  [
     # remove any optimization flags...
     CFLAGS=`echo ${CFLAGS} | sed -e 's,-O.,,g'`
     # ...except for those the user wants.
     CFLAGS="${CFLAGS} -g ${USER_OPTIMIZATION}"
     # Do the same for C++
     CXXFLAGS=`echo ${CXXFLAGS} | sed -e 's,-O.,,g'`
     CXXFLAGS="${CXXFLAGS} -g ${USER_OPTIMIZATION}"
     LDFLAGS="${LDFLAGS} -g"
     AC_DEFINE(DEBUG_MEMORY,1,[Enable debug memory])
  ],
  [     AC_DEFINE(DEBUG_MEMORY,0,[Enable debug memory])
  ])

AC_ARG_ENABLE( profile,
  [AS_HELP_STRING([--enable-profile],[compile with profiling set])],
  AM_CFLAGS="${AM_CFLAGS} -pg"
  AM_CXXFLAGS="${AM_CXXFLAGS} -pg"
  AM_LDFLAGS="${AM_LDFLAGS} -pg")

###---------------------------------------------------------------------------
### Google Profiler Support: https://code.google.com/p/gperftools/
###---------------------------------------------------------------------------
enable_google_profile=no
AC_ARG_ENABLE( google-profiler,
  [AS_HELP_STRING([--enable-google-profiler], [link in Google Performance Tools profiler; allows enabling profiling by setting $CPUPROFILE=/path/to/logfile.])],
  [AC_MSG_CHECKING([Google PerfTools Profiler])
   AC_CHECK_LIB([profiler], [ProfilerEnable], [enable_google_profile=yes],
      [AC_MSG_WARN([Google Profiling Enabled but the library was not found.])])
])
AM_CONDITIONAL(WITH_GOOGLE_PROFILER, [test x$enable_google_profile = xyes])

###---------------------------------------------------------------------------
### Google Test and Mock Support: https://code.google.com/p/googletest/ and
### https://code.google.com/p/googlemock/
### ---------------------------------------------------------------------------
ac_cv_gmock_root=""
ac_cv_gmock_headers=""
ac_cv_gtest_root=""
ac_cv_gtest_headers=""
ac_cv_gtest_libs=""
ac_cv_gmock_libs=""

AC_ARG_ENABLE( google-test,
   [AS_HELP_STRING([--disable-google-test], [do not build the Google Test and Google Mock static libraries and enable C++ Unit Tests])],,[enable_google_test=yes])
if test x$enable_google_test != xno; then
   AC_CHECK_LIB([gtest_main], [main],
      [AC_CHECK_FILES([/usr/src/gmock/gmock-all.cc
		       /usr/include/gtest/gtest.h
		       /usr/include/gmock/gmock.h],
      	[ac_cv_gtest_system_install=yes] [ac_cv_have_gtest_libs=yes],
	[ac_cv_gtest_system_install=no])],
      [AC_CHECK_FILES([/usr/src/gtest/src/gtest-all.cc
		       /usr/src/gtest/gtest-main.cc
		       /usr/src/gmock/src/gmock-all.cc
		       /usr/include/gtest/gtest.h
		       /usr/include/gmock/gmock.h],
        [ac_cv_gtest_system_install=yes] [ac_cv_have_gtest_libs=no],
        [ac_cv_gtest_system_install=no])]
   )
fi
if test x$ac_cv_file__usr_include_gmock_gmock_h = xyes -a x$ac_cv_file__usr_include_gtest_gtest_h = xyes; then
  if test x$ac_cv_file__usr_src_gmock_src_gmock_all_cc = xyes -a x$ac_cv_file__usr_src_gtest_src_gtest_all_cc = xyes; then
     ac_cv_gtest_system_install=yes
  elif test "x$ac_cv_have_gtest_libs" = xyes; then
     ac_cv_gtest_system_install=yes
     ac_cv_gtest_libs="-lgtest -lgtest_main"
  else
     ac_cv_gtest_system_install=no
  fi
fi

AC_ARG_WITH([gtest-root],
    [AS_HELP_STRING([--with-gtest-root=PATH], [location of the google test sources])],
    [ac_cv_gtest_root="$with_gtest_root"])
AC_ARG_WITH([gtest-headers],
    [AS_HELP_STRING([--with-gtest-headers=PATH], [location of the google test header files if not in gtest-root])],
    [ac_cv_gtest_headers="$with_gtest_headers"])
AC_ARG_WITH([gmock-root],
    [AS_HELP_STRING([--with-gmock-root=PATH], [location of the google mock sources])],
    [ac_cv_gmock_root="$with_gmock_root"])
AC_ARG_WITH([gmock-headers],
    [AS_HELP_STRING([--with-gmock-headers=PATH], [location of the google test header files if not in gmock-root])],
    [ac_cv_gmock_headers="$with_gmock_headers"])

if test x$enable_google_test = xyes; then
   AC_MSG_CHECKING([whether Google Test is available])
   if test -n "$ac_cv_gtest_root" -a -r "$ac_cv_gtest_root/src/gtest-all.cc"; then
     AC_MSG_WARN([Skipped setting ac_cv_gtest_root, value $ac_cv_gtest_root])
   else
      if test -n "${GTEST_ROOT}" -a -r "${GTEST_ROOT}/src/gtest-all.cc"; then
         ac_cv_gtest_root=${GTEST_ROOT}
      elif test "x$ac_cv_gtest_system_install" = "xyes"; then
         ac_cv_gtest_root="/usr/src/gtest"
      else
         ac_cv_gtest_root=""
      fi
   fi
   if test -z "$ac_cv_gtest_root" -a -z "$ac_cv_gtest_libs"; then
      AC_MSG_RESULT([No gtest-root])
      enable_google_test=no
   else
      if test ! -r "$ac_cv_gtest_root/include/gtest/gtest.h"; then
         if test -n "$ac_cv_gtest_headers" -a -r "$ac_cv_gtest_headers/gtest/gtest.h"; then
            AC_MSG_WARN([Skipped setting ac_cv_gtest_headers, value $ac_cv_gtest_headers])
         else
            if test  -n "${GTEST_HEADERS}" -a -r "${GTEST_HEADERS}/gtest/gtest.h"; then
               ac_cv_gtest_headers=${GTEST_HEADERS}
            elif test "x$ac_cv_gtest_system_install" = "xyes"; then
               ac_cv_gtest_headers="/usr/include"
            else
               ac_cv_gtest_headers=""
            fi
         fi
         if test -z "$ac_cv_gtest_headers"; then
            AC_MSG_RESULT([No gtest-headers])
            enable_google_test=no
         fi
      else
         ac_cv_gtest_headers=$ac_cv_gtest_root/include
      fi
   fi

   dnl Fedora installs gmock sources in /usr/src/gmock without a src
   dnl subdir, unlike Debian or the distribution tarball, so we have to
   dnl make GMOCK_ROOT include src if it's there.

   if test -n "$ac_cv_gmock_root" -a -r "$ac_cv_gmock_root/gmock-all.cc"; then
      ac_cv_gmock_src_path="$ac_cv_gmock_root"
      AC_MSG_WARN([Skipped setting ac_cv_gmock_root, value $ac_cv_gmock_root])
   elif test -n "$ac_cv_gmock_root" -a -r "$ac_cv_gmock_root/src/gmock-all.cc"; then
      ac_cv_gmock_src_path="$ac_cv_gmock_root/src"
      AC_MSG_WARN([Skipped setting ac_cv_gmock_root, value $ac_cv_gmock_root])
   else
      if test -n "${GMOCK_ROOT}" -a -r "${GMOCK_ROOT}/src/gmock-all.cc"; then
         ac_cv_gmock_src_path=${GMOCK_ROOT}/src
      elif test "x$ac_cv_gtest_system_install" = "xyes"; then
         if test "x$ac_cv_file__usr_src_gmock_src_gmock_all_cc" = xyes; then
            ac_cv_gmock_src_path="/usr/src/gmock/src"
	 elif test "x$ac_cv_file__usr_src_gmock_gmock_all_cc" = xyes; then
	    ac_cv_gmock_src_path="/usr/src/gmock"
	 else
	    ac_cv_gmock_root=""
	 fi
      else
         ac_cv_gmock_root=""
      fi
   fi
   if test -z "$ac_cv_gmock_root"; then
      AC_MSG_RESULT([No gmock-root])
      enable_google_test=no
   else
      if test ! -r "$ac_cv_gmock_root/include/gmock/gmock.h"; then
         if test -n "$ac_cv_gmock_headers" -a -r "$ac_cv_gmock_headers/gmock/gmock.h"; then
            AC_MSG_WARN([Skipped setting ac_cv_gmock_headers, value $ac_cv_gmock_headers])
         else
            if test -n "${GMOCK_HEADERS}" -a -r "${GMOCK_HEADERS}/gmock/gmock.h"; then
               ac_cv_gmock_headers=${GMOCK_HEADERS}
            elif test "x$ac_cv_gtest_system_install" = "xyes"; then
               ac_cv_gmock_headers="/usr/include"
            else
               ac_cv_gmock_headers=""
            fi
         fi
         if test -z "$ac_cv_gmock_headers"; then
	    AC_MSG_RESULT([No gmock-headers])
            enable_google_test=no
         fi
      else
         ac_cv_gmock_headers="$ac_cv_gmock_root/include"
      fi
   fi
   if test "x$enable_google_test" = "xyes"; then
       AC_MSG_RESULT([Yes])
   fi
fi
AC_SUBST([GTEST_LIBS], [$ac_cv_gtest_libs])
AC_SUBST([GTEST_SRC], [$ac_cv_gtest_root])
AC_SUBST([GTEST_HEADERS], [$ac_cv_gtest_headers])
AC_SUBST([GMOCK_SRC_PATH], [$ac_cv_gmock_src_path])
AC_SUBST([GMOCK_SRC], [$ac_cv_gmock_root])
AC_SUBST([GMOCK_HEADERS], [$ac_cv_gmock_headers])
AM_CONDITIONAL([WITH_GOOGLE_TEST], [test "x$enable_google_test" = "xyes"])
AM_CONDITIONAL([GOOGLE_TEST_LIBS], [test "x$ac_cv_gtest_libs" != "x"])
### --------------------------------------------------------------------------
### Register2
AC_ARG_ENABLE( register2,
  [AS_HELP_STRING([--enable-register2],[compile with register2 enabled])],
  if test x$enableval = xyes; then
    AC_DEFINE(REGISTER2_ENABLED,1,We are using Register2)
  else
    AC_DEFINE(REGISTER2_ENABLED,0,We are not using Register2)
  fi)

### --------------------------------------------------------------------------
### OFX
want_ofx=auto
have_ofx=no
AC_ARG_ENABLE( ofx,
  [AS_HELP_STRING([--enable-ofx],[compile with ofx support (needs LibOFX)])],
  [ case "$enableval" in
    yes) want_ofx=yes ;;
    no)  want_ofx=no ;;
    esac[]dnl
  ] )
AC_MSG_CHECKING(whether to use OFX)
case "${want_ofx}" in
  yes)  AC_MSG_RESULT(yes -- failure is fatal) ;;
  no)   AC_MSG_RESULT(no) ;;
  auto) AC_MSG_RESULT(yes -- automatic test) ;;
esac

if test x${want_ofx} != xno ; then
  PKG_CHECK_MODULES(LIBOFX, libofx, [have_ofx="yes"], [ have_ofx="no" ])
fi

if test x${want_ofx} = xyes && test x${have_ofx} = xno; then
  AC_MSG_ERROR([

 OFX support wanted, but libofx development libraries not found.
 Either install the libofx development package (such as libofx-dev or
 libofx-devel), or drop ofx support. You can do tis by removing
 --enable-dbi from the configure parameters.])
fi

MIGRATABLE_PREFS_OFX="/dev/null"
if test x${have_ofx} = xyes ; then
  _COMPONENTS="$_COMPONENTS ofx"
  MIGRATABLE_PREFS_OFX="$srcdir/src/import-export/ofx/migratable-prefs-ofx.xml"
fi

AM_CONDITIONAL([WITH_OFX], [test "x${have_ofx}" = xyes])
AC_SUBST_FILE([MIGRATABLE_PREFS_OFX])
### --------------------------------------------------------------------------
### MT940
AC_ARG_ENABLE( mt940,
  [AS_HELP_STRING([--enable-mt940],[obsolete, included in --enable-aqbanking])],
  if test "x$enableval" != "xno" ; then
    AC_MSG_ERROR([--enable-mt940 is obsolete -- all functionality is already included in --enable-aqbanking])
  fi)

### --------------------------------------------------------------------------
### AqBanking

AC_ARG_ENABLE( aqbanking,
  [AS_HELP_STRING([--enable-aqbanking],[compile with AqBanking support])],
  if test "x$enableval" != "xno" ; then
    want_aqbanking=yes
  fi)
AC_ARG_ENABLE( hbci,
  [AS_HELP_STRING([--enable-hbci],[obsolete, replaced by --enable-aqbanking])],
  if test "x$enableval" != "xno" ; then
    AC_MSG_ERROR([--enable-hbci is obsolete -- the option has been renamed into --enable-aqbanking])
  fi)

MIGRATABLE_PREFS_AQBANKING="/dev/null"
if test x${want_aqbanking} = xyes ;
then
  # Check for Aqbanking library
  # We require aqbanking-4.0.0 because our implementation doesn't run
  # with earlier version anymore. (libaqbanking ships with a pkgconfig
  # file since its version 1.6.1.)
  PKG_CHECK_MODULES(AQBANKING, aqbanking >= 4.0.0 gwenhywfar, , [
    AC_MSG_ERROR([Could not find aqbanking >= 4.0.0. If you use --enable-aqbanking, you MUST have aqbanking installed!])
  ])
  # For libgwenhywfar > 3.99.20, look for its library gwengui-gtk2.
  PKG_CHECK_MODULES([GWENGUI_GTK2], [gwengui-gtk2 gwenhywfar], [has_gwengui_gtk2=1], [has_gwengui_gtk2=0])

  # also check for ktoblzcheck
  AC_CHECK_HEADERS(ktoblzcheck.h)
  if test "x$ac_cv_header_ktoblzcheck_h" != xno; then
    AQBANKING_LIBS="${AQBANKING_LIBS} -lktoblzcheck"
  fi

  AS_SCRUB_INCLUDE(AQBANKING_CFLAGS)
  AC_SUBST(AQBANKING_LIBS)
  AC_SUBST(AQBANKING_CFLAGS)
  _COMPONENTS="$_COMPONENTS aqbanking"
  MIGRATABLE_PREFS_AQBANKING="$srcdir/src/import-export/aqb/migratable-prefs-aqbanking.xml"
fi
AM_CONDITIONAL([WITH_AQBANKING], [test x${want_aqbanking} = xyes])
AC_SUBST_FILE([MIGRATABLE_PREFS_AQBANKING])

AC_ARG_WITH(xdg-data-dirs,
                 [AS_HELP_STRING([--with-xdg-data-dirs],
                 [search path for system XDG data directories [default /usr/local/share/;/usr/share/]])],
                 [GNC_SYSTEM_XDG_DATA_DIRS=$withval],
                 [GNC_SYSTEM_XDG_DATA_DIRS="/usr/local/share;/usr/share"])
AC_SUBST(GNC_SYSTEM_XDG_DATA_DIRS)

AC_ARG_WITH(qt3-wizard-package,
                 [AS_HELP_STRING([--with-qt3-wizard-package=name],[name of package containing qt3-wizard (aqbanking)])],
    [QT3_WIZARD_PACKAGE=$withval], [QT3_WIZARD_PACKAGE=aqbanking])
AC_DEFINE_UNQUOTED([QT3_WIZARD_PACKAGE],["$QT3_WIZARD_PACKAGE"],[Name of package containing qt3-wizard.])

### --------------------------------------------------------------------------
### i18n

# This variable is set by GLIB_WITH_NLS, called through
# AM_GLIB_GNU_GETTEXT above. Usually it is "share", but on some
# platforms it is "lib". Make sure it is set.
if test "x$DATADIRNAME" = "x"; then
  DATADIRNAME="share"
  AC_SUBST(DATADIRNAME)
fi

dnl check for nl_langinfo(D_FMT) which is missing on FreeBSD
LANGINFO_D_FMT_CHECK

dnl Enable locale-specific tax-related information in the accounts
AC_ARG_ENABLE( locale-specific-tax,
  [AS_HELP_STRING([--enable-locale-specific-tax],[enable localized tax categories (experimental, but used by the german SKR04 account chart)])],
  AC_DEFINE(LOCALE_SPECIFIC_TAX,1,Enable the experimental locale-specific tax categories) )

dnl Make sure we have a proper gettext installed
AC_MSG_CHECKING(for a valid gettext/gmsgfmt installation)
if test "$gt_cv_have_gettext" != "yes" || test "x$GMSGFMT" = "x"; then
  AC_MSG_RESULT(no)
  AC_MSG_ERROR([Cannot find Glib Gettext.  Maybe you need to install the gettext package?])
else
  AC_MSG_RESULT(yes - $GMSGFMT)
fi

# -------------------------------------------------------------------------
# URLs for MySQL and PostgreSQL testing
AC_ARG_WITH(test-mysql-url,
            AS_HELP_STRING([--with-test-mysql-url=URL],
                           [MySQL database URL for testing [default=none]]),
            [],[with_test_mysql_url=""])

TEST_MYSQL_URL=$with_test_mysql_url
AC_SUBST(TEST_MYSQL_URL)

AC_ARG_WITH(test-pgsql-url,
            AS_HELP_STRING([--with-test-pgsql-url=URL],
                           [PgSQL database URL for testing [default=none]]),
            [],[with_test_pgsql_url=""])

TEST_PGSQL_URL=$with_test_pgsql_url
AC_SUBST(TEST_PGSQL_URL)

### --------------------------------------------------------------------------
### help files

# Used to initialize doc-path.
AC_ARG_WITH( help-prefix,
  [AS_HELP_STRING([--with-help-prefix=PATH],[specify where to store the help files])],
  GNC_HELPDIR="$with_help_prefix",
  GNC_HELPDIR="\${datadir}")
AC_SUBST(GNC_HELPDIR)

### --------------------------------------------------------------------------
### Check for etags

AC_ARG_ENABLE( etags,
  [AS_HELP_STRING([--enable-etags],[enable automatic create of TAGS file])],
  if test x$enableval = xyes; then
     USE_ETAGS=1
  fi,
  USE_ETAGS=0)

if test x${USE_ETAGS} = x1; then
  AC_CHECK_PROG(GNC_ETAGS_FILE, etags, TAGS)
fi

AM_CONDITIONAL(GNC_ETAGS_FILE, test x${GNC_ETAGS_FILE} = xTAGS)

### --------------------------------------------------------------------------
### Check for ctags

AC_ARG_ENABLE( ctags,
  [AS_HELP_STRING([--enable-ctags],[enable automatic create of tags file])],
  if test x$enableval = xyes; then
     USE_CTAGS=1
  fi,
  USE_CTAGS=0)

if test x${USE_CTAGS} = x1; then
  AC_CHECK_PROG(GNC_CTAGS_FILE, ctags, tags)
fi

AM_CONDITIONAL(GNC_CTAGS_FILE, test x${GNC_CTAGS_FILE} = xtags)

### --------------------------------------------------------------------------
### Check for perl

# Check for perl, force version 5
AC_ARG_WITH(perl,
  [AS_HELP_STRING([--with-perl=FILE],[which perl executable to use])],
  PERL="${with_perl}")

# If the user didn't specify a perl, then go fetch.
if test x"$PERL" = x;
then
  AC_PATH_PROG(PERL, perl)
fi

# Make sure Perl was found
if test x"$PERL" = x; then
    AC_MSG_ERROR([Cannot find Perl. Try using the --with-perl flag.])
fi

# Make sure it's version 5 or later
if "$PERL" -e 'exit 1 if $] < 5.0'; then
    :
else
    AC_MSG_ERROR([Found ${PERL} reports version ]
                 [`${PERL} -e 'print $]'`, need version 5.*])
fi
AC_SUBST(PERL)

### ----------------------------------------------------------------------------
### Check for doxygen, mostly stolen from http://log4cpp.sourceforge.net/

AC_DEFUN([BB_ENABLE_DOXYGEN],
  [
    AC_ARG_ENABLE(doxygen, [AS_HELP_STRING([--enable-doxygen],[enable documentation generation with doxygen (auto)])])
    AC_ARG_ENABLE(dot, [AS_HELP_STRING([--enable-dot],[use 'dot' to generate graphs in doxygen (auto)])])
    AC_ARG_ENABLE(html-docs, [AS_HELP_STRING([--enable-html-docs],[enable HTML generation with doxygen (yes)])], [], [ enable_html_docs=yes])
    AC_ARG_ENABLE(latex-docs, [AS_HELP_STRING([--enable-latex-docs],[enable LaTeX documentation generation with doxygen (no)])], [], [ enable_latex_docs=no])
    if test "x$enable_doxygen" = xno; then
      enable_doc=no
    else
      AC_PATH_PROG(DOXYGEN, doxygen, , $PATH)
      if test x$DOXYGEN = x; then
        if test "x$enable_doxygen" = xyes; then
          AC_MSG_ERROR([could not find doxygen])
        fi
        enable_doc=no
      else
        enable_doc=yes
        AC_PATH_PROG(DOT, dot, , $PATH)
      fi
    fi
    AM_CONDITIONAL(DOC, test x$enable_doc = xyes)

    if test x$DOT = x; then
      if test "x$enable_dot" = xyes; then
        AC_MSG_ERROR([could not find dot])
      fi
      enable_dot=no
    else
      enable_dot=yes
    fi
    AM_CONDITIONAL(ENABLE_DOXYGEN, test x$enable_doc = xtrue)
    AC_SUBST(enable_dot)
    AC_SUBST(enable_html_docs)
    AC_SUBST(enable_latex_docs)
  ])

# check for doxygen
BB_ENABLE_DOXYGEN


### --------------------------------------------------------------------------
### Libraries
LIBS="$LIBS -lm"


### --------------------------------------------------------------------------
### Whether or not to build the GTK GUI components.
### When disabled, we don't even need to check for them!
### --------------------------------------------------------------------------

AC_ARG_ENABLE(gui,
  [AS_HELP_STRING([--disable-gui],[build without the GNOME GUI components of Gnucash])],
  [case "${enableval}" in
     yes) gnc_build_gui=true ;;
     no)  gnc_build_gui=false ;;
     *) gnc_build_gui=true ;;
   esac],
   [gnc_build_gui=true])

AM_CONDITIONAL(GNUCASH_ENABLE_GUI, test x${gnc_build_gui} = xtrue)

### --------------------------------------------------------------------------
### GNOME gui components -- built by default, but not if --enable-gui=no
### or --disable-gui is passed to autogen
### --------------------------------------------------------------------------

if test x${gnc_build_gui} = xtrue ;
then
  if test x${enable_compile_warnings} = x ;
  then
    enable_compile_warnings="yes"
  fi
#Save CFLAGS so that we can put the warnings in AM_CFLAGS
  __cflags="$CFLAGS"
  CFLAGS=
  GNOME_COMPILE_WARNINGS
  AM_CFLAGS="$CFLAGS"
  CFLAGS="$__cflags"

  PKG_CHECK_MODULES(GTK, gtk+-2.0 >= 2.24.0)
  AS_SCRUB_INCLUDE(GTK_CFLAGS)
  AC_SUBST(GTK_CFLAGS)
  AC_SUBST(GTK_LIBS)

  PKG_CHECK_MODULES(GNOMECANVAS, libgnomecanvas-2.0)
  AS_SCRUB_INCLUDE(GNOMECANVAS_CFLAGS)
  AC_SUBST(GNOMECANVAS_CFLAGS)
  AC_SUBST(GNOMECANVAS_LIBS)

  PKG_CHECK_MODULES(GDK_PIXBUF, gdk-pixbuf-2.0)
  AS_SCRUB_INCLUDE(GDK_PIXBUF_CFLAGS)
  AC_SUBST(GDK_PIXBUF_CFLAGS)
  AC_SUBST(GDK_PIXBUF_LIBS)

   # checks for goffice
  PKG_CHECK_MODULES(GOFFICE, libgoffice-0.8 >= 0.7.0, [goffice=1], [AC_MSG_ERROR([Cannot find libgoffice.>= 0.7.0])])
  AS_SCRUB_INCLUDE(GOFFICE_CFLAGS)
  AC_SUBST(GOFFICE_CFLAGS)
  AC_SUBST(GOFFICE_LIBS)

  ### --------------------------------------------------------------------------
  ### determine the HTML engine

  AC_MSG_CHECKING([the html engine])
  AC_ARG_WITH(html_engine,
              AS_HELP_STRING([--with-html-engine=@<:@webkit@:>@],
                             [Obsolete: Only webkit is used as HTML engine now]),
              [],[with_html_engine="webkit"])

  AC_MSG_RESULT([$with_html_engine])

  case "$with_html_engine" in

    gtkhtml)
      # No more gtkhtml in gnucash-2.5.0
      AC_MSG_ERROR([gtkhtml is no longer sufficient for gnucash, as we now require the CSS/javascript features using webkit. Please remove your --with-html-engine argument from configure.])
      ;;

    webkit)
      PKG_CHECK_MODULES(WEBKIT, webkit-1.0 >= "1.2")
      case "$platform" in
        win32)
          # 1.1.90 has both functions
          AC_DEFINE(HAVE_WEBKIT_WEB_VIEW_LOAD_URI,1,[webkit_web_view_load_uri exists])
          AC_DEFINE(HAVE_WEBKIT_WEB_FRAME_PRINT_FULL,1,[webkit_web_frame_print_full exists])
          ;;
        *)
          # Unsure - check functions exist
          oLIBS="$LIBS"
          LIBS="$LIBS ${WEBKIT_LIBS}"
          AC_CHECK_FUNCS(webkit_web_view_load_uri)
          LIBS="$oLIBS"
          AC_MSG_CHECKING(for webkit_web_frame_print_full)
          saved_CFLAGS="${CFLAGS}"
          saved_LIBS="${LIBS}"
          CFLAGS="${CFLAGS} ${WEBKIT_CFLAGS}"
          LIBS="${LIBS} ${WEBKIT_LIBS}"
          AC_LINK_IFELSE(
              [AC_LANG_PROGRAM(
                  [[#include <webkit/webkit.h>]],
                  [[webkit_web_frame_print_full( 0, 0, 0, 0 );]])],
                  [AC_MSG_RESULT(yes)
                   AC_DEFINE(HAVE_WEBKIT_WEB_FRAME_PRINT_FULL,1,[webkit_web_frame_print_full exists])],
                  [AC_MSG_RESULT(no)])
          CFLAGS="${saved_CFLAGS}"
          LIBS="${saved_LIBS}"
          ;;
        esac
        ;;

    *) AC_MSG_ERROR([Invalid HTML engine: must be webkit]) ;;
  esac

  AC_SUBST(WEBKIT_CFLAGS)
  AC_SUBST(WEBKIT_LIBS)

  dnl if Mac OSX, also scrub /sw/include
  dnl GIVEN_CFLAGS=$(echo $GIVEN_CFLAGS | sed -e "s;-I/sw/include ;;" | sed -e "s;-I/sw/include$;;")

  ###-----------------------------------------------------------------------
  ## Find a suitable password store
  AC_ARG_ENABLE([password-storage],
                AS_HELP_STRING([--disable-password-storage], [Ignore system wide password stores such as gnome-keyring, libsecret or Apple's keychain]))

  have_password_storage=no
  if test "x$enable_password_storage" != "xno"
  then
    case $host_os in
    darwin*)
      have_password_storage=yes
      AC_DEFINE(HAVE_OSX_KEYCHAIN,1,[System has an OS X Key chain])
      ;;
    *)
      PKG_CHECK_MODULES(GNOME_KEYRING, gnome-keyring-1 >= "0.6",
          [have_password_storage=yes
           AC_DEFINE(HAVE_GNOME_KEYRING,1,[System has gnome-keyring 0.6 or better])
          ],
          [dummy_not_found=true])

      PKG_CHECK_MODULES(LIBSECRET, libsecret-1 >= "0.18",
          [have_password_storage=yes
           AC_DEFINE(HAVE_LIBSECRET,1,[System has libsecret 0.18 or better])
           AC_SUBST(LIBSECRET_CFLAGS)
           AC_SUBST(LIBSECRET_LIBS)
          ],
          [dummy_not_found=true])
      ;;
    esac
  fi

  if test "x$have_password_storage" = "xno" && test "x$enable_password_storage" = "xyes"
  then
      AC_MSG_ERROR([password storage requested but no suitable backend found. Either gnome-keyring >= 0.6, libsecret >= 0.18 or Apple's keychain are supported])
  fi


  ### ----------------------------------------------------------------------

  AC_ARG_ENABLE( efence,
    [AS_HELP_STRING([--enable-efence],[link using efence])],
    if test x$enableval = xyes; then
      EFENCE_LIBS="-lefence"
      USE_EFENCE=1
      AC_DEFINE(USE_EFENCE,,We are using EFence)
    fi,
    USE_EFENCE=0
    EFENCE_LIBS="")
  AC_SUBST(EFENCE_LIBS)

  ### ----------------------------------------------------------------------
  ## For now, we just presume you're using the GNOME version.  The other
  ## UI's haven't been carried over during the automake transition.  At
  ## some point, if it's deemed worthwhile, they can be resurrected...

  GNOME=1
  AC_DEFINE(GNOME,,using GNOME)
  AM_CXXFLAGS="${AM_CXXFLAGS} -Wall"

else
  # GNOME_COMPILE_WARNINGS will add -Wall; no need to set it again.
  # also, only add it for GCC.
  if test ${GCC}x = yesx
  then
    # We should always see these errors...
    AM_CFLAGS="${AM_CFLAGS} -Wall"
    AM_CXXFLAGS="${AM_CXXFLAGS} -Wall"
  fi

fi
### End of gui-only checks

###-------------------------------------------------------------------------
### Selectively disable deprecated bits of glib/gdk/gtk/gnome
###-------------------------------------------------------------------------

allow_deprecated=true
AC_ARG_ENABLE(deprecated-glib,
  [AS_HELP_STRING([--disable-deprecated-glib],[don't use deprecated glib functions])],
  [case "${enableval}" in
     no) allow_deprecated=false ;;
     *)  allow_deprecated=true ;;
   esac]
  )
if test x${allow_deprecated} != "xtrue"
then
  # FIXME: This define is unused; this block can be removed
  AC_DEFINE(G_DISABLE_DEPRECATED,1, [Don't use deprecated glib functions])
fi


# default: Allow deprecated gtk functions
allow_deprecated=true
AC_ARG_ENABLE(deprecated-gtk,
  [AS_HELP_STRING([--disable-deprecated-gtk],[don't use deprecated gtk, gdk or gdk-pixbuf functions])],
  [case "${enableval}" in
     no) allow_deprecated=false ;;
     *)  allow_deprecated=true ;;
   esac]
  )
if test x${allow_deprecated} != "xtrue"
then
  # FIXME: This define is unused; this block can be removed
  AC_DEFINE(GTK_DISABLE_DEPRECATED,1, [Don't use deprecated gtk functions])
  AC_DEFINE(GDK_DISABLE_DEPRECATED,1, [Don't use deprecated gdk functions])
  AC_DEFINE(GDK_PIXBUF_DISABLE_DEPRECATED,1, [Don't use deprecated gdk-pixbuf functions])
fi


allow_deprecated=true
AC_ARG_ENABLE(deprecated-gnome,
  [AS_HELP_STRING([--disable-deprecated-gnome],[don't use deprecated gnome functions])],
  [case "${enableval}" in
     no) allow_deprecated=false ;;
     *)  allow_deprecated=true ;;
   esac]
  )
if test x${allow_deprecated} != "xtrue"
then
  # FIXME: This define is unused; this block can be removed
  AC_DEFINE(GNOME_DISABLE_DEPRECATED,1, [Don't use deprecated gnome functions])
fi

###-------------------------------------------------------------------------
### Stuff from Mac OS X Port
###-------------------------------------------------------------------------

AC_CHECK_FUNCS(pthread_mutex_init)
case $host_os in
  darwin*)
    AC_REPLACE_FUNCS(localtime_r gmtime_r)
    AC_LIBOBJ(strptime)
    ;;
  *)
    AC_REPLACE_FUNCS(strptime localtime_r gmtime_r strfmon)
    ;;
esac

if test x$am_cv_val_LC_MESSAGES = "xno"; then
  LC_MESSAGES_ENUM="LC_ALL"
else
  LC_MESSAGES_ENUM="LC_MESSAGES"
fi
AC_SUBST(LC_MESSAGES_ENUM)

###--------------------------------------------------------
### Make Python plugin and bindings optional
###--------------------------------------------------------

AC_ARG_ENABLE(python,
  [AS_HELP_STRING([--enable-python],[enable python plugin and bindings])],
  [case "${enableval}" in
     yes) enable_python=true ;;
     no) enable_python=false ;;
     *) enable_python=false    # default: false
   esac],
  [enable_python=false] # default: false
  )
if test x${enable_python} = "xtrue"
then
  # Check for Python. We require python-2.4

  AM_PATH_PYTHON(2.4,,[
	   AC_MSG_ERROR([Could not find python >= 2.4. If you use --enable-python, you MUST have python installed!])
    ])
  AC_PYTHON_DEVEL(>= '2.4')
  if test "x${PYTHON}" = "x"
  then
	   AC_MSG_ERROR([Could not find Python development files. Make sure that the correct python-devel package is installed.])
  fi
  SWIG_PYTHON
  _COMPONENTS="$_COMPONENTS python"
fi
AM_CONDITIONAL(WITH_PYTHON, [test x${enable_python} = xtrue])

AC_ARG_ENABLE(python-bindings,
  [AS_HELP_STRING([--enable-python-bindings],[obsolete: replaced by --enable-python])],
  if test "x$enableval" != "xno" ; then
    AC_MSG_ERROR([--enable-python-bindings is obsolete: The option has been renamed into --enable-python])
  fi)


###-------------------------------------------------------------------------
### Additional compiler warnings (or not) if we're running GCC
###-------------------------------------------------------------------------

# This has to come after AC_PROG_CC _AND_ GNOME_COMPILE_WARNINGS
AC_LANG([C++])
AX_CHECK_COMPILE_FLAG([-Wno-deprecated-register],
    [AM_CXXFLAGS="${AM_CXXFLAGS} -Wno-unused -Wno-deprecated-register"],
    [AM_CXXFLAGS="${AM_CXXFLAGS} -Wno-unused"], [-Werror])
AC_LANG([C])
AC_MSG_CHECKING(what extra warning flags to pass to the C compiler)
if test ${GCC}x = yesx
then
  warnFLAGS=
  warnXXFLAGS=
  #We have a lot of unused variables. Don't warn until someone gets
  #around to cleaning them up.
  AM_CFLAGS="${AM_CFLAGS} -Wno-unused"
  # other flags...
  # These next two are included in the GNOME_COMPILE_WARNINGS
  #warnFLAGS="${warnFLAGS} -Wmissing-prototypes"
  #warnFLAGS="${warnFLAGS} -Wmissing-declarations"
  #warnFLAGS="${warnFLAGS} -Werror-implicit-function-declaration" # In -Wall

  # error-on-warning should not be active in (stable) release tarballs
  if test "x$BUILDING_FROM_VCS" = "xyes"
  then
    # This code is from svn/svk/git/bzr, so enable error-on-warning
    error_on_warning_as_default="yes"
  else
    # This is from a tarball, so disable error-on-warning
    error_on_warning_as_default="no"
  fi

  # Enable error-on-warning by default -- I'm tired of fixing other
  # people's missing #includes, etc.
  AC_ARG_ENABLE(error-on-warning,
    [AS_HELP_STRING([--disable-error-on-warning],[disable treating compile warnings as errors])],
    [case "${enableval}" in
       yes) warnFLAGS="${warnFLAGS} -Werror" ; warnXXFLAGS="${warnXXFLAGS} -Werror" ; gnc_error_on_warning=yes ;;
       no)  gnc_error_on_warning=no ;;
       *) AC_MSG_ERROR(bad value ${enableval} for --enable-error-on-warning) ;;
     esac],
    [ if test "${error_on_warning_as_default}" = "yes"; then
        warnFLAGS="${warnFLAGS} -Werror";
        warnXXFLAGS="${warnXXFLAGS} -Werror";
        gnc_error_on_warning=auto
      else
        gnc_error_on_warning=no
      fi
    ])

  warnFLAGS="${warnFLAGS} -Wdeclaration-after-statement -Wno-pointer-sign"
  # rpmbuild on FC4 forces this flag. Can't hurt to always compile with it.
  cflags_save="$CFLAGS"
  CFLAGS="$AM_CFLAGS $CFLAGS -Werror -D_FORTIFY_SOURCE=2"
  AC_COMPILE_IFELSE([AC_LANG_PROGRAM([[
#include <stdio.h>
	 ]],
	 [[ printf( "%s\n", "Hello World!");]])],
	 [warnFLAGS="${warnFLAGS} -D_FORTIFY_SOURCE=2"])
  CFLAGS="$cflags_save"

  AM_CFLAGS="${warnFLAGS} ${AM_CFLAGS}"
  AM_CXXFLAGS="${warnXXFLAGS} ${AM_CXXFLAGS}"
else
  warnFLAGS=none
fi
AC_SUBST(AM_CFLAGS)
AC_SUBST(AM_CXXFLAGS)
AC_MSG_RESULT($warnFLAGS)

### --------------------------------------------------------------------------
### Adjustments -- especially executables that aren't generated via
### makefiles, so that we don't have an opportunity to adjust them
### there.

chmod u+x ${srcdir}/src/bin/generate-gnc-script

### --------------------------------------------------------------------------
### Makefile creation

# This is necessary so that .o files in LIBOBJS are also built via
# the ANSI2KNR-filtering rules.
LIBOBJS_SEDSCRIPT="s,\.[[^.]]* ,$U&,g;s,\.[[^.]]*\$\$,$U&,"
AC_SUBST(LIBOBJS_SEDSCRIPT)

# Don't add empty lines in the following macro, they
# will cause the Windows build to fail if using a git repo as source
AC_CONFIG_FILES(
  po/Makefile.in
  dnl # Makefiles
  Makefile
  accounts/Makefile
  accounts/C/Makefile
  accounts/cs/Makefile
  accounts/da/Makefile
  accounts/de_AT/Makefile
  accounts/de_CH/Makefile
  accounts/de_DE/Makefile
  accounts/el_GR/Makefile
  accounts/en_GB/Makefile
  accounts/es_ES/Makefile
  accounts/es_MX/Makefile
  accounts/fi_FI/Makefile
  accounts/fr_CA/Makefile
  accounts/fr_CH/Makefile
  accounts/fr_FR/Makefile
  accounts/hu_HU/Makefile
  accounts/it/Makefile
  accounts/ja/Makefile
  accounts/ko/Makefile
  accounts/lt/Makefile
  accounts/lv/Makefile
  accounts/nb/Makefile
  accounts/nl/Makefile
  accounts/pl/Makefile
  accounts/pt_BR/Makefile
  accounts/pt_PT/Makefile
  accounts/ru/Makefile
  accounts/sk/Makefile
  accounts/sv_AX/Makefile
  accounts/sv_FI/Makefile
  accounts/sv_SE/Makefile
  accounts/tr_TR/Makefile
  accounts/zh_CN/Makefile
  accounts/zh_HK/Makefile
  accounts/zh_TW/Makefile
  checks/Makefile
  doc/Makefile
  doc/examples/Makefile
  lib/Makefile
  lib/libc/Makefile
  lib/stf/Makefile
  packaging/Makefile
  src/Makefile
  src/app-utils/Makefile
  src/app-utils/test/Makefile
  src/backend/Makefile
  src/backend/dbi/Makefile
  src/backend/dbi/test/Makefile
  src/backend/xml/Makefile
  src/backend/xml/test/Makefile
  src/backend/xml/test/test-files/Makefile
  src/backend/xml/test/test-files/xml2/Makefile
  src/backend/sql/Makefile
  src/backend/sql/test/Makefile
  src/bin/Makefile
  src/bin/overrides/Makefile
  src/bin/test/Makefile
  src/core-utils/Makefile
  src/core-utils/test/Makefile
  src/debug/Makefile
  src/debug/valgrind/Makefile
  src/doc/Makefile
  src/doc/design/Makefile
  src/doc/xml/Makefile
  src/engine/Makefile
  src/engine/test/Makefile
  src/engine/test-core/Makefile
  src/gnc-module/Makefile
  src/gnc-module/test/Makefile
  src/gnc-module/test/mod-foo/Makefile
  src/gnc-module/test/mod-bar/Makefile
  src/gnc-module/test/mod-baz/Makefile
  src/gnc-module/test/misc-mods/Makefile
  src/gnome/Makefile
  src/gnome/gtkbuilder/Makefile
  src/gnome/gschemas/Makefile
  src/gnome/ui/Makefile
  src/gnome-utils/Makefile
  src/gnome-utils/gtkbuilder/Makefile
  src/gnome-utils/gschemas/Makefile
  src/gnome-utils/test/Makefile
  src/gnome-utils/ui/Makefile
  src/gnome-search/Makefile
  src/html/Makefile
  src/import-export/Makefile
  src/import-export/test/Makefile
  src/import-export/ofx/gschemas/Makefile
  src/import-export/qif-imp/Makefile
  src/import-export/qif/Makefile
  src/import-export/qif/test/Makefile
  src/import-export/qif-imp/gschemas/Makefile
  src/import-export/qif-imp/test/Makefile
  src/import-export/gschemas/Makefile
  src/import-export/ofx/Makefile
  src/import-export/ofx/test/Makefile
  src/import-export/csv-imp/Makefile
  src/import-export/csv-imp/gschemas/Makefile
  src/import-export/csv-exp/Makefile
  src/import-export/csv-exp/gschemas/Makefile
  src/import-export/log-replay/Makefile
  src/import-export/aqb/Makefile
  src/import-export/aqb/gschemas/Makefile
  src/import-export/aqb/test/Makefile
  src/libqof/Makefile
  src/libqof/qof/Makefile
  src/libqof/qof/test/Makefile
  src/optional/Makefile
  src/optional/gtkmm/Makefile
  src/optional/gtkmm/test/Makefile
  src/optional/python-bindings/Makefile
  src/optional/python-bindings/tests/Makefile
  src/pixmaps/Makefile
  src/python/Makefile
  src/python/pycons/Makefile
  src/quotes/Makefile
  src/register/Makefile
  src/register/ledger-core/Makefile
  src/register/ledger-core/test/Makefile
  src/register/register-core/Makefile
  src/register/register-core/test/Makefile
  src/register/register-gnome/Makefile
  src/register/register-gnome/test/Makefile
  src/report/Makefile
  src/report/report-gnome/Makefile
  src/report/report-gnome/test/Makefile
  src/report/report-system/Makefile
  src/report/report-system/test/Makefile
  src/report/standard-reports/Makefile
  src/report/standard-reports/test/Makefile
  src/report/business-reports/Makefile
  src/report/locale-specific/Makefile
  src/report/locale-specific/us/Makefile
  src/report/locale-specific/us/test/Makefile
  src/report/stylesheets/Makefile
  src/report/stylesheets/test/Makefile
  src/report/utility-reports/Makefile
  src/report/utility-reports/test/Makefile
  src/report/jqplot/Makefile
  src/scm/Makefile
  src/scm/gnumeric/Makefile
  src/tax/Makefile
  src/tax/us/Makefile
  src/tax/us/test/Makefile
  src/test-core/Makefile
  src/business/Makefile
  src/business/business-gnome/Makefile
  src/business/business-gnome/gtkbuilder/Makefile
  src/business/business-gnome/gschemas/Makefile
  src/business/business-gnome/ui/Makefile
  src/business/business-ledger/Makefile
  dnl # Stuff for bill/invoice import plugin
  src/plugins/Makefile
  src/plugins/bi_import/Makefile
  src/plugins/bi_import/gtkbuilder/Makefile
  src/plugins/bi_import/ui/Makefile
  dnl # Stuff for customer import.
  src/plugins/customer_import/Makefile
  src/plugins/customer_import/gtkbuilder/Makefile
  src/plugins/customer_import/ui/Makefile
  dnl # non-makefiles
  src/bin/gnucash.rc
  src/app-utils/migratable-prefs.xml
  src/gnome/gnucash.desktop.in
  dnl # GSettings schema files
  src/business/business-gnome/gschemas/org.gnucash.dialogs.business.gschema.xml.in
  src/gnome/gschemas/org.gnucash.dialogs.checkprinting.gschema.xml.in
  src/gnome/gschemas/org.gnucash.dialogs.commodities.gschema.xml.in
  src/gnome/gschemas/org.gnucash.dialogs.gschema.xml.in
  src/gnome/gschemas/org.gnucash.dialogs.reconcile.gschema.xml.in
  src/gnome/gschemas/org.gnucash.dialogs.sxs.gschema.xml.in
  src/gnome/gschemas/org.gnucash.dialogs.totd.gschema.xml.in
  src/gnome/gschemas/org.gnucash.gschema.xml.in
  src/gnome/gschemas/org.gnucash.window.pages.account.tree.gschema.xml.in
  src/gnome/gschemas/org.gnucash.window.pages.gschema.xml.in
  src/gnome-utils/gschemas/org.gnucash.history.gschema.xml.in
  src/gnome-utils/gschemas/org.gnucash.warnings.gschema.xml.in
  src/import-export/aqb/gschemas/org.gnucash.dialogs.import.hbci.gschema.xml.in
  src/import-export/csv-exp/gschemas/org.gnucash.dialogs.export.csv.gschema.xml.in
  src/import-export/csv-imp/gschemas/org.gnucash.dialogs.import.csv.gschema.xml.in
  src/import-export/gschemas/org.gnucash.dialogs.import.generic.gschema.xml.in
  src/import-export/ofx/gschemas/org.gnucash.dialogs.import.ofx.gschema.xml.in
  src/import-export/qif-imp/gschemas/org.gnucash.dialogs.import.qif.gschema.xml.in
  dnl # Please read doc/build-system before adding *anything* here
  ,
  dnl # init-commands go here
)
# A few files need extra actions at creation time
AC_CONFIG_FILES([src/bin/overrides/gnucash-make-guids], [chmod u+x src/bin/overrides/gnucash-make-guids])
LDFLAGS="${LDFLAGS} ${NOUNDEF}"
AC_OUTPUT


AC_MSG_RESULT([
  Options detected/selected
  -------------------------
  gnucash version ...... : $VERSION
  Build for host ....... : $host
  Optional components... : $_COMPONENTS
  Extra Warnings ....... : $warnFLAGS
  CPPFLAGS ............. : $CPPFLAGS
  CFLAGS ............... : $CFLAGS
  CXXFLAGS ............. : $CXXFLAGS
  LDFLAGS .............. : $LDFLAGS
  prefix................ : ${prefix}


])<|MERGE_RESOLUTION|>--- conflicted
+++ resolved
@@ -631,11 +631,7 @@
         if test $? -eq 0; then
           EXTRA_SEARCH_LIBS="$(pkg-config --variable=libdir dbi)/dbd"
         else
-<<<<<<< HEAD
-          EXTRA_SEARCH_LIBS="/usr/lib/dbd:/usr/lib64/dbd:${libdir}/dbd"
-=======
           EXTRA_SEARCH_LIBS="/usr/lib/dbd:/usr/lib64/dbd:${libdir}/dbd:${prefix}/lib/dbd"
->>>>>>> 1d6fd557
         fi]]
        )
     case $host_os in
