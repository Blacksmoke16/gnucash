GnuCash Compiler Dependency
---------------------------

The GnuCash developers use gcc (https://gcc.gnu.org) for developing and
testing GnuCash.  For convenience, we have relied on certain features
of gcc that are not part of any official standard and may not be
available with other standard-compliant compilers.  Anyone desiring to
compile GnuCash with some other compiler may have to remove these
"gcc-isms", some of which are documented here.

  Pointer-typed NULL sentinel values
  ----------------------------------

  Gcc provides an implementation of `stddef.h' that defines NULL to
always expand to a pointer-typed null constant.  This is precisely
what is needed in order to make sentinel value arguments to variadic
functions correct for both 32 and 64 bit platforms.  However, another
implementation may define NULL to expand to `0'.  In that case, all
sentinel value arguments must have an explicit `(void *)' cast.

  C++ style comments
  ------------------

  C++ style comments (`// comment to end of line') are discouraged but
not actively eradicated.

  Variadic Macros
  ---------------

  GnuCash uses variadic macros for debugging and logging support (via
qof).

  Declarations after Code
  -----------------------

  The use of declarations after code (`int i; i = 0; char *foo;') is
strongly discouraged and actively removed whenever it's caught.


Important notice
----------------
You can find the most recent version of the following part at
https://wiki.gnucash.org/wiki/Dependencies.

GnuCash Library Dependency Policy
---------------------------------

GnuCash desires to only depend on library versions and packages that are
practically available.  Specifically, we choose to depend only on versions
that have been in the major distributions for 6 months. (This is motivated in
part by the 1.6 release, which required a large set of relatively-recent
dependencies.  Specifically, as most user's (distributions) did not have the
required versions packaged, it was exceedingly painful for end users to
upgrade to the anticipated release, leading to a reputation that gnucash
still has.)

Libraries/Deps
--------------
  required              Version
  --------              _______
  gcc or clang          8.0 (gcc)/6.0(clang)    C++17 C/C++ compiler
  cmake                 3.10                    Build system manager
  glib2                 2.40.0
  gtk+3                 3.14.0
  guile                 2.2.0 or 2.0.0          Must be built with regex
                                                support enabled
<<<<<<< HEAD
  libxml2               2.5.10
  gettext               0.19.6
=======
  libxml2		2.5.10
  gettext               0.20                    Can use older if you pass
                                                -DALLOW_OLD_GETTEXT to cmake;
                                                doesn't include all file types
                                                when building gnucash.pot.
>>>>>>> 90e95ba8
  libxslt, including xsltproc
  ICU                                           International Components for
                                                Unicode
  boost                 1.67.0                  All headers plus date_time,
                                                filesystem, locale, and
                                                regex libraries.
                                                locale and regex libs must be
                                                built with ICU support.
                                                Note that 1.67.0 is the first
                                                *release* that supports C++17,
                                                but that some distributions
                                                have patched earlier versions
                                                to work.
  swig                  3.0.12                  Makes Guile and Python Bindings.
  webkit                webkitgtk-3.0 (Windows, Mac)
                        webkit2gtk-3.0 (Everything Else)
  googletest            1.8.0                   Some distros call it gtest.
                                                Some distros also separate out
                                                googlemock or gmock; both are
                                                required.

  optional
  --------
  aqbanking             5.3.4                    online banking; also requires
                                                 gwenhywfar.

  libdbi                0.8.3                    SQL backend; also requires at
                                                 least one of libdbd-sqlite3,
                                                 libdbd-mysql, or libdbd-pgsql

  libofx                0.9.0                    OFX/QFX import

  python                3.2.0                    python bindings; headers
                                                 required, not just binaries.

  makeinfo                                       Not really needed, it
                                                 just builds the
                                                 mostly obsolete
                                                 design documentation
                                                 (superceded for the
                                                 most part in Doxygen
                                                 docs).
  doxygen                                        For building the Doxygen API
                                                 documentation.

  at runtime, required
  ---------------------
  a gsettings backend to store the gnucash global preferences in
  This backend is platform dependent.
  - linux:        dconf
  - windows:      registry
  - osx/quarz:    plists

  Note that the osx and windows backends are built-in in gio for their
  respective platforms. On linux and similar systems, the dconf package
  should be installed.

  at runtime, suggested
  ---------------------
  isocodes: translation of currency names<|MERGE_RESOLUTION|>--- conflicted
+++ resolved
@@ -64,16 +64,8 @@
   gtk+3                 3.14.0
   guile                 2.2.0 or 2.0.0          Must be built with regex
                                                 support enabled
-<<<<<<< HEAD
   libxml2               2.5.10
-  gettext               0.19.6
-=======
-  libxml2		2.5.10
-  gettext               0.20                    Can use older if you pass
-                                                -DALLOW_OLD_GETTEXT to cmake;
-                                                doesn't include all file types
-                                                when building gnucash.pot.
->>>>>>> 90e95ba8
+  gettext               0.20
   libxslt, including xsltproc
   ICU                                           International Components for
                                                 Unicode
